--- conflicted
+++ resolved
@@ -1,15 +1,10 @@
-<<<<<<< HEAD
 3.11.9
  * Fix memory leak in CompressedChunkReader (CASSANDRA-15880)
  * Don't attempt value skipping with mixed version cluster (CASSANDRA-15833)
-=======
-3.0.23:
- * Check SSTables for latest version before dropping compact storage (CASSANDRA-16063)
- * Handle unexpected columns due to schema races (CASSANDRA-15899)
->>>>>>> 0700dfa0
  * Avoid failing compactions with very large partitions (CASSANDRA-15164)
  * Make sure LCS handles duplicate sstable added/removed notifications correctly (CASSANDRA-14103)
 Merged from 3.0:
+ * Check SSTables for latest version before dropping compact storage (CASSANDRA-16063)
  * Handle unexpected columns due to schema races (CASSANDRA-15899)
  * Add flag to ignore unreplicated keyspaces during repair (CASSANDRA-15160)
 Merged from 2.2:
