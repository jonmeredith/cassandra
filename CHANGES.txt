<<<<<<< HEAD
3.3
 * Avoid bootstrap hanging when existing nodes have no data to stream (CASSANDRA-11010)
Merged from 3.0:
=======
3.0.3
 * Added support for IBM zSystems architecture (CASSANDRA-11054)
>>>>>>> 4ac43351
 * Update CQL documentation (CASSANDRA-10899)
 * Check the column name, not cell name, for dropped columns when reading
   legacy sstables (CASSANDRA-11018)
 * Don't attempt to index clustering values of static rows (CASSANDRA-11021)
 * Remove checksum files after replaying hints (CASSANDRA-10947)
 * Support passing base table metadata to custom 2i validation (CASSANDRA-10924)
 * Ensure stale index entries are purged during reads (CASSANDRA-11013)
 * (cqlsh) Also apply --connect-timeout to control connection
   timeout (CASSANDRA-10959)
 * Fix AssertionError when removing from list using UPDATE (CASSANDRA-10954)
 * Fix UnsupportedOperationException when reading old sstable with range
   tombstone (CASSANDRA-10743)
 * MV should use the maximum timestamp of the primary key (CASSANDRA-10910)
 * Fix potential assertion error during compaction (CASSANDRA-10944)
Merged from 2.2:
 * maxPurgeableTimestamp needs to check memtables too (CASSANDRA-9949)
 * Apply change to compaction throughput in real time (CASSANDRA-10025)
 * (cqlsh) encode input correctly when saving history
 * Fix potential NPE on ORDER BY queries with IN (CASSANDRA-10955)
 * Start L0 STCS-compactions even if there is a L0 -> L1 compaction
   going (CASSANDRA-10979)
 * Make UUID LSB unique per process (CASSANDRA-7925)
 * Avoid NPE when performing sstable tasks (scrub etc.) (CASSANDRA-10980)
 * Make sure client gets tombstone overwhelmed warning (CASSANDRA-9465)
 * Fix error streaming section more than 2GB (CASSANDRA-10961)
 * Histogram buckets exposed in jmx are sorted incorrectly (CASSANDRA-10975)
 * Enable GC logging by default (CASSANDRA-10140)
 * Optimize pending range computation (CASSANDRA-9258)
 * Skip commit log and saved cache directories in SSTable version startup check (CASSANDRA-10902)
 * drop/alter user should be case sensitive (CASSANDRA-10817)
Merged from 2.1:
 * Fix isJoined return true only after becoming cluster member (CASANDRA-11007)
 * Fix bad gossip generation seen in long-running clusters (CASSANDRA-10969)
 * Avoid NPE when incremental repair fails (CASSANDRA-10909)
 * Unmark sstables compacting once they are done in cleanup/scrub/upgradesstables (CASSANDRA-10829)
 * Allow simultaneous bootstrapping with strict consistency when no vnodes are used (CASSANDRA-11005)
 * Log a message when major compaction does not result in a single file (CASSANDRA-10847)
 * (cqlsh) fix cqlsh_copy_tests when vnodes are disabled (CASSANDRA-10997)
 * (cqlsh) Add request timeout option to cqlsh (CASSANDRA-10686)
 * Avoid AssertionError while submitting hint with LWT (CASSANDRA-10477)
 * If CompactionMetadata is not in stats file, use index summary instead (CASSANDRA-10676)
 * Retry sending gossip syn multiple times during shadow round (CASSANDRA-8072)
 * Fix pending range calculation during moves (CASSANDRA-10887)
 * Sane default (200Mbps) for inter-DC streaming througput (CASSANDRA-8708)


3.2
 * Make sure tokens don't exist in several data directories (CASSANDRA-6696)
 * Add requireAuthorization method to IAuthorizer (CASSANDRA-10852)
 * Move static JVM options to conf/jvm.options file (CASSANDRA-10494)
 * Fix CassandraVersion to accept x.y version string (CASSANDRA-10931)
 * Add forceUserDefinedCleanup to allow more flexible cleanup (CASSANDRA-10708)
 * (cqlsh) allow setting TTL with COPY (CASSANDRA-9494)
 * Fix counting of received sstables in streaming (CASSANDRA-10949)
 * Implement hints compression (CASSANDRA-9428)
 * Fix potential assertion error when reading static columns (CASSANDRA-10903)
 * Fix EstimatedHistogram creation in nodetool tablehistograms (CASSANDRA-10859)
 * Establish bootstrap stream sessions sequentially (CASSANDRA-6992)
 * Sort compactionhistory output by timestamp (CASSANDRA-10464)
 * More efficient BTree removal (CASSANDRA-9991)
 * Make tablehistograms accept the same syntax as tablestats (CASSANDRA-10149)
 * Group pending compactions based on table (CASSANDRA-10718)
 * Add compressor name in sstablemetadata output (CASSANDRA-9879)
 * Fix type casting for counter columns (CASSANDRA-10824)
 * Prevent running Cassandra as root (CASSANDRA-8142)
 * bound maximum in-flight commit log replay mutation bytes to 64 megabytes (CASSANDRA-8639)
 * Normalize all scripts (CASSANDRA-10679)
 * Make compression ratio much more accurate (CASSANDRA-10225)
 * Optimize building of Clustering object when only one is created (CASSANDRA-10409)
 * Make index building pluggable (CASSANDRA-10681)
 * Add sstable flush observer (CASSANDRA-10678)
 * Improve NTS endpoints calculation (CASSANDRA-10200)
 * Improve performance of the folderSize function (CASSANDRA-10677)
 * Add support for type casting in selection clause (CASSANDRA-10310)
 * Added graphing option to cassandra-stress (CASSANDRA-7918)
 * Abort in-progress queries that time out (CASSANDRA-7392)
 * Add transparent data encryption core classes (CASSANDRA-9945)
Merged from 3.0:
 * Better handling of SSL connection errors inter-node (CASSANDRA-10816)
 * Avoid NoSuchElementException when executing empty batch (CASSANDRA-10711)
 * Avoid building PartitionUpdate in toString (CASSANDRA-10897)
 * Reduce heap spent when receiving many SSTables (CASSANDRA-10797)
 * Add back support for 3rd party auth providers to bulk loader (CASSANDRA-10873)
 * Eliminate the dependency on jgrapht for UDT resolution (CASSANDRA-10653)
 * (Hadoop) Close Clusters and Sessions in Hadoop Input/Output classes (CASSANDRA-10837)
 * Fix sstableloader not working with upper case keyspace name (CASSANDRA-10806)
Merged from 2.2:
 * jemalloc detection fails due to quoting issues in regexv (CASSANDRA-10946)
 * (cqlsh) show correct column names for empty result sets (CASSANDRA-9813)
 * Add new types to Stress (CASSANDRA-9556)
 * Add property to allow listening on broadcast interface (CASSANDRA-9748)
Merged from 2.1:
 * Match cassandra-loader options in COPY FROM (CASSANDRA-9303)
 * Fix binding to any address in CqlBulkRecordWriter (CASSANDRA-9309)
 * cqlsh fails to decode utf-8 characters for text typed columns (CASSANDRA-10875)
 * Log error when stream session fails (CASSANDRA-9294)
 * Fix bugs in commit log archiving startup behavior (CASSANDRA-10593)
 * (cqlsh) further optimise COPY FROM (CASSANDRA-9302)
 * Allow CREATE TABLE WITH ID (CASSANDRA-9179)
 * Make Stress compiles within eclipse (CASSANDRA-10807)
 * Cassandra Daemon should print JVM arguments (CASSANDRA-10764)
 * Allow cancellation of index summary redistribution (CASSANDRA-8805)


3.1.1
Merged from 3.0:
  * Fix upgrade data loss due to range tombstone deleting more data than then should
    (CASSANDRA-10822)


3.1
Merged from 3.0:
 * Avoid MV race during node decommission (CASSANDRA-10674)
 * Disable reloading of GossipingPropertyFileSnitch (CASSANDRA-9474)
 * Handle single-column deletions correction in materialized views
   when the column is part of the view primary key (CASSANDRA-10796)
 * Fix issue with datadir migration on upgrade (CASSANDRA-10788)
 * Fix bug with range tombstones on reverse queries and test coverage for
   AbstractBTreePartition (CASSANDRA-10059)
 * Remove 64k limit on collection elements (CASSANDRA-10374)
 * Remove unclear Indexer.indexes() method (CASSANDRA-10690)
 * Fix NPE on stream read error (CASSANDRA-10771)
 * Normalize cqlsh DESC output (CASSANDRA-10431)
 * Rejects partition range deletions when columns are specified (CASSANDRA-10739)
 * Fix error when saving cached key for old format sstable (CASSANDRA-10778)
 * Invalidate prepared statements on DROP INDEX (CASSANDRA-10758)
 * Fix SELECT statement with IN restrictions on partition key,
   ORDER BY and LIMIT (CASSANDRA-10729)
 * Improve stress performance over 1k threads (CASSANDRA-7217)
 * Wait for migration responses to complete before bootstrapping (CASSANDRA-10731)
 * Unable to create a function with argument of type Inet (CASSANDRA-10741)
 * Fix backward incompatibiliy in CqlInputFormat (CASSANDRA-10717)
 * Correctly preserve deletion info on updated rows when notifying indexers
   of single-row deletions (CASSANDRA-10694)
 * Notify indexers of partition delete during cleanup (CASSANDRA-10685)
 * Keep the file open in trySkipCache (CASSANDRA-10669)
 * Updated trigger example (CASSANDRA-10257)
Merged from 2.2:
 * Verify tables in pseudo-system keyspaces at startup (CASSANDRA-10761)
 * Fix IllegalArgumentException in DataOutputBuffer.reallocate for large buffers (CASSANDRA-10592)
 * Show CQL help in cqlsh in web browser (CASSANDRA-7225)
 * Serialize on disk the proper SSTable compression ratio (CASSANDRA-10775)
 * Reject index queries while the index is building (CASSANDRA-8505)
 * CQL.textile syntax incorrectly includes optional keyspace for aggregate SFUNC and FINALFUNC (CASSANDRA-10747)
 * Fix JSON update with prepared statements (CASSANDRA-10631)
 * Don't do anticompaction after subrange repair (CASSANDRA-10422)
 * Fix SimpleDateType type compatibility (CASSANDRA-10027)
 * (Hadoop) fix splits calculation (CASSANDRA-10640)
 * (Hadoop) ensure that Cluster instances are always closed (CASSANDRA-10058)
Merged from 2.1:
 * Fix Stress profile parsing on Windows (CASSANDRA-10808)
 * Fix incremental repair hang when replica is down (CASSANDRA-10288)
 * Optimize the way we check if a token is repaired in anticompaction (CASSANDRA-10768)
 * Add proper error handling to stream receiver (CASSANDRA-10774)
 * Warn or fail when changing cluster topology live (CASSANDRA-10243)
 * Status command in debian/ubuntu init script doesn't work (CASSANDRA-10213)
 * Some DROP ... IF EXISTS incorrectly result in exceptions on non-existing KS (CASSANDRA-10658)
 * DeletionTime.compareTo wrong in rare cases (CASSANDRA-10749)
 * Force encoding when computing statement ids (CASSANDRA-10755)
 * Properly reject counters as map keys (CASSANDRA-10760)
 * Fix the sstable-needs-cleanup check (CASSANDRA-10740)
 * (cqlsh) Print column names before COPY operation (CASSANDRA-8935)
 * Fix CompressedInputStream for proper cleanup (CASSANDRA-10012)
 * (cqlsh) Support counters in COPY commands (CASSANDRA-9043)
 * Try next replica if not possible to connect to primary replica on
   ColumnFamilyRecordReader (CASSANDRA-2388)
 * Limit window size in DTCS (CASSANDRA-10280)
 * sstableloader does not use MAX_HEAP_SIZE env parameter (CASSANDRA-10188)
 * (cqlsh) Improve COPY TO performance and error handling (CASSANDRA-9304)
 * Create compression chunk for sending file only (CASSANDRA-10680)
 * Forbid compact clustering column type changes in ALTER TABLE (CASSANDRA-8879)
 * Reject incremental repair with subrange repair (CASSANDRA-10422)
 * Add a nodetool command to refresh size_estimates (CASSANDRA-9579)
 * Invalidate cache after stream receive task is completed (CASSANDRA-10341)
 * Reject counter writes in CQLSSTableWriter (CASSANDRA-10258)
 * Remove superfluous COUNTER_MUTATION stage mapping (CASSANDRA-10605)


3.0
 * Fix AssertionError while flushing memtable due to materialized views
   incorrectly inserting empty rows (CASSANDRA-10614)
 * Store UDA initcond as CQL literal in the schema table, instead of a blob (CASSANDRA-10650)
 * Don't use -1 for the position of partition key in schema (CASSANDRA-10491)
 * Fix distinct queries in mixed version cluster (CASSANDRA-10573)
 * Skip sstable on clustering in names query (CASSANDRA-10571)
 * Remove value skipping as it breaks read-repair (CASSANDRA-10655)
 * Fix bootstrapping with MVs (CASSANDRA-10621)
 * Make sure EACH_QUORUM reads are using NTS (CASSANDRA-10584)
 * Fix MV replica filtering for non-NetworkTopologyStrategy (CASSANDRA-10634)
 * (Hadoop) fix CIF describeSplits() not handling 0 size estimates (CASSANDRA-10600)
 * Fix reading of legacy sstables (CASSANDRA-10590)
 * Use CQL type names in schema metadata tables (CASSANDRA-10365)
 * Guard batchlog replay against integer division by zero (CASSANDRA-9223)
 * Fix bug when adding a column to thrift with the same name than a primary key (CASSANDRA-10608)
 * Add client address argument to IAuthenticator::newSaslNegotiator (CASSANDRA-8068)
 * Fix implementation of LegacyLayout.LegacyBoundComparator (CASSANDRA-10602)
 * Don't use 'names query' read path for counters (CASSANDRA-10572)
 * Fix backward compatibility for counters (CASSANDRA-10470)
 * Remove memory_allocator paramter from cassandra.yaml (CASSANDRA-10581,10628)
 * Execute the metadata reload task of all registered indexes on CFS::reload (CASSANDRA-10604)
 * Fix thrift cas operations with defined columns (CASSANDRA-10576)
 * Fix PartitionUpdate.operationCount()for updates with static column operations (CASSANDRA-10606)
 * Fix thrift get() queries with defined columns (CASSANDRA-10586)
 * Fix marking of indexes as built and removed (CASSANDRA-10601)
 * Skip initialization of non-registered 2i instances, remove Index::getIndexName (CASSANDRA-10595)
 * Fix batches on multiple tables (CASSANDRA-10554)
 * Ensure compaction options are validated when updating KeyspaceMetadata (CASSANDRA-10569)
 * Flatten Iterator Transformation Hierarchy (CASSANDRA-9975)
 * Remove token generator (CASSANDRA-5261)
 * RolesCache should not be created for any authenticator that does not requireAuthentication (CASSANDRA-10562)
 * Fix LogTransaction checking only a single directory for files (CASSANDRA-10421)
 * Fix handling of range tombstones when reading old format sstables (CASSANDRA-10360)
 * Aggregate with Initial Condition fails with C* 3.0 (CASSANDRA-10367)
Merged from 2.2:
 * (cqlsh) show partial trace if incomplete after max_trace_wait (CASSANDRA-7645)
 * Use most up-to-date version of schema for system tables (CASSANDRA-10652)
 * Deprecate memory_allocator in cassandra.yaml (CASSANDRA-10581,10628)
 * Expose phi values from failure detector via JMX and tweak debug
   and trace logging (CASSANDRA-9526)
 * Fix IllegalArgumentException in DataOutputBuffer.reallocate for large buffers (CASSANDRA-10592)
Merged from 2.1:
 * Shutdown compaction in drain to prevent leak (CASSANDRA-10079)
 * (cqlsh) fix COPY using wrong variable name for time_format (CASSANDRA-10633)
 * Do not run SizeEstimatesRecorder if a node is not a member of the ring (CASSANDRA-9912)
 * Improve handling of dead nodes in gossip (CASSANDRA-10298)
 * Fix logback-tools.xml incorrectly configured for outputing to System.err
   (CASSANDRA-9937)
 * Fix streaming to catch exception so retry not fail (CASSANDRA-10557)
 * Add validation method to PerRowSecondaryIndex (CASSANDRA-10092)
 * Support encrypted and plain traffic on the same port (CASSANDRA-10559)
 * Do STCS in DTCS windows (CASSANDRA-10276)
 * Avoid repetition of JVM_OPTS in debian package (CASSANDRA-10251)
 * Fix potential NPE from handling result of SIM.highestSelectivityIndex (CASSANDRA-10550)
 * Fix paging issues with partitions containing only static columns data (CASSANDRA-10381)
 * Fix conditions on static columns (CASSANDRA-10264)
 * AssertionError: attempted to delete non-existing file CommitLog (CASSANDRA-10377)
 * Fix sorting for queries with an IN condition on partition key columns (CASSANDRA-10363)


3.0-rc2
 * Fix SELECT DISTINCT queries between 2.2.2 nodes and 3.0 nodes (CASSANDRA-10473)
 * Remove circular references in SegmentedFile (CASSANDRA-10543)
 * Ensure validation of indexed values only occurs once per-partition (CASSANDRA-10536)
 * Fix handling of static columns for range tombstones in thrift (CASSANDRA-10174)
 * Support empty ColumnFilter for backward compatility on empty IN (CASSANDRA-10471)
 * Remove Pig support (CASSANDRA-10542)
 * Fix LogFile throws Exception when assertion is disabled (CASSANDRA-10522)
 * Revert CASSANDRA-7486, make CMS default GC, move GC config to
   conf/jvm.options (CASSANDRA-10403)
 * Fix TeeingAppender causing some logs to be truncated/empty (CASSANDRA-10447)
 * Allow EACH_QUORUM for reads (CASSANDRA-9602)
 * Fix potential ClassCastException while upgrading (CASSANDRA-10468)
 * Fix NPE in MVs on update (CASSANDRA-10503)
 * Only include modified cell data in indexing deltas (CASSANDRA-10438)
 * Do not load keyspace when creating sstable writer (CASSANDRA-10443)
 * If node is not yet gossiping write all MV updates to batchlog only (CASSANDRA-10413)
 * Re-populate token metadata after commit log recovery (CASSANDRA-10293)
 * Provide additional metrics for materialized views (CASSANDRA-10323)
 * Flush system schema tables after local schema changes (CASSANDRA-10429)
Merged from 2.2:
 * Reduce contention getting instances of CompositeType (CASSANDRA-10433)
 * Fix the regression when using LIMIT with aggregates (CASSANDRA-10487)
 * Avoid NoClassDefFoundError during DataDescriptor initialization on windows (CASSANDRA-10412)
 * Preserve case of quoted Role & User names (CASSANDRA-10394)
 * cqlsh pg-style-strings broken (CASSANDRA-10484)
 * cqlsh prompt includes name of keyspace after failed `use` statement (CASSANDRA-10369)
Merged from 2.1:
 * (cqlsh) Distinguish negative and positive infinity in output (CASSANDRA-10523)
 * (cqlsh) allow custom time_format for COPY TO (CASSANDRA-8970)
 * Don't allow startup if the node's rack has changed (CASSANDRA-10242)
 * (cqlsh) show partial trace if incomplete after max_trace_wait (CASSANDRA-7645)
 * Allow LOCAL_JMX to be easily overridden (CASSANDRA-10275)
 * Mark nodes as dead even if they've already left (CASSANDRA-10205)


3.0.0-rc1
 * Fix mixed version read request compatibility for compact static tables
   (CASSANDRA-10373)
 * Fix paging of DISTINCT with static and IN (CASSANDRA-10354)
 * Allow MATERIALIZED VIEW's SELECT statement to restrict primary key
   columns (CASSANDRA-9664)
 * Move crc_check_chance out of compression options (CASSANDRA-9839)
 * Fix descending iteration past end of BTreeSearchIterator (CASSANDRA-10301)
 * Transfer hints to a different node on decommission (CASSANDRA-10198)
 * Check partition keys for CAS operations during stmt validation (CASSANDRA-10338)
 * Add custom query expressions to SELECT (CASSANDRA-10217)
 * Fix minor bugs in MV handling (CASSANDRA-10362)
 * Allow custom indexes with 0,1 or multiple target columns (CASSANDRA-10124)
 * Improve MV schema representation (CASSANDRA-9921)
 * Add flag to enable/disable coordinator batchlog for MV writes (CASSANDRA-10230)
 * Update cqlsh COPY for new internal driver serialization interface (CASSANDRA-10318)
 * Give index implementations more control over rebuild operations (CASSANDRA-10312)
 * Update index file format (CASSANDRA-10314)
 * Add "shadowable" row tombstones to deal with mv timestamp issues (CASSANDRA-10261)
 * CFS.loadNewSSTables() broken for pre-3.0 sstables
 * Cache selected index in read command to reduce lookups (CASSANDRA-10215)
 * Small optimizations of sstable index serialization (CASSANDRA-10232)
 * Support for both encrypted and unencrypted native transport connections (CASSANDRA-9590)
Merged from 2.2:
 * Configurable page size in cqlsh (CASSANDRA-9855)
 * Defer default role manager setup until all nodes are on 2.2+ (CASSANDRA-9761)
 * Handle missing RoleManager in config after upgrade to 2.2 (CASSANDRA-10209)
Merged from 2.1:
 * Bulk Loader API could not tolerate even node failure (CASSANDRA-10347)
 * Avoid misleading pushed notifications when multiple nodes
   share an rpc_address (CASSANDRA-10052)
 * Fix dropping undroppable when message queue is full (CASSANDRA-10113)
 * Fix potential ClassCastException during paging (CASSANDRA-10352)
 * Prevent ALTER TYPE from creating circular references (CASSANDRA-10339)
 * Fix cache handling of 2i and base tables (CASSANDRA-10155, 10359)
 * Fix NPE in nodetool compactionhistory (CASSANDRA-9758)
 * (Pig) support BulkOutputFormat as a URL parameter (CASSANDRA-7410)
 * BATCH statement is broken in cqlsh (CASSANDRA-10272)
 * (cqlsh) Make cqlsh PEP8 Compliant (CASSANDRA-10066)
 * (cqlsh) Fix error when starting cqlsh with --debug (CASSANDRA-10282)
 * Scrub, Cleanup and Upgrade do not unmark compacting until all operations
   have completed, regardless of the occurence of exceptions (CASSANDRA-10274)


3.0.0-beta2
 * Fix columns returned by AbstractBtreePartitions (CASSANDRA-10220)
 * Fix backward compatibility issue due to AbstractBounds serialization bug (CASSANDRA-9857)
 * Fix startup error when upgrading nodes (CASSANDRA-10136)
 * Base table PRIMARY KEY can be assumed to be NOT NULL in MV creation (CASSANDRA-10147)
 * Improve batchlog write patch (CASSANDRA-9673)
 * Re-apply MaterializedView updates on commitlog replay (CASSANDRA-10164)
 * Require AbstractType.isByteOrderComparable declaration in constructor (CASSANDRA-9901)
 * Avoid digest mismatch on upgrade to 3.0 (CASSANDRA-9554)
 * Fix Materialized View builder when adding multiple MVs (CASSANDRA-10156)
 * Choose better poolingOptions for protocol v4 in cassandra-stress (CASSANDRA-10182)
 * Fix LWW bug affecting Materialized Views (CASSANDRA-10197)
 * Ensures frozen sets and maps are always sorted (CASSANDRA-10162)
 * Don't deadlock when flushing CFS backed custom indexes (CASSANDRA-10181)
 * Fix double flushing of secondary index tables (CASSANDRA-10180)
 * Fix incorrect handling of range tombstones in thrift (CASSANDRA-10046)
 * Only use batchlog when paired materialized view replica is remote (CASSANDRA-10061)
 * Reuse TemporalRow when updating multiple MaterializedViews (CASSANDRA-10060)
 * Validate gc_grace_seconds for batchlog writes and MVs (CASSANDRA-9917)
 * Fix sstablerepairedset (CASSANDRA-10132)
Merged from 2.2:
 * Cancel transaction for sstables we wont redistribute index summary
   for (CASSANDRA-10270)
 * Retry snapshot deletion after compaction and gc on Windows (CASSANDRA-10222)
 * Fix failure to start with space in directory path on Windows (CASSANDRA-10239)
 * Fix repair hang when snapshot failed (CASSANDRA-10057)
 * Fall back to 1/4 commitlog volume for commitlog_total_space on small disks
   (CASSANDRA-10199)
Merged from 2.1:
 * Added configurable warning threshold for GC duration (CASSANDRA-8907)
 * Fix handling of streaming EOF (CASSANDRA-10206)
 * Only check KeyCache when it is enabled
 * Change streaming_socket_timeout_in_ms default to 1 hour (CASSANDRA-8611)
 * (cqlsh) update list of CQL keywords (CASSANDRA-9232)
 * Add nodetool gettraceprobability command (CASSANDRA-10234)
Merged from 2.0:
 * Fix rare race where older gossip states can be shadowed (CASSANDRA-10366)
 * Fix consolidating racks violating the RF contract (CASSANDRA-10238)
 * Disallow decommission when node is in drained state (CASSANDRA-8741)


2.2.1
 * Fix race during construction of commit log (CASSANDRA-10049)
 * Fix LeveledCompactionStrategyTest (CASSANDRA-9757)
 * Fix broken UnbufferedDataOutputStreamPlus.writeUTF (CASSANDRA-10203)
 * (cqlsh) default load-from-file encoding to utf-8 (CASSANDRA-9898)
 * Avoid returning Permission.NONE when failing to query users table (CASSANDRA-10168)
 * (cqlsh) add CLEAR command (CASSANDRA-10086)
 * Support string literals as Role names for compatibility (CASSANDRA-10135)
Merged from 2.1:
 * Only check KeyCache when it is enabled
 * Change streaming_socket_timeout_in_ms default to 1 hour (CASSANDRA-8611)
 * (cqlsh) update list of CQL keywords (CASSANDRA-9232)


3.0.0-beta1
 * Redesign secondary index API (CASSANDRA-9459, 7771, 9041)
 * Fix throwing ReadFailure instead of ReadTimeout on range queries (CASSANDRA-10125)
 * Rewrite hinted handoff (CASSANDRA-6230)
 * Fix query on static compact tables (CASSANDRA-10093)
 * Fix race during construction of commit log (CASSANDRA-10049)
 * Add option to only purge repaired tombstones (CASSANDRA-6434)
 * Change authorization handling for MVs (CASSANDRA-9927)
 * Add custom JMX enabled executor for UDF sandbox (CASSANDRA-10026)
 * Fix row deletion bug for Materialized Views (CASSANDRA-10014)
 * Support mixed-version clusters with Cassandra 2.1 and 2.2 (CASSANDRA-9704)
 * Fix multiple slices on RowSearchers (CASSANDRA-10002)
 * Fix bug in merging of collections (CASSANDRA-10001)
 * Optimize batchlog replay to avoid full scans (CASSANDRA-7237)
 * Repair improvements when using vnodes (CASSANDRA-5220)
 * Disable scripted UDFs by default (CASSANDRA-9889)
 * Bytecode inspection for Java-UDFs (CASSANDRA-9890)
 * Use byte to serialize MT hash length (CASSANDRA-9792)
 * Replace usage of Adler32 with CRC32 (CASSANDRA-8684)
 * Fix migration to new format from 2.1 SSTable (CASSANDRA-10006)
 * SequentialWriter should extend BufferedDataOutputStreamPlus (CASSANDRA-9500)
 * Use the same repairedAt timestamp within incremental repair session (CASSANDRA-9111)
Merged from 2.2:
 * Allow count(*) and count(1) to be use as normal aggregation (CASSANDRA-10114)
 * An NPE is thrown if the column name is unknown for an IN relation (CASSANDRA-10043)
 * Apply commit_failure_policy to more errors on startup (CASSANDRA-9749)
 * Fix histogram overflow exception (CASSANDRA-9973)
 * Route gossip messages over dedicated socket (CASSANDRA-9237)
 * Add checksum to saved cache files (CASSANDRA-9265)
 * Log warning when using an aggregate without partition key (CASSANDRA-9737)
Merged from 2.1:
 * (cqlsh) Allow encoding to be set through command line (CASSANDRA-10004)
 * Add new JMX methods to change local compaction strategy (CASSANDRA-9965)
 * Write hints for paxos commits (CASSANDRA-7342)
 * (cqlsh) Fix timestamps before 1970 on Windows, always
   use UTC for timestamp display (CASSANDRA-10000)
 * (cqlsh) Avoid overwriting new config file with old config
   when both exist (CASSANDRA-9777)
 * Release snapshot selfRef when doing snapshot repair (CASSANDRA-9998)
 * Cannot replace token does not exist - DN node removed as Fat Client (CASSANDRA-9871)
Merged from 2.0:
 * Don't cast expected bf size to an int (CASSANDRA-9959)
 * Make getFullyExpiredSSTables less expensive (CASSANDRA-9882)


3.0.0-alpha1
 * Implement proper sandboxing for UDFs (CASSANDRA-9402)
 * Simplify (and unify) cleanup of compaction leftovers (CASSANDRA-7066)
 * Allow extra schema definitions in cassandra-stress yaml (CASSANDRA-9850)
 * Metrics should use up to date nomenclature (CASSANDRA-9448)
 * Change CREATE/ALTER TABLE syntax for compression (CASSANDRA-8384)
 * Cleanup crc and adler code for java 8 (CASSANDRA-9650)
 * Storage engine refactor (CASSANDRA-8099, 9743, 9746, 9759, 9781, 9808, 9825,
   9848, 9705, 9859, 9867, 9874, 9828, 9801)
 * Update Guava to 18.0 (CASSANDRA-9653)
 * Bloom filter false positive ratio is not honoured (CASSANDRA-8413)
 * New option for cassandra-stress to leave a ratio of columns null (CASSANDRA-9522)
 * Change hinted_handoff_enabled yaml setting, JMX (CASSANDRA-9035)
 * Add algorithmic token allocation (CASSANDRA-7032)
 * Add nodetool command to replay batchlog (CASSANDRA-9547)
 * Make file buffer cache independent of paths being read (CASSANDRA-8897)
 * Remove deprecated legacy Hadoop code (CASSANDRA-9353)
 * Decommissioned nodes will not rejoin the cluster (CASSANDRA-8801)
 * Change gossip stabilization to use endpoit size (CASSANDRA-9401)
 * Change default garbage collector to G1 (CASSANDRA-7486)
 * Populate TokenMetadata early during startup (CASSANDRA-9317)
 * Undeprecate cache recentHitRate (CASSANDRA-6591)
 * Add support for selectively varint encoding fields (CASSANDRA-9499, 9865)
 * Materialized Views (CASSANDRA-6477)
Merged from 2.2:
 * Avoid grouping sstables for anticompaction with DTCS (CASSANDRA-9900)
 * UDF / UDA execution time in trace (CASSANDRA-9723)
 * Fix broken internode SSL (CASSANDRA-9884)
Merged from 2.1:
 * Add new JMX methods to change local compaction strategy (CASSANDRA-9965)
 * Fix handling of enable/disable autocompaction (CASSANDRA-9899)
 * Add consistency level to tracing ouput (CASSANDRA-9827)
 * Remove repair snapshot leftover on startup (CASSANDRA-7357)
 * Use random nodes for batch log when only 2 racks (CASSANDRA-8735)
 * Ensure atomicity inside thrift and stream session (CASSANDRA-7757)
 * Fix nodetool info error when the node is not joined (CASSANDRA-9031)
Merged from 2.0:
 * Log when messages are dropped due to cross_node_timeout (CASSANDRA-9793)
 * Don't track hotness when opening from snapshot for validation (CASSANDRA-9382)


2.2.0
 * Allow the selection of columns together with aggregates (CASSANDRA-9767)
 * Fix cqlsh copy methods and other windows specific issues (CASSANDRA-9795)
 * Don't wrap byte arrays in SequentialWriter (CASSANDRA-9797)
 * sum() and avg() functions missing for smallint and tinyint types (CASSANDRA-9671)
 * Revert CASSANDRA-9542 (allow native functions in UDA) (CASSANDRA-9771)
Merged from 2.1:
 * Fix MarshalException when upgrading superColumn family (CASSANDRA-9582)
 * Fix broken logging for "empty" flushes in Memtable (CASSANDRA-9837)
 * Handle corrupt files on startup (CASSANDRA-9686)
 * Fix clientutil jar and tests (CASSANDRA-9760)
 * (cqlsh) Allow the SSL protocol version to be specified through the
    config file or environment variables (CASSANDRA-9544)
Merged from 2.0:
 * Add tool to find why expired sstables are not getting dropped (CASSANDRA-10015)
 * Remove erroneous pending HH tasks from tpstats/jmx (CASSANDRA-9129)
 * Don't cast expected bf size to an int (CASSANDRA-9959)
 * checkForEndpointCollision fails for legitimate collisions (CASSANDRA-9765)
 * Complete CASSANDRA-8448 fix (CASSANDRA-9519)
 * Don't include auth credentials in debug log (CASSANDRA-9682)
 * Can't transition from write survey to normal mode (CASSANDRA-9740)
 * Scrub (recover) sstables even when -Index.db is missing (CASSANDRA-9591)
 * Fix growing pending background compaction (CASSANDRA-9662)


2.2.0-rc2
 * Re-enable memory-mapped I/O on Windows (CASSANDRA-9658)
 * Warn when an extra-large partition is compacted (CASSANDRA-9643)
 * (cqlsh) Allow setting the initial connection timeout (CASSANDRA-9601)
 * BulkLoader has --transport-factory option but does not use it (CASSANDRA-9675)
 * Allow JMX over SSL directly from nodetool (CASSANDRA-9090)
 * Update cqlsh for UDFs (CASSANDRA-7556)
 * Change Windows kernel default timer resolution (CASSANDRA-9634)
 * Deprected sstable2json and json2sstable (CASSANDRA-9618)
 * Allow native functions in user-defined aggregates (CASSANDRA-9542)
 * Don't repair system_distributed by default (CASSANDRA-9621)
 * Fix mixing min, max, and count aggregates for blob type (CASSANRA-9622)
 * Rename class for DATE type in Java driver (CASSANDRA-9563)
 * Duplicate compilation of UDFs on coordinator (CASSANDRA-9475)
 * Fix connection leak in CqlRecordWriter (CASSANDRA-9576)
 * Mlockall before opening system sstables & remove boot_without_jna option (CASSANDRA-9573)
 * Add functions to convert timeuuid to date or time, deprecate dateOf and unixTimestampOf (CASSANDRA-9229)
 * Make sure we cancel non-compacting sstables from LifecycleTransaction (CASSANDRA-9566)
 * Fix deprecated repair JMX API (CASSANDRA-9570)
 * Add logback metrics (CASSANDRA-9378)
 * Update and refactor ant test/test-compression to run the tests in parallel (CASSANDRA-9583)
 * Fix upgrading to new directory for secondary index (CASSANDRA-9687)
Merged from 2.1:
 * (cqlsh) Fix bad check for CQL compatibility when DESCRIBE'ing
   COMPACT STORAGE tables with no clustering columns
 * Eliminate strong self-reference chains in sstable ref tidiers (CASSANDRA-9656)
 * Ensure StreamSession uses canonical sstable reader instances (CASSANDRA-9700) 
 * Ensure memtable book keeping is not corrupted in the event we shrink usage (CASSANDRA-9681)
 * Update internal python driver for cqlsh (CASSANDRA-9064)
 * Fix IndexOutOfBoundsException when inserting tuple with too many
   elements using the string literal notation (CASSANDRA-9559)
 * Enable describe on indices (CASSANDRA-7814)
 * Fix incorrect result for IN queries where column not found (CASSANDRA-9540)
 * ColumnFamilyStore.selectAndReference may block during compaction (CASSANDRA-9637)
 * Fix bug in cardinality check when compacting (CASSANDRA-9580)
 * Fix memory leak in Ref due to ConcurrentLinkedQueue.remove() behaviour (CASSANDRA-9549)
 * Make rebuild only run one at a time (CASSANDRA-9119)
Merged from 2.0:
 * Avoid NPE in AuthSuccess#decode (CASSANDRA-9727)
 * Add listen_address to system.local (CASSANDRA-9603)
 * Bug fixes to resultset metadata construction (CASSANDRA-9636)
 * Fix setting 'durable_writes' in ALTER KEYSPACE (CASSANDRA-9560)
 * Avoids ballot clash in Paxos (CASSANDRA-9649)
 * Improve trace messages for RR (CASSANDRA-9479)
 * Fix suboptimal secondary index selection when restricted
   clustering column is also indexed (CASSANDRA-9631)
 * (cqlsh) Add min_threshold to DTCS option autocomplete (CASSANDRA-9385)
 * Fix error message when attempting to create an index on a column
   in a COMPACT STORAGE table with clustering columns (CASSANDRA-9527)
 * 'WITH WITH' in alter keyspace statements causes NPE (CASSANDRA-9565)
 * Expose some internals of SelectStatement for inspection (CASSANDRA-9532)
 * ArrivalWindow should use primitives (CASSANDRA-9496)
 * Periodically submit background compaction tasks (CASSANDRA-9592)
 * Set HAS_MORE_PAGES flag to false when PagingState is null (CASSANDRA-9571)


2.2.0-rc1
 * Compressed commit log should measure compressed space used (CASSANDRA-9095)
 * Fix comparison bug in CassandraRoleManager#collectRoles (CASSANDRA-9551)
 * Add tinyint,smallint,time,date support for UDFs (CASSANDRA-9400)
 * Deprecates SSTableSimpleWriter and SSTableSimpleUnsortedWriter (CASSANDRA-9546)
 * Empty INITCOND treated as null in aggregate (CASSANDRA-9457)
 * Remove use of Cell in Thrift MapReduce classes (CASSANDRA-8609)
 * Integrate pre-release Java Driver 2.2-rc1, custom build (CASSANDRA-9493)
 * Clean up gossiper logic for old versions (CASSANDRA-9370)
 * Fix custom payload coding/decoding to match the spec (CASSANDRA-9515)
 * ant test-all results incomplete when parsed (CASSANDRA-9463)
 * Disallow frozen<> types in function arguments and return types for
   clarity (CASSANDRA-9411)
 * Static Analysis to warn on unsafe use of Autocloseable instances (CASSANDRA-9431)
 * Update commitlog archiving examples now that commitlog segments are
   not recycled (CASSANDRA-9350)
 * Extend Transactional API to sstable lifecycle management (CASSANDRA-8568)
 * (cqlsh) Add support for native protocol 4 (CASSANDRA-9399)
 * Ensure that UDF and UDAs are keyspace-isolated (CASSANDRA-9409)
 * Revert CASSANDRA-7807 (tracing completion client notifications) (CASSANDRA-9429)
 * Add ability to stop compaction by ID (CASSANDRA-7207)
 * Let CassandraVersion handle SNAPSHOT version (CASSANDRA-9438)
Merged from 2.1:
 * (cqlsh) Fix using COPY through SOURCE or -f (CASSANDRA-9083)
 * Fix occasional lack of `system` keyspace in schema tables (CASSANDRA-8487)
 * Use ProtocolError code instead of ServerError code for native protocol
   error responses to unsupported protocol versions (CASSANDRA-9451)
 * Default commitlog_sync_batch_window_in_ms changed to 2ms (CASSANDRA-9504)
 * Fix empty partition assertion in unsorted sstable writing tools (CASSANDRA-9071)
 * Ensure truncate without snapshot cannot produce corrupt responses (CASSANDRA-9388) 
 * Consistent error message when a table mixes counter and non-counter
   columns (CASSANDRA-9492)
 * Avoid getting unreadable keys during anticompaction (CASSANDRA-9508)
 * (cqlsh) Better float precision by default (CASSANDRA-9224)
 * Improve estimated row count (CASSANDRA-9107)
 * Optimize range tombstone memory footprint (CASSANDRA-8603)
 * Use configured gcgs in anticompaction (CASSANDRA-9397)
Merged from 2.0:
 * Don't accumulate more range than necessary in RangeTombstone.Tracker (CASSANDRA-9486)
 * Add broadcast and rpc addresses to system.local (CASSANDRA-9436)
 * Always mark sstable suspect when corrupted (CASSANDRA-9478)
 * Add database users and permissions to CQL3 documentation (CASSANDRA-7558)
 * Allow JVM_OPTS to be passed to standalone tools (CASSANDRA-5969)
 * Fix bad condition in RangeTombstoneList (CASSANDRA-9485)
 * Fix potential StackOverflow when setting CrcCheckChance over JMX (CASSANDRA-9488)
 * Fix null static columns in pages after the first, paged reversed
   queries (CASSANDRA-8502)
 * Fix counting cache serialization in request metrics (CASSANDRA-9466)
 * Add option not to validate atoms during scrub (CASSANDRA-9406)


2.2.0-beta1
 * Introduce Transactional API for internal state changes (CASSANDRA-8984)
 * Add a flag in cassandra.yaml to enable UDFs (CASSANDRA-9404)
 * Better support of null for UDF (CASSANDRA-8374)
 * Use ecj instead of javassist for UDFs (CASSANDRA-8241)
 * faster async logback configuration for tests (CASSANDRA-9376)
 * Add `smallint` and `tinyint` data types (CASSANDRA-8951)
 * Avoid thrift schema creation when native driver is used in stress tool (CASSANDRA-9374)
 * Make Functions.declared thread-safe
 * Add client warnings to native protocol v4 (CASSANDRA-8930)
 * Allow roles cache to be invalidated (CASSANDRA-8967)
 * Upgrade Snappy (CASSANDRA-9063)
 * Don't start Thrift rpc by default (CASSANDRA-9319)
 * Only stream from unrepaired sstables with incremental repair (CASSANDRA-8267)
 * Aggregate UDFs allow SFUNC return type to differ from STYPE if FFUNC specified (CASSANDRA-9321)
 * Remove Thrift dependencies in bundled tools (CASSANDRA-8358)
 * Disable memory mapping of hsperfdata file for JVM statistics (CASSANDRA-9242)
 * Add pre-startup checks to detect potential incompatibilities (CASSANDRA-8049)
 * Distinguish between null and unset in protocol v4 (CASSANDRA-7304)
 * Add user/role permissions for user-defined functions (CASSANDRA-7557)
 * Allow cassandra config to be updated to restart daemon without unloading classes (CASSANDRA-9046)
 * Don't initialize compaction writer before checking if iter is empty (CASSANDRA-9117)
 * Don't execute any functions at prepare-time (CASSANDRA-9037)
 * Share file handles between all instances of a SegmentedFile (CASSANDRA-8893)
 * Make it possible to major compact LCS (CASSANDRA-7272)
 * Make FunctionExecutionException extend RequestExecutionException
   (CASSANDRA-9055)
 * Add support for SELECT JSON, INSERT JSON syntax and new toJson(), fromJson()
   functions (CASSANDRA-7970)
 * Optimise max purgeable timestamp calculation in compaction (CASSANDRA-8920)
 * Constrain internode message buffer sizes, and improve IO class hierarchy (CASSANDRA-8670) 
 * New tool added to validate all sstables in a node (CASSANDRA-5791)
 * Push notification when tracing completes for an operation (CASSANDRA-7807)
 * Delay "node up" and "node added" notifications until native protocol server is started (CASSANDRA-8236)
 * Compressed Commit Log (CASSANDRA-6809)
 * Optimise IntervalTree (CASSANDRA-8988)
 * Add a key-value payload for third party usage (CASSANDRA-8553, 9212)
 * Bump metrics-reporter-config dependency for metrics 3.0 (CASSANDRA-8149)
 * Partition intra-cluster message streams by size, not type (CASSANDRA-8789)
 * Add WriteFailureException to native protocol, notify coordinator of
   write failures (CASSANDRA-8592)
 * Convert SequentialWriter to nio (CASSANDRA-8709)
 * Add role based access control (CASSANDRA-7653, 8650, 7216, 8760, 8849, 8761, 8850)
 * Record client ip address in tracing sessions (CASSANDRA-8162)
 * Indicate partition key columns in response metadata for prepared
   statements (CASSANDRA-7660)
 * Merge UUIDType and TimeUUIDType parse logic (CASSANDRA-8759)
 * Avoid memory allocation when searching index summary (CASSANDRA-8793)
 * Optimise (Time)?UUIDType Comparisons (CASSANDRA-8730)
 * Make CRC32Ex into a separate maven dependency (CASSANDRA-8836)
 * Use preloaded jemalloc w/ Unsafe (CASSANDRA-8714, 9197)
 * Avoid accessing partitioner through StorageProxy (CASSANDRA-8244, 8268)
 * Upgrade Metrics library and remove depricated metrics (CASSANDRA-5657)
 * Serializing Row cache alternative, fully off heap (CASSANDRA-7438)
 * Duplicate rows returned when in clause has repeated values (CASSANDRA-6707)
 * Make CassandraException unchecked, extend RuntimeException (CASSANDRA-8560)
 * Support direct buffer decompression for reads (CASSANDRA-8464)
 * DirectByteBuffer compatible LZ4 methods (CASSANDRA-7039)
 * Group sstables for anticompaction correctly (CASSANDRA-8578)
 * Add ReadFailureException to native protocol, respond
   immediately when replicas encounter errors while handling
   a read request (CASSANDRA-7886)
 * Switch CommitLogSegment from RandomAccessFile to nio (CASSANDRA-8308)
 * Allow mixing token and partition key restrictions (CASSANDRA-7016)
 * Support index key/value entries on map collections (CASSANDRA-8473)
 * Modernize schema tables (CASSANDRA-8261)
 * Support for user-defined aggregation functions (CASSANDRA-8053)
 * Fix NPE in SelectStatement with empty IN values (CASSANDRA-8419)
 * Refactor SelectStatement, return IN results in natural order instead
   of IN value list order and ignore duplicate values in partition key IN restrictions (CASSANDRA-7981)
 * Support UDTs, tuples, and collections in user-defined
   functions (CASSANDRA-7563)
 * Fix aggregate fn results on empty selection, result column name,
   and cqlsh parsing (CASSANDRA-8229)
 * Mark sstables as repaired after full repair (CASSANDRA-7586)
 * Extend Descriptor to include a format value and refactor reader/writer
   APIs (CASSANDRA-7443)
 * Integrate JMH for microbenchmarks (CASSANDRA-8151)
 * Keep sstable levels when bootstrapping (CASSANDRA-7460)
 * Add Sigar library and perform basic OS settings check on startup (CASSANDRA-7838)
 * Support for aggregation functions (CASSANDRA-4914)
 * Remove cassandra-cli (CASSANDRA-7920)
 * Accept dollar quoted strings in CQL (CASSANDRA-7769)
 * Make assassinate a first class command (CASSANDRA-7935)
 * Support IN clause on any partition key column (CASSANDRA-7855)
 * Support IN clause on any clustering column (CASSANDRA-4762)
 * Improve compaction logging (CASSANDRA-7818)
 * Remove YamlFileNetworkTopologySnitch (CASSANDRA-7917)
 * Do anticompaction in groups (CASSANDRA-6851)
 * Support user-defined functions (CASSANDRA-7395, 7526, 7562, 7740, 7781, 7929,
   7924, 7812, 8063, 7813, 7708)
 * Permit configurable timestamps with cassandra-stress (CASSANDRA-7416)
 * Move sstable RandomAccessReader to nio2, which allows using the
   FILE_SHARE_DELETE flag on Windows (CASSANDRA-4050)
 * Remove CQL2 (CASSANDRA-5918)
 * Optimize fetching multiple cells by name (CASSANDRA-6933)
 * Allow compilation in java 8 (CASSANDRA-7028)
 * Make incremental repair default (CASSANDRA-7250)
 * Enable code coverage thru JaCoCo (CASSANDRA-7226)
 * Switch external naming of 'column families' to 'tables' (CASSANDRA-4369) 
 * Shorten SSTable path (CASSANDRA-6962)
 * Use unsafe mutations for most unit tests (CASSANDRA-6969)
 * Fix race condition during calculation of pending ranges (CASSANDRA-7390)
 * Fail on very large batch sizes (CASSANDRA-8011)
 * Improve concurrency of repair (CASSANDRA-6455, 8208, 9145)
 * Select optimal CRC32 implementation at runtime (CASSANDRA-8614)
 * Evaluate MurmurHash of Token once per query (CASSANDRA-7096)
 * Generalize progress reporting (CASSANDRA-8901)
 * Resumable bootstrap streaming (CASSANDRA-8838, CASSANDRA-8942)
 * Allow scrub for secondary index (CASSANDRA-5174)
 * Save repair data to system table (CASSANDRA-5839)
 * fix nodetool names that reference column families (CASSANDRA-8872)
 Merged from 2.1:
 * Warn on misuse of unlogged batches (CASSANDRA-9282)
 * Failure detector detects and ignores local pauses (CASSANDRA-9183)
 * Add utility class to support for rate limiting a given log statement (CASSANDRA-9029)
 * Add missing consistency levels to cassandra-stess (CASSANDRA-9361)
 * Fix commitlog getCompletedTasks to not increment (CASSANDRA-9339)
 * Fix for harmless exceptions logged as ERROR (CASSANDRA-8564)
 * Delete processed sstables in sstablesplit/sstableupgrade (CASSANDRA-8606)
 * Improve sstable exclusion from partition tombstones (CASSANDRA-9298)
 * Validate the indexed column rather than the cell's contents for 2i (CASSANDRA-9057)
 * Add support for top-k custom 2i queries (CASSANDRA-8717)
 * Fix error when dropping table during compaction (CASSANDRA-9251)
 * cassandra-stress supports validation operations over user profiles (CASSANDRA-8773)
 * Add support for rate limiting log messages (CASSANDRA-9029)
 * Log the partition key with tombstone warnings (CASSANDRA-8561)
 * Reduce runWithCompactionsDisabled poll interval to 1ms (CASSANDRA-9271)
 * Fix PITR commitlog replay (CASSANDRA-9195)
 * GCInspector logs very different times (CASSANDRA-9124)
 * Fix deleting from an empty list (CASSANDRA-9198)
 * Update tuple and collection types that use a user-defined type when that UDT
   is modified (CASSANDRA-9148, CASSANDRA-9192)
 * Use higher timeout for prepair and snapshot in repair (CASSANDRA-9261)
 * Fix anticompaction blocking ANTI_ENTROPY stage (CASSANDRA-9151)
 * Repair waits for anticompaction to finish (CASSANDRA-9097)
 * Fix streaming not holding ref when stream error (CASSANDRA-9295)
 * Fix canonical view returning early opened SSTables (CASSANDRA-9396)
Merged from 2.0:
 * (cqlsh) Add LOGIN command to switch users (CASSANDRA-7212)
 * Clone SliceQueryFilter in AbstractReadCommand implementations (CASSANDRA-8940)
 * Push correct protocol notification for DROP INDEX (CASSANDRA-9310)
 * token-generator - generated tokens too long (CASSANDRA-9300)
 * Fix counting of tombstones for TombstoneOverwhelmingException (CASSANDRA-9299)
 * Fix ReconnectableSnitch reconnecting to peers during upgrade (CASSANDRA-6702)
 * Include keyspace and table name in error log for collections over the size
   limit (CASSANDRA-9286)
 * Avoid potential overlap in LCS with single-partition sstables (CASSANDRA-9322)
 * Log warning message when a table is queried before the schema has fully
   propagated (CASSANDRA-9136)
 * Overload SecondaryIndex#indexes to accept the column definition (CASSANDRA-9314)
 * (cqlsh) Add SERIAL and LOCAL_SERIAL consistency levels (CASSANDRA-8051)
 * Fix index selection during rebuild with certain table layouts (CASSANDRA-9281)
 * Fix partition-level-delete-only workload accounting (CASSANDRA-9194)
 * Allow scrub to handle corrupted compressed chunks (CASSANDRA-9140)
 * Fix assertion error when resetlocalschema is run during repair (CASSANDRA-9249)
 * Disable single sstable tombstone compactions for DTCS by default (CASSANDRA-9234)
 * IncomingTcpConnection thread is not named (CASSANDRA-9262)
 * Close incoming connections when MessagingService is stopped (CASSANDRA-9238)
 * Fix streaming hang when retrying (CASSANDRA-9132)


2.1.5
 * Re-add deprecated cold_reads_to_omit param for backwards compat (CASSANDRA-9203)
 * Make anticompaction visible in compactionstats (CASSANDRA-9098)
 * Improve nodetool getendpoints documentation about the partition
   key parameter (CASSANDRA-6458)
 * Don't check other keyspaces for schema changes when an user-defined
   type is altered (CASSANDRA-9187)
 * Add generate-idea-files target to build.xml (CASSANDRA-9123)
 * Allow takeColumnFamilySnapshot to take a list of tables (CASSANDRA-8348)
 * Limit major sstable operations to their canonical representation (CASSANDRA-8669)
 * cqlsh: Add tests for INSERT and UPDATE tab completion (CASSANDRA-9125)
 * cqlsh: quote column names when needed in COPY FROM inserts (CASSANDRA-9080)
 * Do not load read meter for offline operations (CASSANDRA-9082)
 * cqlsh: Make CompositeType data readable (CASSANDRA-8919)
 * cqlsh: Fix display of triggers (CASSANDRA-9081)
 * Fix NullPointerException when deleting or setting an element by index on
   a null list collection (CASSANDRA-9077)
 * Buffer bloom filter serialization (CASSANDRA-9066)
 * Fix anti-compaction target bloom filter size (CASSANDRA-9060)
 * Make FROZEN and TUPLE unreserved keywords in CQL (CASSANDRA-9047)
 * Prevent AssertionError from SizeEstimatesRecorder (CASSANDRA-9034)
 * Avoid overwriting index summaries for sstables with an older format that
   does not support downsampling; rebuild summaries on startup when this
   is detected (CASSANDRA-8993)
 * Fix potential data loss in CompressedSequentialWriter (CASSANDRA-8949)
 * Make PasswordAuthenticator number of hashing rounds configurable (CASSANDRA-8085)
 * Fix AssertionError when binding nested collections in DELETE (CASSANDRA-8900)
 * Check for overlap with non-early sstables in LCS (CASSANDRA-8739)
 * Only calculate max purgable timestamp if we have to (CASSANDRA-8914)
 * (cqlsh) Greatly improve performance of COPY FROM (CASSANDRA-8225)
 * IndexSummary effectiveIndexInterval is now a guideline, not a rule (CASSANDRA-8993)
 * Use correct bounds for page cache eviction of compressed files (CASSANDRA-8746)
 * SSTableScanner enforces its bounds (CASSANDRA-8946)
 * Cleanup cell equality (CASSANDRA-8947)
 * Introduce intra-cluster message coalescing (CASSANDRA-8692)
 * DatabaseDescriptor throws NPE when rpc_interface is used (CASSANDRA-8839)
 * Don't check if an sstable is live for offline compactions (CASSANDRA-8841)
 * Don't set clientMode in SSTableLoader (CASSANDRA-8238)
 * Fix SSTableRewriter with disabled early open (CASSANDRA-8535)
 * Fix cassandra-stress so it respects the CL passed in user mode (CASSANDRA-8948)
 * Fix rare NPE in ColumnDefinition#hasIndexOption() (CASSANDRA-8786)
 * cassandra-stress reports per-operation statistics, plus misc (CASSANDRA-8769)
 * Add SimpleDate (cql date) and Time (cql time) types (CASSANDRA-7523)
 * Use long for key count in cfstats (CASSANDRA-8913)
 * Make SSTableRewriter.abort() more robust to failure (CASSANDRA-8832)
 * Remove cold_reads_to_omit from STCS (CASSANDRA-8860)
 * Make EstimatedHistogram#percentile() use ceil instead of floor (CASSANDRA-8883)
 * Fix top partitions reporting wrong cardinality (CASSANDRA-8834)
 * Fix rare NPE in KeyCacheSerializer (CASSANDRA-8067)
 * Pick sstables for validation as late as possible inc repairs (CASSANDRA-8366)
 * Fix commitlog getPendingTasks to not increment (CASSANDRA-8862)
 * Fix parallelism adjustment in range and secondary index queries
   when the first fetch does not satisfy the limit (CASSANDRA-8856)
 * Check if the filtered sstables is non-empty in STCS (CASSANDRA-8843)
 * Upgrade java-driver used for cassandra-stress (CASSANDRA-8842)
 * Fix CommitLog.forceRecycleAllSegments() memory access error (CASSANDRA-8812)
 * Improve assertions in Memory (CASSANDRA-8792)
 * Fix SSTableRewriter cleanup (CASSANDRA-8802)
 * Introduce SafeMemory for CompressionMetadata.Writer (CASSANDRA-8758)
 * 'nodetool info' prints exception against older node (CASSANDRA-8796)
 * Ensure SSTableReader.last corresponds exactly with the file end (CASSANDRA-8750)
 * Make SSTableWriter.openEarly more robust and obvious (CASSANDRA-8747)
 * Enforce SSTableReader.first/last (CASSANDRA-8744)
 * Cleanup SegmentedFile API (CASSANDRA-8749)
 * Avoid overlap with early compaction replacement (CASSANDRA-8683)
 * Safer Resource Management++ (CASSANDRA-8707)
 * Write partition size estimates into a system table (CASSANDRA-7688)
 * cqlsh: Fix keys() and full() collection indexes in DESCRIBE output
   (CASSANDRA-8154)
 * Show progress of streaming in nodetool netstats (CASSANDRA-8886)
 * IndexSummaryBuilder utilises offheap memory, and shares data between
   each IndexSummary opened from it (CASSANDRA-8757)
 * markCompacting only succeeds if the exact SSTableReader instances being 
   marked are in the live set (CASSANDRA-8689)
 * cassandra-stress support for varint (CASSANDRA-8882)
 * Fix Adler32 digest for compressed sstables (CASSANDRA-8778)
 * Add nodetool statushandoff/statusbackup (CASSANDRA-8912)
 * Use stdout for progress and stats in sstableloader (CASSANDRA-8982)
 * Correctly identify 2i datadir from older versions (CASSANDRA-9116)
Merged from 2.0:
 * Ignore gossip SYNs after shutdown (CASSANDRA-9238)
 * Avoid overflow when calculating max sstable size in LCS (CASSANDRA-9235)
 * Make sstable blacklisting work with compression (CASSANDRA-9138)
 * Do not attempt to rebuild indexes if no index accepts any column (CASSANDRA-9196)
 * Don't initiate snitch reconnection for dead states (CASSANDRA-7292)
 * Fix ArrayIndexOutOfBoundsException in CQLSSTableWriter (CASSANDRA-8978)
 * Add shutdown gossip state to prevent timeouts during rolling restarts (CASSANDRA-8336)
 * Fix running with java.net.preferIPv6Addresses=true (CASSANDRA-9137)
 * Fix failed bootstrap/replace attempts being persisted in system.peers (CASSANDRA-9180)
 * Flush system.IndexInfo after marking index built (CASSANDRA-9128)
 * Fix updates to min/max_compaction_threshold through cassandra-cli
   (CASSANDRA-8102)
 * Don't include tmp files when doing offline relevel (CASSANDRA-9088)
 * Use the proper CAS WriteType when finishing a previous round during Paxos
   preparation (CASSANDRA-8672)
 * Avoid race in cancelling compactions (CASSANDRA-9070)
 * More aggressive check for expired sstables in DTCS (CASSANDRA-8359)
 * Fix ignored index_interval change in ALTER TABLE statements (CASSANDRA-7976)
 * Do more aggressive compaction in old time windows in DTCS (CASSANDRA-8360)
 * java.lang.AssertionError when reading saved cache (CASSANDRA-8740)
 * "disk full" when running cleanup (CASSANDRA-9036)
 * Lower logging level from ERROR to DEBUG when a scheduled schema pull
   cannot be completed due to a node being down (CASSANDRA-9032)
 * Fix MOVED_NODE client event (CASSANDRA-8516)
 * Allow overriding MAX_OUTSTANDING_REPLAY_COUNT (CASSANDRA-7533)
 * Fix malformed JMX ObjectName containing IPv6 addresses (CASSANDRA-9027)
 * (cqlsh) Allow increasing CSV field size limit through
   cqlshrc config option (CASSANDRA-8934)
 * Stop logging range tombstones when exceeding the threshold
   (CASSANDRA-8559)
 * Fix NullPointerException when nodetool getendpoints is run
   against invalid keyspaces or tables (CASSANDRA-8950)
 * Allow specifying the tmp dir (CASSANDRA-7712)
 * Improve compaction estimated tasks estimation (CASSANDRA-8904)
 * Fix duplicate up/down messages sent to native clients (CASSANDRA-7816)
 * Expose commit log archive status via JMX (CASSANDRA-8734)
 * Provide better exceptions for invalid replication strategy parameters
   (CASSANDRA-8909)
 * Fix regression in mixed single and multi-column relation support for
   SELECT statements (CASSANDRA-8613)
 * Add ability to limit number of native connections (CASSANDRA-8086)
 * Fix CQLSSTableWriter throwing exception and spawning threads
   (CASSANDRA-8808)
 * Fix MT mismatch between empty and GC-able data (CASSANDRA-8979)
 * Fix incorrect validation when snapshotting single table (CASSANDRA-8056)
 * Add offline tool to relevel sstables (CASSANDRA-8301)
 * Preserve stream ID for more protocol errors (CASSANDRA-8848)
 * Fix combining token() function with multi-column relations on
   clustering columns (CASSANDRA-8797)
 * Make CFS.markReferenced() resistant to bad refcounting (CASSANDRA-8829)
 * Fix StreamTransferTask abort/complete bad refcounting (CASSANDRA-8815)
 * Fix AssertionError when querying a DESC clustering ordered
   table with ASC ordering and paging (CASSANDRA-8767)
 * AssertionError: "Memory was freed" when running cleanup (CASSANDRA-8716)
 * Make it possible to set max_sstable_age to fractional days (CASSANDRA-8406)
 * Fix some multi-column relations with indexes on some clustering
   columns (CASSANDRA-8275)
 * Fix memory leak in SSTableSimple*Writer and SSTableReader.validate()
   (CASSANDRA-8748)
 * Throw OOM if allocating memory fails to return a valid pointer (CASSANDRA-8726)
 * Fix SSTableSimpleUnsortedWriter ConcurrentModificationException (CASSANDRA-8619)
 * 'nodetool info' prints exception against older node (CASSANDRA-8796)
 * Ensure SSTableSimpleUnsortedWriter.close() terminates if
   disk writer has crashed (CASSANDRA-8807)


2.1.4
 * Bind JMX to localhost unless explicitly configured otherwise (CASSANDRA-9085)


2.1.3
 * Fix HSHA/offheap_objects corruption (CASSANDRA-8719)
 * Upgrade libthrift to 0.9.2 (CASSANDRA-8685)
 * Don't use the shared ref in sstableloader (CASSANDRA-8704)
 * Purge internal prepared statements if related tables or
   keyspaces are dropped (CASSANDRA-8693)
 * (cqlsh) Handle unicode BOM at start of files (CASSANDRA-8638)
 * Stop compactions before exiting offline tools (CASSANDRA-8623)
 * Update tools/stress/README.txt to match current behaviour (CASSANDRA-7933)
 * Fix schema from Thrift conversion with empty metadata (CASSANDRA-8695)
 * Safer Resource Management (CASSANDRA-7705)
 * Make sure we compact highly overlapping cold sstables with
   STCS (CASSANDRA-8635)
 * rpc_interface and listen_interface generate NPE on startup when specified
   interface doesn't exist (CASSANDRA-8677)
 * Fix ArrayIndexOutOfBoundsException in nodetool cfhistograms (CASSANDRA-8514)
 * Switch from yammer metrics for nodetool cf/proxy histograms (CASSANDRA-8662)
 * Make sure we don't add tmplink files to the compaction
   strategy (CASSANDRA-8580)
 * (cqlsh) Handle maps with blob keys (CASSANDRA-8372)
 * (cqlsh) Handle DynamicCompositeType schemas correctly (CASSANDRA-8563)
 * Duplicate rows returned when in clause has repeated values (CASSANDRA-6706)
 * Add tooling to detect hot partitions (CASSANDRA-7974)
 * Fix cassandra-stress user-mode truncation of partition generation (CASSANDRA-8608)
 * Only stream from unrepaired sstables during inc repair (CASSANDRA-8267)
 * Don't allow starting multiple inc repairs on the same sstables (CASSANDRA-8316)
 * Invalidate prepared BATCH statements when related tables
   or keyspaces are dropped (CASSANDRA-8652)
 * Fix missing results in secondary index queries on collections
   with ALLOW FILTERING (CASSANDRA-8421)
 * Expose EstimatedHistogram metrics for range slices (CASSANDRA-8627)
 * (cqlsh) Escape clqshrc passwords properly (CASSANDRA-8618)
 * Fix NPE when passing wrong argument in ALTER TABLE statement (CASSANDRA-8355)
 * Pig: Refactor and deprecate CqlStorage (CASSANDRA-8599)
 * Don't reuse the same cleanup strategy for all sstables (CASSANDRA-8537)
 * Fix case-sensitivity of index name on CREATE and DROP INDEX
   statements (CASSANDRA-8365)
 * Better detection/logging for corruption in compressed sstables (CASSANDRA-8192)
 * Use the correct repairedAt value when closing writer (CASSANDRA-8570)
 * (cqlsh) Handle a schema mismatch being detected on startup (CASSANDRA-8512)
 * Properly calculate expected write size during compaction (CASSANDRA-8532)
 * Invalidate affected prepared statements when a table's columns
   are altered (CASSANDRA-7910)
 * Stress - user defined writes should populate sequentally (CASSANDRA-8524)
 * Fix regression in SSTableRewriter causing some rows to become unreadable 
   during compaction (CASSANDRA-8429)
 * Run major compactions for repaired/unrepaired in parallel (CASSANDRA-8510)
 * (cqlsh) Fix compression options in DESCRIBE TABLE output when compression
   is disabled (CASSANDRA-8288)
 * (cqlsh) Fix DESCRIBE output after keyspaces are altered (CASSANDRA-7623)
 * Make sure we set lastCompactedKey correctly (CASSANDRA-8463)
 * (cqlsh) Fix output of CONSISTENCY command (CASSANDRA-8507)
 * (cqlsh) Fixed the handling of LIST statements (CASSANDRA-8370)
 * Make sstablescrub check leveled manifest again (CASSANDRA-8432)
 * Check first/last keys in sstable when giving out positions (CASSANDRA-8458)
 * Disable mmap on Windows (CASSANDRA-6993)
 * Add missing ConsistencyLevels to cassandra-stress (CASSANDRA-8253)
 * Add auth support to cassandra-stress (CASSANDRA-7985)
 * Fix ArrayIndexOutOfBoundsException when generating error message
   for some CQL syntax errors (CASSANDRA-8455)
 * Scale memtable slab allocation logarithmically (CASSANDRA-7882)
 * cassandra-stress simultaneous inserts over same seed (CASSANDRA-7964)
 * Reduce cassandra-stress sampling memory requirements (CASSANDRA-7926)
 * Ensure memtable flush cannot expire commit log entries from its future (CASSANDRA-8383)
 * Make read "defrag" async to reclaim memtables (CASSANDRA-8459)
 * Remove tmplink files for offline compactions (CASSANDRA-8321)
 * Reduce maxHintsInProgress (CASSANDRA-8415)
 * BTree updates may call provided update function twice (CASSANDRA-8018)
 * Release sstable references after anticompaction (CASSANDRA-8386)
 * Handle abort() in SSTableRewriter properly (CASSANDRA-8320)
 * Centralize shared executors (CASSANDRA-8055)
 * Fix filtering for CONTAINS (KEY) relations on frozen collection
   clustering columns when the query is restricted to a single
   partition (CASSANDRA-8203)
 * Do more aggressive entire-sstable TTL expiry checks (CASSANDRA-8243)
 * Add more log info if readMeter is null (CASSANDRA-8238)
 * add check of the system wall clock time at startup (CASSANDRA-8305)
 * Support for frozen collections (CASSANDRA-7859)
 * Fix overflow on histogram computation (CASSANDRA-8028)
 * Have paxos reuse the timestamp generation of normal queries (CASSANDRA-7801)
 * Fix incremental repair not remove parent session on remote (CASSANDRA-8291)
 * Improve JBOD disk utilization (CASSANDRA-7386)
 * Log failed host when preparing incremental repair (CASSANDRA-8228)
 * Force config client mode in CQLSSTableWriter (CASSANDRA-8281)
 * Fix sstableupgrade throws exception (CASSANDRA-8688)
 * Fix hang when repairing empty keyspace (CASSANDRA-8694)
Merged from 2.0:
 * Fix IllegalArgumentException in dynamic snitch (CASSANDRA-8448)
 * Add support for UPDATE ... IF EXISTS (CASSANDRA-8610)
 * Fix reversal of list prepends (CASSANDRA-8733)
 * Prevent non-zero default_time_to_live on tables with counters
   (CASSANDRA-8678)
 * Fix SSTableSimpleUnsortedWriter ConcurrentModificationException
   (CASSANDRA-8619)
 * Round up time deltas lower than 1ms in BulkLoader (CASSANDRA-8645)
 * Add batch remove iterator to ABSC (CASSANDRA-8414, 8666)
 * Round up time deltas lower than 1ms in BulkLoader (CASSANDRA-8645)
 * Fix isClientMode check in Keyspace (CASSANDRA-8687)
 * Use more efficient slice size for querying internal secondary
   index tables (CASSANDRA-8550)
 * Fix potentially returning deleted rows with range tombstone (CASSANDRA-8558)
 * Check for available disk space before starting a compaction (CASSANDRA-8562)
 * Fix DISTINCT queries with LIMITs or paging when some partitions
   contain only tombstones (CASSANDRA-8490)
 * Introduce background cache refreshing to permissions cache
   (CASSANDRA-8194)
 * Fix race condition in StreamTransferTask that could lead to
   infinite loops and premature sstable deletion (CASSANDRA-7704)
 * Add an extra version check to MigrationTask (CASSANDRA-8462)
 * Ensure SSTableWriter cleans up properly after failure (CASSANDRA-8499)
 * Increase bf true positive count on key cache hit (CASSANDRA-8525)
 * Move MeteredFlusher to its own thread (CASSANDRA-8485)
 * Fix non-distinct results in DISTNCT queries on static columns when
   paging is enabled (CASSANDRA-8087)
 * Move all hints related tasks to hints internal executor (CASSANDRA-8285)
 * Fix paging for multi-partition IN queries (CASSANDRA-8408)
 * Fix MOVED_NODE topology event never being emitted when a node
   moves its token (CASSANDRA-8373)
 * Fix validation of indexes in COMPACT tables (CASSANDRA-8156)
 * Avoid StackOverflowError when a large list of IN values
   is used for a clustering column (CASSANDRA-8410)
 * Fix NPE when writetime() or ttl() calls are wrapped by
   another function call (CASSANDRA-8451)
 * Fix NPE after dropping a keyspace (CASSANDRA-8332)
 * Fix error message on read repair timeouts (CASSANDRA-7947)
 * Default DTCS base_time_seconds changed to 60 (CASSANDRA-8417)
 * Refuse Paxos operation with more than one pending endpoint (CASSANDRA-8346, 8640)
 * Throw correct exception when trying to bind a keyspace or table
   name (CASSANDRA-6952)
 * Make HHOM.compact synchronized (CASSANDRA-8416)
 * cancel latency-sampling task when CF is dropped (CASSANDRA-8401)
 * don't block SocketThread for MessagingService (CASSANDRA-8188)
 * Increase quarantine delay on replacement (CASSANDRA-8260)
 * Expose off-heap memory usage stats (CASSANDRA-7897)
 * Ignore Paxos commits for truncated tables (CASSANDRA-7538)
 * Validate size of indexed column values (CASSANDRA-8280)
 * Make LCS split compaction results over all data directories (CASSANDRA-8329)
 * Fix some failing queries that use multi-column relations
   on COMPACT STORAGE tables (CASSANDRA-8264)
 * Fix InvalidRequestException with ORDER BY (CASSANDRA-8286)
 * Disable SSLv3 for POODLE (CASSANDRA-8265)
 * Fix millisecond timestamps in Tracing (CASSANDRA-8297)
 * Include keyspace name in error message when there are insufficient
   live nodes to stream from (CASSANDRA-8221)
 * Avoid overlap in L1 when L0 contains many nonoverlapping
   sstables (CASSANDRA-8211)
 * Improve PropertyFileSnitch logging (CASSANDRA-8183)
 * Add DC-aware sequential repair (CASSANDRA-8193)
 * Use live sstables in snapshot repair if possible (CASSANDRA-8312)
 * Fix hints serialized size calculation (CASSANDRA-8587)


2.1.2
 * (cqlsh) parse_for_table_meta errors out on queries with undefined
   grammars (CASSANDRA-8262)
 * (cqlsh) Fix SELECT ... TOKEN() function broken in C* 2.1.1 (CASSANDRA-8258)
 * Fix Cassandra crash when running on JDK8 update 40 (CASSANDRA-8209)
 * Optimize partitioner tokens (CASSANDRA-8230)
 * Improve compaction of repaired/unrepaired sstables (CASSANDRA-8004)
 * Make cache serializers pluggable (CASSANDRA-8096)
 * Fix issues with CONTAINS (KEY) queries on secondary indexes
   (CASSANDRA-8147)
 * Fix read-rate tracking of sstables for some queries (CASSANDRA-8239)
 * Fix default timestamp in QueryOptions (CASSANDRA-8246)
 * Set socket timeout when reading remote version (CASSANDRA-8188)
 * Refactor how we track live size (CASSANDRA-7852)
 * Make sure unfinished compaction files are removed (CASSANDRA-8124)
 * Fix shutdown when run as Windows service (CASSANDRA-8136)
 * Fix DESCRIBE TABLE with custom indexes (CASSANDRA-8031)
 * Fix race in RecoveryManagerTest (CASSANDRA-8176)
 * Avoid IllegalArgumentException while sorting sstables in
   IndexSummaryManager (CASSANDRA-8182)
 * Shutdown JVM on file descriptor exhaustion (CASSANDRA-7579)
 * Add 'die' policy for commit log and disk failure (CASSANDRA-7927)
 * Fix installing as service on Windows (CASSANDRA-8115)
 * Fix CREATE TABLE for CQL2 (CASSANDRA-8144)
 * Avoid boxing in ColumnStats min/max trackers (CASSANDRA-8109)
Merged from 2.0:
 * Correctly handle non-text column names in cql3 (CASSANDRA-8178)
 * Fix deletion for indexes on primary key columns (CASSANDRA-8206)
 * Add 'nodetool statusgossip' (CASSANDRA-8125)
 * Improve client notification that nodes are ready for requests (CASSANDRA-7510)
 * Handle negative timestamp in writetime method (CASSANDRA-8139)
 * Pig: Remove errant LIMIT clause in CqlNativeStorage (CASSANDRA-8166)
 * Throw ConfigurationException when hsha is used with the default
   rpc_max_threads setting of 'unlimited' (CASSANDRA-8116)
 * Allow concurrent writing of the same table in the same JVM using
   CQLSSTableWriter (CASSANDRA-7463)
 * Fix totalDiskSpaceUsed calculation (CASSANDRA-8205)


2.1.1
 * Fix spin loop in AtomicSortedColumns (CASSANDRA-7546)
 * Dont notify when replacing tmplink files (CASSANDRA-8157)
 * Fix validation with multiple CONTAINS clause (CASSANDRA-8131)
 * Fix validation of collections in TriggerExecutor (CASSANDRA-8146)
 * Fix IllegalArgumentException when a list of IN values containing tuples
   is passed as a single arg to a prepared statement with the v1 or v2
   protocol (CASSANDRA-8062)
 * Fix ClassCastException in DISTINCT query on static columns with
   query paging (CASSANDRA-8108)
 * Fix NPE on null nested UDT inside a set (CASSANDRA-8105)
 * Fix exception when querying secondary index on set items or map keys
   when some clustering columns are specified (CASSANDRA-8073)
 * Send proper error response when there is an error during native
   protocol message decode (CASSANDRA-8118)
 * Gossip should ignore generation numbers too far in the future (CASSANDRA-8113)
 * Fix NPE when creating a table with frozen sets, lists (CASSANDRA-8104)
 * Fix high memory use due to tracking reads on incrementally opened sstable
   readers (CASSANDRA-8066)
 * Fix EXECUTE request with skipMetadata=false returning no metadata
   (CASSANDRA-8054)
 * Allow concurrent use of CQLBulkOutputFormat (CASSANDRA-7776)
 * Shutdown JVM on OOM (CASSANDRA-7507)
 * Upgrade netty version and enable epoll event loop (CASSANDRA-7761)
 * Don't duplicate sstables smaller than split size when using
   the sstablesplitter tool (CASSANDRA-7616)
 * Avoid re-parsing already prepared statements (CASSANDRA-7923)
 * Fix some Thrift slice deletions and updates of COMPACT STORAGE
   tables with some clustering columns omitted (CASSANDRA-7990)
 * Fix filtering for CONTAINS on sets (CASSANDRA-8033)
 * Properly track added size (CASSANDRA-7239)
 * Allow compilation in java 8 (CASSANDRA-7208)
 * Fix Assertion error on RangeTombstoneList diff (CASSANDRA-8013)
 * Release references to overlapping sstables during compaction (CASSANDRA-7819)
 * Send notification when opening compaction results early (CASSANDRA-8034)
 * Make native server start block until properly bound (CASSANDRA-7885)
 * (cqlsh) Fix IPv6 support (CASSANDRA-7988)
 * Ignore fat clients when checking for endpoint collision (CASSANDRA-7939)
 * Make sstablerepairedset take a list of files (CASSANDRA-7995)
 * (cqlsh) Tab completeion for indexes on map keys (CASSANDRA-7972)
 * (cqlsh) Fix UDT field selection in select clause (CASSANDRA-7891)
 * Fix resource leak in event of corrupt sstable
 * (cqlsh) Add command line option for cqlshrc file path (CASSANDRA-7131)
 * Provide visibility into prepared statements churn (CASSANDRA-7921, CASSANDRA-7930)
 * Invalidate prepared statements when their keyspace or table is
   dropped (CASSANDRA-7566)
 * cassandra-stress: fix support for NetworkTopologyStrategy (CASSANDRA-7945)
 * Fix saving caches when a table is dropped (CASSANDRA-7784)
 * Add better error checking of new stress profile (CASSANDRA-7716)
 * Use ThreadLocalRandom and remove FBUtilities.threadLocalRandom (CASSANDRA-7934)
 * Prevent operator mistakes due to simultaneous bootstrap (CASSANDRA-7069)
 * cassandra-stress supports whitelist mode for node config (CASSANDRA-7658)
 * GCInspector more closely tracks GC; cassandra-stress and nodetool report it (CASSANDRA-7916)
 * nodetool won't output bogus ownership info without a keyspace (CASSANDRA-7173)
 * Add human readable option to nodetool commands (CASSANDRA-5433)
 * Don't try to set repairedAt on old sstables (CASSANDRA-7913)
 * Add metrics for tracking PreparedStatement use (CASSANDRA-7719)
 * (cqlsh) tab-completion for triggers (CASSANDRA-7824)
 * (cqlsh) Support for query paging (CASSANDRA-7514)
 * (cqlsh) Show progress of COPY operations (CASSANDRA-7789)
 * Add syntax to remove multiple elements from a map (CASSANDRA-6599)
 * Support non-equals conditions in lightweight transactions (CASSANDRA-6839)
 * Add IF [NOT] EXISTS to create/drop triggers (CASSANDRA-7606)
 * (cqlsh) Display the current logged-in user (CASSANDRA-7785)
 * (cqlsh) Don't ignore CTRL-C during COPY FROM execution (CASSANDRA-7815)
 * (cqlsh) Order UDTs according to cross-type dependencies in DESCRIBE
   output (CASSANDRA-7659)
 * (cqlsh) Fix handling of CAS statement results (CASSANDRA-7671)
 * (cqlsh) COPY TO/FROM improvements (CASSANDRA-7405)
 * Support list index operations with conditions (CASSANDRA-7499)
 * Add max live/tombstoned cells to nodetool cfstats output (CASSANDRA-7731)
 * Validate IPv6 wildcard addresses properly (CASSANDRA-7680)
 * (cqlsh) Error when tracing query (CASSANDRA-7613)
 * Avoid IOOBE when building SyntaxError message snippet (CASSANDRA-7569)
 * SSTableExport uses correct validator to create string representation of partition
   keys (CASSANDRA-7498)
 * Avoid NPEs when receiving type changes for an unknown keyspace (CASSANDRA-7689)
 * Add support for custom 2i validation (CASSANDRA-7575)
 * Pig support for hadoop CqlInputFormat (CASSANDRA-6454)
 * Add duration mode to cassandra-stress (CASSANDRA-7468)
 * Add listen_interface and rpc_interface options (CASSANDRA-7417)
 * Improve schema merge performance (CASSANDRA-7444)
 * Adjust MT depth based on # of partition validating (CASSANDRA-5263)
 * Optimise NativeCell comparisons (CASSANDRA-6755)
 * Configurable client timeout for cqlsh (CASSANDRA-7516)
 * Include snippet of CQL query near syntax error in messages (CASSANDRA-7111)
 * Make repair -pr work with -local (CASSANDRA-7450)
 * Fix error in sstableloader with -cph > 1 (CASSANDRA-8007)
 * Fix snapshot repair error on indexed tables (CASSANDRA-8020)
 * Do not exit nodetool repair when receiving JMX NOTIF_LOST (CASSANDRA-7909)
 * Stream to private IP when available (CASSANDRA-8084)
Merged from 2.0:
 * Reject conditions on DELETE unless full PK is given (CASSANDRA-6430)
 * Properly reject the token function DELETE (CASSANDRA-7747)
 * Force batchlog replay before decommissioning a node (CASSANDRA-7446)
 * Fix hint replay with many accumulated expired hints (CASSANDRA-6998)
 * Fix duplicate results in DISTINCT queries on static columns with query
   paging (CASSANDRA-8108)
 * Add DateTieredCompactionStrategy (CASSANDRA-6602)
 * Properly validate ascii and utf8 string literals in CQL queries (CASSANDRA-8101)
 * (cqlsh) Fix autocompletion for alter keyspace (CASSANDRA-8021)
 * Create backup directories for commitlog archiving during startup (CASSANDRA-8111)
 * Reduce totalBlockFor() for LOCAL_* consistency levels (CASSANDRA-8058)
 * Fix merging schemas with re-dropped keyspaces (CASSANDRA-7256)
 * Fix counters in supercolumns during live upgrades from 1.2 (CASSANDRA-7188)
 * Notify DT subscribers when a column family is truncated (CASSANDRA-8088)
 * Add sanity check of $JAVA on startup (CASSANDRA-7676)
 * Schedule fat client schema pull on join (CASSANDRA-7993)
 * Don't reset nodes' versions when closing IncomingTcpConnections
   (CASSANDRA-7734)
 * Record the real messaging version in all cases in OutboundTcpConnection
   (CASSANDRA-8057)
 * SSL does not work in cassandra-cli (CASSANDRA-7899)
 * Fix potential exception when using ReversedType in DynamicCompositeType
   (CASSANDRA-7898)
 * Better validation of collection values (CASSANDRA-7833)
 * Track min/max timestamps correctly (CASSANDRA-7969)
 * Fix possible overflow while sorting CL segments for replay (CASSANDRA-7992)
 * Increase nodetool Xmx (CASSANDRA-7956)
 * Archive any commitlog segments present at startup (CASSANDRA-6904)
 * CrcCheckChance should adjust based on live CFMetadata not 
   sstable metadata (CASSANDRA-7978)
 * token() should only accept columns in the partitioning
   key order (CASSANDRA-6075)
 * Add method to invalidate permission cache via JMX (CASSANDRA-7977)
 * Allow propagating multiple gossip states atomically (CASSANDRA-6125)
 * Log exceptions related to unclean native protocol client disconnects
   at DEBUG or INFO (CASSANDRA-7849)
 * Allow permissions cache to be set via JMX (CASSANDRA-7698)
 * Include schema_triggers CF in readable system resources (CASSANDRA-7967)
 * Fix RowIndexEntry to report correct serializedSize (CASSANDRA-7948)
 * Make CQLSSTableWriter sync within partitions (CASSANDRA-7360)
 * Potentially use non-local replicas in CqlConfigHelper (CASSANDRA-7906)
 * Explicitly disallow mixing multi-column and single-column
   relations on clustering columns (CASSANDRA-7711)
 * Better error message when condition is set on PK column (CASSANDRA-7804)
 * Don't send schema change responses and events for no-op DDL
   statements (CASSANDRA-7600)
 * (Hadoop) fix cluster initialisation for a split fetching (CASSANDRA-7774)
 * Throw InvalidRequestException when queries contain relations on entire
   collection columns (CASSANDRA-7506)
 * (cqlsh) enable CTRL-R history search with libedit (CASSANDRA-7577)
 * (Hadoop) allow ACFRW to limit nodes to local DC (CASSANDRA-7252)
 * (cqlsh) cqlsh should automatically disable tracing when selecting
   from system_traces (CASSANDRA-7641)
 * (Hadoop) Add CqlOutputFormat (CASSANDRA-6927)
 * Don't depend on cassandra config for nodetool ring (CASSANDRA-7508)
 * (cqlsh) Fix failing cqlsh formatting tests (CASSANDRA-7703)
 * Fix IncompatibleClassChangeError from hadoop2 (CASSANDRA-7229)
 * Add 'nodetool sethintedhandoffthrottlekb' (CASSANDRA-7635)
 * (cqlsh) Add tab-completion for CREATE/DROP USER IF [NOT] EXISTS (CASSANDRA-7611)
 * Catch errors when the JVM pulls the rug out from GCInspector (CASSANDRA-5345)
 * cqlsh fails when version number parts are not int (CASSANDRA-7524)
 * Fix NPE when table dropped during streaming (CASSANDRA-7946)
 * Fix wrong progress when streaming uncompressed (CASSANDRA-7878)
 * Fix possible infinite loop in creating repair range (CASSANDRA-7983)
 * Fix unit in nodetool for streaming throughput (CASSANDRA-7375)
Merged from 1.2:
 * Don't index tombstones (CASSANDRA-7828)
 * Improve PasswordAuthenticator default super user setup (CASSANDRA-7788)


2.1.0
 * (cqlsh) Removed "ALTER TYPE <name> RENAME TO <name>" from tab-completion
   (CASSANDRA-7895)
 * Fixed IllegalStateException in anticompaction (CASSANDRA-7892)
 * cqlsh: DESCRIBE support for frozen UDTs, tuples (CASSANDRA-7863)
 * Avoid exposing internal classes over JMX (CASSANDRA-7879)
 * Add null check for keys when freezing collection (CASSANDRA-7869)
 * Improve stress workload realism (CASSANDRA-7519)
Merged from 2.0:
 * Configure system.paxos with LeveledCompactionStrategy (CASSANDRA-7753)
 * Fix ALTER clustering column type from DateType to TimestampType when
   using DESC clustering order (CASSANRDA-7797)
 * Throw EOFException if we run out of chunks in compressed datafile
   (CASSANDRA-7664)
 * Fix PRSI handling of CQL3 row markers for row cleanup (CASSANDRA-7787)
 * Fix dropping collection when it's the last regular column (CASSANDRA-7744)
 * Make StreamReceiveTask thread safe and gc friendly (CASSANDRA-7795)
 * Validate empty cell names from counter updates (CASSANDRA-7798)
Merged from 1.2:
 * Don't allow compacted sstables to be marked as compacting (CASSANDRA-7145)
 * Track expired tombstones (CASSANDRA-7810)


2.1.0-rc7
 * Add frozen keyword and require UDT to be frozen (CASSANDRA-7857)
 * Track added sstable size correctly (CASSANDRA-7239)
 * (cqlsh) Fix case insensitivity (CASSANDRA-7834)
 * Fix failure to stream ranges when moving (CASSANDRA-7836)
 * Correctly remove tmplink files (CASSANDRA-7803)
 * (cqlsh) Fix column name formatting for functions, CAS operations,
   and UDT field selections (CASSANDRA-7806)
 * (cqlsh) Fix COPY FROM handling of null/empty primary key
   values (CASSANDRA-7792)
 * Fix ordering of static cells (CASSANDRA-7763)
Merged from 2.0:
 * Forbid re-adding dropped counter columns (CASSANDRA-7831)
 * Fix CFMetaData#isThriftCompatible() for PK-only tables (CASSANDRA-7832)
 * Always reject inequality on the partition key without token()
   (CASSANDRA-7722)
 * Always send Paxos commit to all replicas (CASSANDRA-7479)
 * Make disruptor_thrift_server invocation pool configurable (CASSANDRA-7594)
 * Make repair no-op when RF=1 (CASSANDRA-7864)


2.1.0-rc6
 * Fix OOM issue from netty caching over time (CASSANDRA-7743)
 * json2sstable couldn't import JSON for CQL table (CASSANDRA-7477)
 * Invalidate all caches on table drop (CASSANDRA-7561)
 * Skip strict endpoint selection for ranges if RF == nodes (CASSANRA-7765)
 * Fix Thrift range filtering without 2ary index lookups (CASSANDRA-7741)
 * Add tracing entries about concurrent range requests (CASSANDRA-7599)
 * (cqlsh) Fix DESCRIBE for NTS keyspaces (CASSANDRA-7729)
 * Remove netty buffer ref-counting (CASSANDRA-7735)
 * Pass mutated cf to index updater for use by PRSI (CASSANDRA-7742)
 * Include stress yaml example in release and deb (CASSANDRA-7717)
 * workaround for netty issue causing corrupted data off the wire (CASSANDRA-7695)
 * cqlsh DESC CLUSTER fails retrieving ring information (CASSANDRA-7687)
 * Fix binding null values inside UDT (CASSANDRA-7685)
 * Fix UDT field selection with empty fields (CASSANDRA-7670)
 * Bogus deserialization of static cells from sstable (CASSANDRA-7684)
 * Fix NPE on compaction leftover cleanup for dropped table (CASSANDRA-7770)
Merged from 2.0:
 * Fix race condition in StreamTransferTask that could lead to
   infinite loops and premature sstable deletion (CASSANDRA-7704)
 * (cqlsh) Wait up to 10 sec for a tracing session (CASSANDRA-7222)
 * Fix NPE in FileCacheService.sizeInBytes (CASSANDRA-7756)
 * Remove duplicates from StorageService.getJoiningNodes (CASSANDRA-7478)
 * Clone token map outside of hot gossip loops (CASSANDRA-7758)
 * Fix MS expiring map timeout for Paxos messages (CASSANDRA-7752)
 * Do not flush on truncate if durable_writes is false (CASSANDRA-7750)
 * Give CRR a default input_cql Statement (CASSANDRA-7226)
 * Better error message when adding a collection with the same name
   than a previously dropped one (CASSANDRA-6276)
 * Fix validation when adding static columns (CASSANDRA-7730)
 * (Thrift) fix range deletion of supercolumns (CASSANDRA-7733)
 * Fix potential AssertionError in RangeTombstoneList (CASSANDRA-7700)
 * Validate arguments of blobAs* functions (CASSANDRA-7707)
 * Fix potential AssertionError with 2ndary indexes (CASSANDRA-6612)
 * Avoid logging CompactionInterrupted at ERROR (CASSANDRA-7694)
 * Minor leak in sstable2jon (CASSANDRA-7709)
 * Add cassandra.auto_bootstrap system property (CASSANDRA-7650)
 * Update java driver (for hadoop) (CASSANDRA-7618)
 * Remove CqlPagingRecordReader/CqlPagingInputFormat (CASSANDRA-7570)
 * Support connecting to ipv6 jmx with nodetool (CASSANDRA-7669)


2.1.0-rc5
 * Reject counters inside user types (CASSANDRA-7672)
 * Switch to notification-based GCInspector (CASSANDRA-7638)
 * (cqlsh) Handle nulls in UDTs and tuples correctly (CASSANDRA-7656)
 * Don't use strict consistency when replacing (CASSANDRA-7568)
 * Fix min/max cell name collection on 2.0 SSTables with range
   tombstones (CASSANDRA-7593)
 * Tolerate min/max cell names of different lengths (CASSANDRA-7651)
 * Filter cached results correctly (CASSANDRA-7636)
 * Fix tracing on the new SEPExecutor (CASSANDRA-7644)
 * Remove shuffle and taketoken (CASSANDRA-7601)
 * Clean up Windows batch scripts (CASSANDRA-7619)
 * Fix native protocol drop user type notification (CASSANDRA-7571)
 * Give read access to system.schema_usertypes to all authenticated users
   (CASSANDRA-7578)
 * (cqlsh) Fix cqlsh display when zero rows are returned (CASSANDRA-7580)
 * Get java version correctly when JAVA_TOOL_OPTIONS is set (CASSANDRA-7572)
 * Fix NPE when dropping index from non-existent keyspace, AssertionError when
   dropping non-existent index with IF EXISTS (CASSANDRA-7590)
 * Fix sstablelevelresetter hang (CASSANDRA-7614)
 * (cqlsh) Fix deserialization of blobs (CASSANDRA-7603)
 * Use "keyspace updated" schema change message for UDT changes in v1 and
   v2 protocols (CASSANDRA-7617)
 * Fix tracing of range slices and secondary index lookups that are local
   to the coordinator (CASSANDRA-7599)
 * Set -Dcassandra.storagedir for all tool shell scripts (CASSANDRA-7587)
 * Don't swap max/min col names when mutating sstable metadata (CASSANDRA-7596)
 * (cqlsh) Correctly handle paged result sets (CASSANDRA-7625)
 * (cqlsh) Improve waiting for a trace to complete (CASSANDRA-7626)
 * Fix tracing of concurrent range slices and 2ary index queries (CASSANDRA-7626)
 * Fix scrub against collection type (CASSANDRA-7665)
Merged from 2.0:
 * Set gc_grace_seconds to seven days for system schema tables (CASSANDRA-7668)
 * SimpleSeedProvider no longer caches seeds forever (CASSANDRA-7663)
 * Always flush on truncate (CASSANDRA-7511)
 * Fix ReversedType(DateType) mapping to native protocol (CASSANDRA-7576)
 * Always merge ranges owned by a single node (CASSANDRA-6930)
 * Track max/min timestamps for range tombstones (CASSANDRA-7647)
 * Fix NPE when listing saved caches dir (CASSANDRA-7632)


2.1.0-rc4
 * Fix word count hadoop example (CASSANDRA-7200)
 * Updated memtable_cleanup_threshold and memtable_flush_writers defaults 
   (CASSANDRA-7551)
 * (Windows) fix startup when WMI memory query fails (CASSANDRA-7505)
 * Anti-compaction proceeds if any part of the repair failed (CASSANDRA-7521)
 * Add missing table name to DROP INDEX responses and notifications (CASSANDRA-7539)
 * Bump CQL version to 3.2.0 and update CQL documentation (CASSANDRA-7527)
 * Fix configuration error message when running nodetool ring (CASSANDRA-7508)
 * Support conditional updates, tuple type, and the v3 protocol in cqlsh (CASSANDRA-7509)
 * Handle queries on multiple secondary index types (CASSANDRA-7525)
 * Fix cqlsh authentication with v3 native protocol (CASSANDRA-7564)
 * Fix NPE when unknown prepared statement ID is used (CASSANDRA-7454)
Merged from 2.0:
 * (Windows) force range-based repair to non-sequential mode (CASSANDRA-7541)
 * Fix range merging when DES scores are zero (CASSANDRA-7535)
 * Warn when SSL certificates have expired (CASSANDRA-7528)
 * Fix error when doing reversed queries with static columns (CASSANDRA-7490)
Merged from 1.2:
 * Set correct stream ID on responses when non-Exception Throwables
   are thrown while handling native protocol messages (CASSANDRA-7470)


2.1.0-rc3
 * Consider expiry when reconciling otherwise equal cells (CASSANDRA-7403)
 * Introduce CQL support for stress tool (CASSANDRA-6146)
 * Fix ClassCastException processing expired messages (CASSANDRA-7496)
 * Fix prepared marker for collections inside UDT (CASSANDRA-7472)
 * Remove left-over populate_io_cache_on_flush and replicate_on_write
   uses (CASSANDRA-7493)
 * (Windows) handle spaces in path names (CASSANDRA-7451)
 * Ensure writes have completed after dropping a table, before recycling
   commit log segments (CASSANDRA-7437)
 * Remove left-over rows_per_partition_to_cache (CASSANDRA-7493)
 * Fix error when CONTAINS is used with a bind marker (CASSANDRA-7502)
 * Properly reject unknown UDT field (CASSANDRA-7484)
Merged from 2.0:
 * Fix CC#collectTimeOrderedData() tombstone optimisations (CASSANDRA-7394)
 * Support DISTINCT for static columns and fix behaviour when DISTINC is
   not use (CASSANDRA-7305).
 * Workaround JVM NPE on JMX bind failure (CASSANDRA-7254)
 * Fix race in FileCacheService RemovalListener (CASSANDRA-7278)
 * Fix inconsistent use of consistencyForCommit that allowed LOCAL_QUORUM
   operations to incorrect become full QUORUM (CASSANDRA-7345)
 * Properly handle unrecognized opcodes and flags (CASSANDRA-7440)
 * (Hadoop) close CqlRecordWriter clients when finished (CASSANDRA-7459)
 * Commit disk failure policy (CASSANDRA-7429)
 * Make sure high level sstables get compacted (CASSANDRA-7414)
 * Fix AssertionError when using empty clustering columns and static columns
   (CASSANDRA-7455)
 * Add option to disable STCS in L0 (CASSANDRA-6621)
 * Upgrade to snappy-java 1.0.5.2 (CASSANDRA-7476)


2.1.0-rc2
 * Fix heap size calculation for CompoundSparseCellName and 
   CompoundSparseCellName.WithCollection (CASSANDRA-7421)
 * Allow counter mutations in UNLOGGED batches (CASSANDRA-7351)
 * Modify reconcile logic to always pick a tombstone over a counter cell
   (CASSANDRA-7346)
 * Avoid incremental compaction on Windows (CASSANDRA-7365)
 * Fix exception when querying a composite-keyed table with a collection index
   (CASSANDRA-7372)
 * Use node's host id in place of counter ids (CASSANDRA-7366)
 * Fix error when doing reversed queries with static columns (CASSANDRA-7490)
 * Backport CASSANDRA-6747 (CASSANDRA-7560)
 * Track max/min timestamps for range tombstones (CASSANDRA-7647)
 * Fix NPE when listing saved caches dir (CASSANDRA-7632)
 * Fix sstableloader unable to connect encrypted node (CASSANDRA-7585)
Merged from 1.2:
 * Clone token map outside of hot gossip loops (CASSANDRA-7758)
 * Add stop method to EmbeddedCassandraService (CASSANDRA-7595)
 * Support connecting to ipv6 jmx with nodetool (CASSANDRA-7669)
 * Set gc_grace_seconds to seven days for system schema tables (CASSANDRA-7668)
 * SimpleSeedProvider no longer caches seeds forever (CASSANDRA-7663)
 * Set correct stream ID on responses when non-Exception Throwables
   are thrown while handling native protocol messages (CASSANDRA-7470)
 * Fix row size miscalculation in LazilyCompactedRow (CASSANDRA-7543)
 * Fix race in background compaction check (CASSANDRA-7745)
 * Don't clear out range tombstones during compaction (CASSANDRA-7808)


2.1.0-rc1
 * Revert flush directory (CASSANDRA-6357)
 * More efficient executor service for fast operations (CASSANDRA-4718)
 * Move less common tools into a new cassandra-tools package (CASSANDRA-7160)
 * Support more concurrent requests in native protocol (CASSANDRA-7231)
 * Add tab-completion to debian nodetool packaging (CASSANDRA-6421)
 * Change concurrent_compactors defaults (CASSANDRA-7139)
 * Add PowerShell Windows launch scripts (CASSANDRA-7001)
 * Make commitlog archive+restore more robust (CASSANDRA-6974)
 * Fix marking commitlogsegments clean (CASSANDRA-6959)
 * Add snapshot "manifest" describing files included (CASSANDRA-6326)
 * Parallel streaming for sstableloader (CASSANDRA-3668)
 * Fix bugs in supercolumns handling (CASSANDRA-7138)
 * Fix ClassClassException on composite dense tables (CASSANDRA-7112)
 * Cleanup and optimize collation and slice iterators (CASSANDRA-7107)
 * Upgrade NBHM lib (CASSANDRA-7128)
 * Optimize netty server (CASSANDRA-6861)
 * Fix repair hang when given CF does not exist (CASSANDRA-7189)
 * Allow c* to be shutdown in an embedded mode (CASSANDRA-5635)
 * Add server side batching to native transport (CASSANDRA-5663)
 * Make batchlog replay asynchronous (CASSANDRA-6134)
 * remove unused classes (CASSANDRA-7197)
 * Limit user types to the keyspace they are defined in (CASSANDRA-6643)
 * Add validate method to CollectionType (CASSANDRA-7208)
 * New serialization format for UDT values (CASSANDRA-7209, CASSANDRA-7261)
 * Fix nodetool netstats (CASSANDRA-7270)
 * Fix potential ClassCastException in HintedHandoffManager (CASSANDRA-7284)
 * Use prepared statements internally (CASSANDRA-6975)
 * Fix broken paging state with prepared statement (CASSANDRA-7120)
 * Fix IllegalArgumentException in CqlStorage (CASSANDRA-7287)
 * Allow nulls/non-existant fields in UDT (CASSANDRA-7206)
 * Add Thrift MultiSliceRequest (CASSANDRA-6757, CASSANDRA-7027)
 * Handle overlapping MultiSlices (CASSANDRA-7279)
 * Fix DataOutputTest on Windows (CASSANDRA-7265)
 * Embedded sets in user defined data-types are not updating (CASSANDRA-7267)
 * Add tuple type to CQL/native protocol (CASSANDRA-7248)
 * Fix CqlPagingRecordReader on tables with few rows (CASSANDRA-7322)
Merged from 2.0:
 * Copy compaction options to make sure they are reloaded (CASSANDRA-7290)
 * Add option to do more aggressive tombstone compactions (CASSANDRA-6563)
 * Don't try to compact already-compacting files in HHOM (CASSANDRA-7288)
 * Always reallocate buffers in HSHA (CASSANDRA-6285)
 * (Hadoop) support authentication in CqlRecordReader (CASSANDRA-7221)
 * (Hadoop) Close java driver Cluster in CQLRR.close (CASSANDRA-7228)
 * Warn when 'USING TIMESTAMP' is used on a CAS BATCH (CASSANDRA-7067)
 * return all cpu values from BackgroundActivityMonitor.readAndCompute (CASSANDRA-7183)
 * Correctly delete scheduled range xfers (CASSANDRA-7143)
 * return all cpu values from BackgroundActivityMonitor.readAndCompute (CASSANDRA-7183)  
 * reduce garbage creation in calculatePendingRanges (CASSANDRA-7191)
 * fix c* launch issues on Russian os's due to output of linux 'free' cmd (CASSANDRA-6162)
 * Fix disabling autocompaction (CASSANDRA-7187)
 * Fix potential NumberFormatException when deserializing IntegerType (CASSANDRA-7088)
 * cqlsh can't tab-complete disabling compaction (CASSANDRA-7185)
 * cqlsh: Accept and execute CQL statement(s) from command-line parameter (CASSANDRA-7172)
 * Fix IllegalStateException in CqlPagingRecordReader (CASSANDRA-7198)
 * Fix the InvertedIndex trigger example (CASSANDRA-7211)
 * Add --resolve-ip option to 'nodetool ring' (CASSANDRA-7210)
 * reduce garbage on codec flag deserialization (CASSANDRA-7244) 
 * Fix duplicated error messages on directory creation error at startup (CASSANDRA-5818)
 * Proper null handle for IF with map element access (CASSANDRA-7155)
 * Improve compaction visibility (CASSANDRA-7242)
 * Correctly delete scheduled range xfers (CASSANDRA-7143)
 * Make batchlog replica selection rack-aware (CASSANDRA-6551)
 * Fix CFMetaData#getColumnDefinitionFromColumnName() (CASSANDRA-7074)
 * Fix writetime/ttl functions for static columns (CASSANDRA-7081)
 * Suggest CTRL-C or semicolon after three blank lines in cqlsh (CASSANDRA-7142)
 * Fix 2ndary index queries with DESC clustering order (CASSANDRA-6950)
 * Invalid key cache entries on DROP (CASSANDRA-6525)
 * Fix flapping RecoveryManagerTest (CASSANDRA-7084)
 * Add missing iso8601 patterns for date strings (CASSANDRA-6973)
 * Support selecting multiple rows in a partition using IN (CASSANDRA-6875)
 * Add authentication support to shuffle (CASSANDRA-6484)
 * Swap local and global default read repair chances (CASSANDRA-7320)
 * Add conditional CREATE/DROP USER support (CASSANDRA-7264)
 * Cqlsh counts non-empty lines for "Blank lines" warning (CASSANDRA-7325)
Merged from 1.2:
 * Add Cloudstack snitch (CASSANDRA-7147)
 * Update system.peers correctly when relocating tokens (CASSANDRA-7126)
 * Add Google Compute Engine snitch (CASSANDRA-7132)
 * remove duplicate query for local tokens (CASSANDRA-7182)
 * exit CQLSH with error status code if script fails (CASSANDRA-6344)
 * Fix bug with some IN queries missig results (CASSANDRA-7105)
 * Fix availability validation for LOCAL_ONE CL (CASSANDRA-7319)
 * Hint streaming can cause decommission to fail (CASSANDRA-7219)


2.1.0-beta2
 * Increase default CL space to 8GB (CASSANDRA-7031)
 * Add range tombstones to read repair digests (CASSANDRA-6863)
 * Fix BTree.clear for large updates (CASSANDRA-6943)
 * Fail write instead of logging a warning when unable to append to CL
   (CASSANDRA-6764)
 * Eliminate possibility of CL segment appearing twice in active list 
   (CASSANDRA-6557)
 * Apply DONTNEED fadvise to commitlog segments (CASSANDRA-6759)
 * Switch CRC component to Adler and include it for compressed sstables 
   (CASSANDRA-4165)
 * Allow cassandra-stress to set compaction strategy options (CASSANDRA-6451)
 * Add broadcast_rpc_address option to cassandra.yaml (CASSANDRA-5899)
 * Auto reload GossipingPropertyFileSnitch config (CASSANDRA-5897)
 * Fix overflow of memtable_total_space_in_mb (CASSANDRA-6573)
 * Fix ABTC NPE and apply update function correctly (CASSANDRA-6692)
 * Allow nodetool to use a file or prompt for password (CASSANDRA-6660)
 * Fix AIOOBE when concurrently accessing ABSC (CASSANDRA-6742)
 * Fix assertion error in ALTER TYPE RENAME (CASSANDRA-6705)
 * Scrub should not always clear out repaired status (CASSANDRA-5351)
 * Improve handling of range tombstone for wide partitions (CASSANDRA-6446)
 * Fix ClassCastException for compact table with composites (CASSANDRA-6738)
 * Fix potentially repairing with wrong nodes (CASSANDRA-6808)
 * Change caching option syntax (CASSANDRA-6745)
 * Fix stress to do proper counter reads (CASSANDRA-6835)
 * Fix help message for stress counter_write (CASSANDRA-6824)
 * Fix stress smart Thrift client to pick servers correctly (CASSANDRA-6848)
 * Add logging levels (minimal, normal or verbose) to stress tool (CASSANDRA-6849)
 * Fix race condition in Batch CLE (CASSANDRA-6860)
 * Improve cleanup/scrub/upgradesstables failure handling (CASSANDRA-6774)
 * ByteBuffer write() methods for serializing sstables (CASSANDRA-6781)
 * Proper compare function for CollectionType (CASSANDRA-6783)
 * Update native server to Netty 4 (CASSANDRA-6236)
 * Fix off-by-one error in stress (CASSANDRA-6883)
 * Make OpOrder AutoCloseable (CASSANDRA-6901)
 * Remove sync repair JMX interface (CASSANDRA-6900)
 * Add multiple memory allocation options for memtables (CASSANDRA-6689, 6694)
 * Remove adjusted op rate from stress output (CASSANDRA-6921)
 * Add optimized CF.hasColumns() implementations (CASSANDRA-6941)
 * Serialize batchlog mutations with the version of the target node
   (CASSANDRA-6931)
 * Optimize CounterColumn#reconcile() (CASSANDRA-6953)
 * Properly remove 1.2 sstable support in 2.1 (CASSANDRA-6869)
 * Lock counter cells, not partitions (CASSANDRA-6880)
 * Track presence of legacy counter shards in sstables (CASSANDRA-6888)
 * Ensure safe resource cleanup when replacing sstables (CASSANDRA-6912)
 * Add failure handler to async callback (CASSANDRA-6747)
 * Fix AE when closing SSTable without releasing reference (CASSANDRA-7000)
 * Clean up IndexInfo on keyspace/table drops (CASSANDRA-6924)
 * Only snapshot relative SSTables when sequential repair (CASSANDRA-7024)
 * Require nodetool rebuild_index to specify index names (CASSANDRA-7038)
 * fix cassandra stress errors on reads with native protocol (CASSANDRA-7033)
 * Use OpOrder to guard sstable references for reads (CASSANDRA-6919)
 * Preemptive opening of compaction result (CASSANDRA-6916)
 * Multi-threaded scrub/cleanup/upgradesstables (CASSANDRA-5547)
 * Optimize cellname comparison (CASSANDRA-6934)
 * Native protocol v3 (CASSANDRA-6855)
 * Optimize Cell liveness checks and clean up Cell (CASSANDRA-7119)
 * Support consistent range movements (CASSANDRA-2434)
 * Display min timestamp in sstablemetadata viewer (CASSANDRA-6767)
Merged from 2.0:
 * Avoid race-prone second "scrub" of system keyspace (CASSANDRA-6797)
 * Pool CqlRecordWriter clients by inetaddress rather than Range
   (CASSANDRA-6665)
 * Fix compaction_history timestamps (CASSANDRA-6784)
 * Compare scores of full replica ordering in DES (CASSANDRA-6683)
 * fix CME in SessionInfo updateProgress affecting netstats (CASSANDRA-6577)
 * Allow repairing between specific replicas (CASSANDRA-6440)
 * Allow per-dc enabling of hints (CASSANDRA-6157)
 * Add compatibility for Hadoop 0.2.x (CASSANDRA-5201)
 * Fix EstimatedHistogram races (CASSANDRA-6682)
 * Failure detector correctly converts initial value to nanos (CASSANDRA-6658)
 * Add nodetool taketoken to relocate vnodes (CASSANDRA-4445)
 * Expose bulk loading progress over JMX (CASSANDRA-4757)
 * Correctly handle null with IF conditions and TTL (CASSANDRA-6623)
 * Account for range/row tombstones in tombstone drop
   time histogram (CASSANDRA-6522)
 * Stop CommitLogSegment.close() from calling sync() (CASSANDRA-6652)
 * Make commitlog failure handling configurable (CASSANDRA-6364)
 * Avoid overlaps in LCS (CASSANDRA-6688)
 * Improve support for paginating over composites (CASSANDRA-4851)
 * Fix count(*) queries in a mixed cluster (CASSANDRA-6707)
 * Improve repair tasks(snapshot, differencing) concurrency (CASSANDRA-6566)
 * Fix replaying pre-2.0 commit logs (CASSANDRA-6714)
 * Add static columns to CQL3 (CASSANDRA-6561)
 * Optimize single partition batch statements (CASSANDRA-6737)
 * Disallow post-query re-ordering when paging (CASSANDRA-6722)
 * Fix potential paging bug with deleted columns (CASSANDRA-6748)
 * Fix NPE on BulkLoader caused by losing StreamEvent (CASSANDRA-6636)
 * Fix truncating compression metadata (CASSANDRA-6791)
 * Add CMSClassUnloadingEnabled JVM option (CASSANDRA-6541)
 * Catch memtable flush exceptions during shutdown (CASSANDRA-6735)
 * Fix upgradesstables NPE for non-CF-based indexes (CASSANDRA-6645)
 * Fix UPDATE updating PRIMARY KEY columns implicitly (CASSANDRA-6782)
 * Fix IllegalArgumentException when updating from 1.2 with SuperColumns
   (CASSANDRA-6733)
 * FBUtilities.singleton() should use the CF comparator (CASSANDRA-6778)
 * Fix CQLSStableWriter.addRow(Map<String, Object>) (CASSANDRA-6526)
 * Fix HSHA server introducing corrupt data (CASSANDRA-6285)
 * Fix CAS conditions for COMPACT STORAGE tables (CASSANDRA-6813)
 * Starting threads in OutboundTcpConnectionPool constructor causes race conditions (CASSANDRA-7177)
 * Allow overriding cassandra-rackdc.properties file (CASSANDRA-7072)
 * Set JMX RMI port to 7199 (CASSANDRA-7087)
 * Use LOCAL_QUORUM for data reads at LOCAL_SERIAL (CASSANDRA-6939)
 * Log a warning for large batches (CASSANDRA-6487)
 * Put nodes in hibernate when join_ring is false (CASSANDRA-6961)
 * Avoid early loading of non-system keyspaces before compaction-leftovers 
   cleanup at startup (CASSANDRA-6913)
 * Restrict Windows to parallel repairs (CASSANDRA-6907)
 * (Hadoop) Allow manually specifying start/end tokens in CFIF (CASSANDRA-6436)
 * Fix NPE in MeteredFlusher (CASSANDRA-6820)
 * Fix race processing range scan responses (CASSANDRA-6820)
 * Allow deleting snapshots from dropped keyspaces (CASSANDRA-6821)
 * Add uuid() function (CASSANDRA-6473)
 * Omit tombstones from schema digests (CASSANDRA-6862)
 * Include correct consistencyLevel in LWT timeout (CASSANDRA-6884)
 * Lower chances for losing new SSTables during nodetool refresh and
   ColumnFamilyStore.loadNewSSTables (CASSANDRA-6514)
 * Add support for DELETE ... IF EXISTS to CQL3 (CASSANDRA-5708)
 * Update hadoop_cql3_word_count example (CASSANDRA-6793)
 * Fix handling of RejectedExecution in sync Thrift server (CASSANDRA-6788)
 * Log more information when exceeding tombstone_warn_threshold (CASSANDRA-6865)
 * Fix truncate to not abort due to unreachable fat clients (CASSANDRA-6864)
 * Fix schema concurrency exceptions (CASSANDRA-6841)
 * Fix leaking validator FH in StreamWriter (CASSANDRA-6832)
 * Fix saving triggers to schema (CASSANDRA-6789)
 * Fix trigger mutations when base mutation list is immutable (CASSANDRA-6790)
 * Fix accounting in FileCacheService to allow re-using RAR (CASSANDRA-6838)
 * Fix static counter columns (CASSANDRA-6827)
 * Restore expiring->deleted (cell) compaction optimization (CASSANDRA-6844)
 * Fix CompactionManager.needsCleanup (CASSANDRA-6845)
 * Correctly compare BooleanType values other than 0 and 1 (CASSANDRA-6779)
 * Read message id as string from earlier versions (CASSANDRA-6840)
 * Properly use the Paxos consistency for (non-protocol) batch (CASSANDRA-6837)
 * Add paranoid disk failure option (CASSANDRA-6646)
 * Improve PerRowSecondaryIndex performance (CASSANDRA-6876)
 * Extend triggers to support CAS updates (CASSANDRA-6882)
 * Static columns with IF NOT EXISTS don't always work as expected (CASSANDRA-6873)
 * Fix paging with SELECT DISTINCT (CASSANDRA-6857)
 * Fix UnsupportedOperationException on CAS timeout (CASSANDRA-6923)
 * Improve MeteredFlusher handling of MF-unaffected column families
   (CASSANDRA-6867)
 * Add CqlRecordReader using native pagination (CASSANDRA-6311)
 * Add QueryHandler interface (CASSANDRA-6659)
 * Track liveRatio per-memtable, not per-CF (CASSANDRA-6945)
 * Make sure upgradesstables keeps sstable level (CASSANDRA-6958)
 * Fix LIMIT with static columns (CASSANDRA-6956)
 * Fix clash with CQL column name in thrift validation (CASSANDRA-6892)
 * Fix error with super columns in mixed 1.2-2.0 clusters (CASSANDRA-6966)
 * Fix bad skip of sstables on slice query with composite start/finish (CASSANDRA-6825)
 * Fix unintended update with conditional statement (CASSANDRA-6893)
 * Fix map element access in IF (CASSANDRA-6914)
 * Avoid costly range calculations for range queries on system keyspaces
   (CASSANDRA-6906)
 * Fix SSTable not released if stream session fails (CASSANDRA-6818)
 * Avoid build failure due to ANTLR timeout (CASSANDRA-6991)
 * Queries on compact tables can return more rows that requested (CASSANDRA-7052)
 * USING TIMESTAMP for batches does not work (CASSANDRA-7053)
 * Fix performance regression from CASSANDRA-5614 (CASSANDRA-6949)
 * Ensure that batchlog and hint timeouts do not produce hints (CASSANDRA-7058)
 * Merge groupable mutations in TriggerExecutor#execute() (CASSANDRA-7047)
 * Plug holes in resource release when wiring up StreamSession (CASSANDRA-7073)
 * Re-add parameter columns to tracing session (CASSANDRA-6942)
 * Preserves CQL metadata when updating table from thrift (CASSANDRA-6831)
Merged from 1.2:
 * Fix nodetool display with vnodes (CASSANDRA-7082)
 * Add UNLOGGED, COUNTER options to BATCH documentation (CASSANDRA-6816)
 * add extra SSL cipher suites (CASSANDRA-6613)
 * fix nodetool getsstables for blob PK (CASSANDRA-6803)
 * Fix BatchlogManager#deleteBatch() use of millisecond timestamps
   (CASSANDRA-6822)
 * Continue assassinating even if the endpoint vanishes (CASSANDRA-6787)
 * Schedule schema pulls on change (CASSANDRA-6971)
 * Non-droppable verbs shouldn't be dropped from OTC (CASSANDRA-6980)
 * Shutdown batchlog executor in SS#drain() (CASSANDRA-7025)
 * Fix batchlog to account for CF truncation records (CASSANDRA-6999)
 * Fix CQLSH parsing of functions and BLOB literals (CASSANDRA-7018)
 * Properly load trustore in the native protocol (CASSANDRA-6847)
 * Always clean up references in SerializingCache (CASSANDRA-6994)
 * Don't shut MessagingService down when replacing a node (CASSANDRA-6476)
 * fix npe when doing -Dcassandra.fd_initial_value_ms (CASSANDRA-6751)


2.1.0-beta1
 * Add flush directory distinct from compaction directories (CASSANDRA-6357)
 * Require JNA by default (CASSANDRA-6575)
 * add listsnapshots command to nodetool (CASSANDRA-5742)
 * Introduce AtomicBTreeColumns (CASSANDRA-6271, 6692)
 * Multithreaded commitlog (CASSANDRA-3578)
 * allocate fixed index summary memory pool and resample cold index summaries 
   to use less memory (CASSANDRA-5519)
 * Removed multithreaded compaction (CASSANDRA-6142)
 * Parallelize fetching rows for low-cardinality indexes (CASSANDRA-1337)
 * change logging from log4j to logback (CASSANDRA-5883)
 * switch to LZ4 compression for internode communication (CASSANDRA-5887)
 * Stop using Thrift-generated Index* classes internally (CASSANDRA-5971)
 * Remove 1.2 network compatibility code (CASSANDRA-5960)
 * Remove leveled json manifest migration code (CASSANDRA-5996)
 * Remove CFDefinition (CASSANDRA-6253)
 * Use AtomicIntegerFieldUpdater in RefCountedMemory (CASSANDRA-6278)
 * User-defined types for CQL3 (CASSANDRA-5590)
 * Use of o.a.c.metrics in nodetool (CASSANDRA-5871, 6406)
 * Batch read from OTC's queue and cleanup (CASSANDRA-1632)
 * Secondary index support for collections (CASSANDRA-4511, 6383)
 * SSTable metadata(Stats.db) format change (CASSANDRA-6356)
 * Push composites support in the storage engine
   (CASSANDRA-5417, CASSANDRA-6520)
 * Add snapshot space used to cfstats (CASSANDRA-6231)
 * Add cardinality estimator for key count estimation (CASSANDRA-5906)
 * CF id is changed to be non-deterministic. Data dir/key cache are created
   uniquely for CF id (CASSANDRA-5202)
 * New counters implementation (CASSANDRA-6504)
 * Replace UnsortedColumns, EmptyColumns, TreeMapBackedSortedColumns with new
   ArrayBackedSortedColumns (CASSANDRA-6630, CASSANDRA-6662, CASSANDRA-6690)
 * Add option to use row cache with a given amount of rows (CASSANDRA-5357)
 * Avoid repairing already repaired data (CASSANDRA-5351)
 * Reject counter updates with USING TTL/TIMESTAMP (CASSANDRA-6649)
 * Replace index_interval with min/max_index_interval (CASSANDRA-6379)
 * Lift limitation that order by columns must be selected for IN queries (CASSANDRA-4911)


2.0.5
 * Reduce garbage generated by bloom filter lookups (CASSANDRA-6609)
 * Add ks.cf names to tombstone logging (CASSANDRA-6597)
 * Use LOCAL_QUORUM for LWT operations at LOCAL_SERIAL (CASSANDRA-6495)
 * Wait for gossip to settle before accepting client connections (CASSANDRA-4288)
 * Delete unfinished compaction incrementally (CASSANDRA-6086)
 * Allow specifying custom secondary index options in CQL3 (CASSANDRA-6480)
 * Improve replica pinning for cache efficiency in DES (CASSANDRA-6485)
 * Fix LOCAL_SERIAL from thrift (CASSANDRA-6584)
 * Don't special case received counts in CAS timeout exceptions (CASSANDRA-6595)
 * Add support for 2.1 global counter shards (CASSANDRA-6505)
 * Fix NPE when streaming connection is not yet established (CASSANDRA-6210)
 * Avoid rare duplicate read repair triggering (CASSANDRA-6606)
 * Fix paging discardFirst (CASSANDRA-6555)
 * Fix ArrayIndexOutOfBoundsException in 2ndary index query (CASSANDRA-6470)
 * Release sstables upon rebuilding 2i (CASSANDRA-6635)
 * Add AbstractCompactionStrategy.startup() method (CASSANDRA-6637)
 * SSTableScanner may skip rows during cleanup (CASSANDRA-6638)
 * sstables from stalled repair sessions can resurrect deleted data (CASSANDRA-6503)
 * Switch stress to use ITransportFactory (CASSANDRA-6641)
 * Fix IllegalArgumentException during prepare (CASSANDRA-6592)
 * Fix possible loss of 2ndary index entries during compaction (CASSANDRA-6517)
 * Fix direct Memory on architectures that do not support unaligned long access
   (CASSANDRA-6628)
 * Let scrub optionally skip broken counter partitions (CASSANDRA-5930)
Merged from 1.2:
 * fsync compression metadata (CASSANDRA-6531)
 * Validate CF existence on execution for prepared statement (CASSANDRA-6535)
 * Add ability to throttle batchlog replay (CASSANDRA-6550)
 * Fix executing LOCAL_QUORUM with SimpleStrategy (CASSANDRA-6545)
 * Avoid StackOverflow when using large IN queries (CASSANDRA-6567)
 * Nodetool upgradesstables includes secondary indexes (CASSANDRA-6598)
 * Paginate batchlog replay (CASSANDRA-6569)
 * skip blocking on streaming during drain (CASSANDRA-6603)
 * Improve error message when schema doesn't match loaded sstable (CASSANDRA-6262)
 * Add properties to adjust FD initial value and max interval (CASSANDRA-4375)
 * Fix preparing with batch and delete from collection (CASSANDRA-6607)
 * Fix ABSC reverse iterator's remove() method (CASSANDRA-6629)
 * Handle host ID conflicts properly (CASSANDRA-6615)
 * Move handling of migration event source to solve bootstrap race. (CASSANDRA-6648)
 * Make sure compaction throughput value doesn't overflow with int math (CASSANDRA-6647)


2.0.4
 * Allow removing snapshots of no-longer-existing CFs (CASSANDRA-6418)
 * add StorageService.stopDaemon() (CASSANDRA-4268)
 * add IRE for invalid CF supplied to get_count (CASSANDRA-5701)
 * add client encryption support to sstableloader (CASSANDRA-6378)
 * Fix accept() loop for SSL sockets post-shutdown (CASSANDRA-6468)
 * Fix size-tiered compaction in LCS L0 (CASSANDRA-6496)
 * Fix assertion failure in filterColdSSTables (CASSANDRA-6483)
 * Fix row tombstones in larger-than-memory compactions (CASSANDRA-6008)
 * Fix cleanup ClassCastException (CASSANDRA-6462)
 * Reduce gossip memory use by interning VersionedValue strings (CASSANDRA-6410)
 * Allow specifying datacenters to participate in a repair (CASSANDRA-6218)
 * Fix divide-by-zero in PCI (CASSANDRA-6403)
 * Fix setting last compacted key in the wrong level for LCS (CASSANDRA-6284)
 * Add millisecond precision formats to the timestamp parser (CASSANDRA-6395)
 * Expose a total memtable size metric for a CF (CASSANDRA-6391)
 * cqlsh: handle symlinks properly (CASSANDRA-6425)
 * Fix potential infinite loop when paging query with IN (CASSANDRA-6464)
 * Fix assertion error in AbstractQueryPager.discardFirst (CASSANDRA-6447)
 * Fix streaming older SSTable yields unnecessary tombstones (CASSANDRA-6527)
Merged from 1.2:
 * Improved error message on bad properties in DDL queries (CASSANDRA-6453)
 * Randomize batchlog candidates selection (CASSANDRA-6481)
 * Fix thundering herd on endpoint cache invalidation (CASSANDRA-6345, 6485)
 * Improve batchlog write performance with vnodes (CASSANDRA-6488)
 * cqlsh: quote single quotes in strings inside collections (CASSANDRA-6172)
 * Improve gossip performance for typical messages (CASSANDRA-6409)
 * Throw IRE if a prepared statement has more markers than supported 
   (CASSANDRA-5598)
 * Expose Thread metrics for the native protocol server (CASSANDRA-6234)
 * Change snapshot response message verb to INTERNAL to avoid dropping it 
   (CASSANDRA-6415)
 * Warn when collection read has > 65K elements (CASSANDRA-5428)
 * Fix cache persistence when both row and key cache are enabled 
   (CASSANDRA-6413)
 * (Hadoop) add describe_local_ring (CASSANDRA-6268)
 * Fix handling of concurrent directory creation failure (CASSANDRA-6459)
 * Allow executing CREATE statements multiple times (CASSANDRA-6471)
 * Don't send confusing info with timeouts (CASSANDRA-6491)
 * Don't resubmit counter mutation runnables internally (CASSANDRA-6427)
 * Don't drop local mutations without a hint (CASSANDRA-6510)
 * Don't allow null max_hint_window_in_ms (CASSANDRA-6419)
 * Validate SliceRange start and finish lengths (CASSANDRA-6521)


2.0.3
 * Fix FD leak on slice read path (CASSANDRA-6275)
 * Cancel read meter task when closing SSTR (CASSANDRA-6358)
 * free off-heap IndexSummary during bulk (CASSANDRA-6359)
 * Recover from IOException in accept() thread (CASSANDRA-6349)
 * Improve Gossip tolerance of abnormally slow tasks (CASSANDRA-6338)
 * Fix trying to hint timed out counter writes (CASSANDRA-6322)
 * Allow restoring specific columnfamilies from archived CL (CASSANDRA-4809)
 * Avoid flushing compaction_history after each operation (CASSANDRA-6287)
 * Fix repair assertion error when tombstones expire (CASSANDRA-6277)
 * Skip loading corrupt key cache (CASSANDRA-6260)
 * Fixes for compacting larger-than-memory rows (CASSANDRA-6274)
 * Compact hottest sstables first and optionally omit coldest from
   compaction entirely (CASSANDRA-6109)
 * Fix modifying column_metadata from thrift (CASSANDRA-6182)
 * cqlsh: fix LIST USERS output (CASSANDRA-6242)
 * Add IRequestSink interface (CASSANDRA-6248)
 * Update memtable size while flushing (CASSANDRA-6249)
 * Provide hooks around CQL2/CQL3 statement execution (CASSANDRA-6252)
 * Require Permission.SELECT for CAS updates (CASSANDRA-6247)
 * New CQL-aware SSTableWriter (CASSANDRA-5894)
 * Reject CAS operation when the protocol v1 is used (CASSANDRA-6270)
 * Correctly throw error when frame too large (CASSANDRA-5981)
 * Fix serialization bug in PagedRange with 2ndary indexes (CASSANDRA-6299)
 * Fix CQL3 table validation in Thrift (CASSANDRA-6140)
 * Fix bug missing results with IN clauses (CASSANDRA-6327)
 * Fix paging with reversed slices (CASSANDRA-6343)
 * Set minTimestamp correctly to be able to drop expired sstables (CASSANDRA-6337)
 * Support NaN and Infinity as float literals (CASSANDRA-6003)
 * Remove RF from nodetool ring output (CASSANDRA-6289)
 * Fix attempting to flush empty rows (CASSANDRA-6374)
 * Fix potential out of bounds exception when paging (CASSANDRA-6333)
Merged from 1.2:
 * Optimize FD phi calculation (CASSANDRA-6386)
 * Improve initial FD phi estimate when starting up (CASSANDRA-6385)
 * Don't list CQL3 table in CLI describe even if named explicitely 
   (CASSANDRA-5750)
 * Invalidate row cache when dropping CF (CASSANDRA-6351)
 * add non-jamm path for cached statements (CASSANDRA-6293)
 * add windows bat files for shell commands (CASSANDRA-6145)
 * Require logging in for Thrift CQL2/3 statement preparation (CASSANDRA-6254)
 * restrict max_num_tokens to 1536 (CASSANDRA-6267)
 * Nodetool gets default JMX port from cassandra-env.sh (CASSANDRA-6273)
 * make calculatePendingRanges asynchronous (CASSANDRA-6244)
 * Remove blocking flushes in gossip thread (CASSANDRA-6297)
 * Fix potential socket leak in connectionpool creation (CASSANDRA-6308)
 * Allow LOCAL_ONE/LOCAL_QUORUM to work with SimpleStrategy (CASSANDRA-6238)
 * cqlsh: handle 'null' as session duration (CASSANDRA-6317)
 * Fix json2sstable handling of range tombstones (CASSANDRA-6316)
 * Fix missing one row in reverse query (CASSANDRA-6330)
 * Fix reading expired row value from row cache (CASSANDRA-6325)
 * Fix AssertionError when doing set element deletion (CASSANDRA-6341)
 * Make CL code for the native protocol match the one in C* 2.0
   (CASSANDRA-6347)
 * Disallow altering CQL3 table from thrift (CASSANDRA-6370)
 * Fix size computation of prepared statement (CASSANDRA-6369)


2.0.2
 * Update FailureDetector to use nanontime (CASSANDRA-4925)
 * Fix FileCacheService regressions (CASSANDRA-6149)
 * Never return WriteTimeout for CL.ANY (CASSANDRA-6132)
 * Fix race conditions in bulk loader (CASSANDRA-6129)
 * Add configurable metrics reporting (CASSANDRA-4430)
 * drop queries exceeding a configurable number of tombstones (CASSANDRA-6117)
 * Track and persist sstable read activity (CASSANDRA-5515)
 * Fixes for speculative retry (CASSANDRA-5932, CASSANDRA-6194)
 * Improve memory usage of metadata min/max column names (CASSANDRA-6077)
 * Fix thrift validation refusing row markers on CQL3 tables (CASSANDRA-6081)
 * Fix insertion of collections with CAS (CASSANDRA-6069)
 * Correctly send metadata on SELECT COUNT (CASSANDRA-6080)
 * Track clients' remote addresses in ClientState (CASSANDRA-6070)
 * Create snapshot dir if it does not exist when migrating
   leveled manifest (CASSANDRA-6093)
 * make sequential nodetool repair the default (CASSANDRA-5950)
 * Add more hooks for compaction strategy implementations (CASSANDRA-6111)
 * Fix potential NPE on composite 2ndary indexes (CASSANDRA-6098)
 * Delete can potentially be skipped in batch (CASSANDRA-6115)
 * Allow alter keyspace on system_traces (CASSANDRA-6016)
 * Disallow empty column names in cql (CASSANDRA-6136)
 * Use Java7 file-handling APIs and fix file moving on Windows (CASSANDRA-5383)
 * Save compaction history to system keyspace (CASSANDRA-5078)
 * Fix NPE if StorageService.getOperationMode() is executed before full startup (CASSANDRA-6166)
 * CQL3: support pre-epoch longs for TimestampType (CASSANDRA-6212)
 * Add reloadtriggers command to nodetool (CASSANDRA-4949)
 * cqlsh: ignore empty 'value alias' in DESCRIBE (CASSANDRA-6139)
 * Fix sstable loader (CASSANDRA-6205)
 * Reject bootstrapping if the node already exists in gossip (CASSANDRA-5571)
 * Fix NPE while loading paxos state (CASSANDRA-6211)
 * cqlsh: add SHOW SESSION <tracing-session> command (CASSANDRA-6228)
Merged from 1.2:
 * (Hadoop) Require CFRR batchSize to be at least 2 (CASSANDRA-6114)
 * Add a warning for small LCS sstable size (CASSANDRA-6191)
 * Add ability to list specific KS/CF combinations in nodetool cfstats (CASSANDRA-4191)
 * Mark CF clean if a mutation raced the drop and got it marked dirty (CASSANDRA-5946)
 * Add a LOCAL_ONE consistency level (CASSANDRA-6202)
 * Limit CQL prepared statement cache by size instead of count (CASSANDRA-6107)
 * Tracing should log write failure rather than raw exceptions (CASSANDRA-6133)
 * lock access to TM.endpointToHostIdMap (CASSANDRA-6103)
 * Allow estimated memtable size to exceed slab allocator size (CASSANDRA-6078)
 * Start MeteredFlusher earlier to prevent OOM during CL replay (CASSANDRA-6087)
 * Avoid sending Truncate command to fat clients (CASSANDRA-6088)
 * Allow where clause conditions to be in parenthesis (CASSANDRA-6037)
 * Do not open non-ssl storage port if encryption option is all (CASSANDRA-3916)
 * Move batchlog replay to its own executor (CASSANDRA-6079)
 * Add tombstone debug threshold and histogram (CASSANDRA-6042, 6057)
 * Enable tcp keepalive on incoming connections (CASSANDRA-4053)
 * Fix fat client schema pull NPE (CASSANDRA-6089)
 * Fix memtable flushing for indexed tables (CASSANDRA-6112)
 * Fix skipping columns with multiple slices (CASSANDRA-6119)
 * Expose connected thrift + native client counts (CASSANDRA-5084)
 * Optimize auth setup (CASSANDRA-6122)
 * Trace index selection (CASSANDRA-6001)
 * Update sstablesPerReadHistogram to use biased sampling (CASSANDRA-6164)
 * Log UnknownColumnfamilyException when closing socket (CASSANDRA-5725)
 * Properly error out on CREATE INDEX for counters table (CASSANDRA-6160)
 * Handle JMX notification failure for repair (CASSANDRA-6097)
 * (Hadoop) Fetch no more than 128 splits in parallel (CASSANDRA-6169)
 * stress: add username/password authentication support (CASSANDRA-6068)
 * Fix indexed queries with row cache enabled on parent table (CASSANDRA-5732)
 * Fix compaction race during columnfamily drop (CASSANDRA-5957)
 * Fix validation of empty column names for compact tables (CASSANDRA-6152)
 * Skip replaying mutations that pass CRC but fail to deserialize (CASSANDRA-6183)
 * Rework token replacement to use replace_address (CASSANDRA-5916)
 * Fix altering column types (CASSANDRA-6185)
 * cqlsh: fix CREATE/ALTER WITH completion (CASSANDRA-6196)
 * add windows bat files for shell commands (CASSANDRA-6145)
 * Fix potential stack overflow during range tombstones insertion (CASSANDRA-6181)
 * (Hadoop) Make LOCAL_ONE the default consistency level (CASSANDRA-6214)


2.0.1
 * Fix bug that could allow reading deleted data temporarily (CASSANDRA-6025)
 * Improve memory use defaults (CASSANDRA-6059)
 * Make ThriftServer more easlly extensible (CASSANDRA-6058)
 * Remove Hadoop dependency from ITransportFactory (CASSANDRA-6062)
 * add file_cache_size_in_mb setting (CASSANDRA-5661)
 * Improve error message when yaml contains invalid properties (CASSANDRA-5958)
 * Improve leveled compaction's ability to find non-overlapping L0 compactions
   to work on concurrently (CASSANDRA-5921)
 * Notify indexer of columns shadowed by range tombstones (CASSANDRA-5614)
 * Log Merkle tree stats (CASSANDRA-2698)
 * Switch from crc32 to adler32 for compressed sstable checksums (CASSANDRA-5862)
 * Improve offheap memcpy performance (CASSANDRA-5884)
 * Use a range aware scanner for cleanup (CASSANDRA-2524)
 * Cleanup doesn't need to inspect sstables that contain only local data
   (CASSANDRA-5722)
 * Add ability for CQL3 to list partition keys (CASSANDRA-4536)
 * Improve native protocol serialization (CASSANDRA-5664)
 * Upgrade Thrift to 0.9.1 (CASSANDRA-5923)
 * Require superuser status for adding triggers (CASSANDRA-5963)
 * Make standalone scrubber handle old and new style leveled manifest
   (CASSANDRA-6005)
 * Fix paxos bugs (CASSANDRA-6012, 6013, 6023)
 * Fix paged ranges with multiple replicas (CASSANDRA-6004)
 * Fix potential AssertionError during tracing (CASSANDRA-6041)
 * Fix NPE in sstablesplit (CASSANDRA-6027)
 * Migrate pre-2.0 key/value/column aliases to system.schema_columns
   (CASSANDRA-6009)
 * Paging filter empty rows too agressively (CASSANDRA-6040)
 * Support variadic parameters for IN clauses (CASSANDRA-4210)
 * cqlsh: return the result of CAS writes (CASSANDRA-5796)
 * Fix validation of IN clauses with 2ndary indexes (CASSANDRA-6050)
 * Support named bind variables in CQL (CASSANDRA-6033)
Merged from 1.2:
 * Allow cache-keys-to-save to be set at runtime (CASSANDRA-5980)
 * Avoid second-guessing out-of-space state (CASSANDRA-5605)
 * Tuning knobs for dealing with large blobs and many CFs (CASSANDRA-5982)
 * (Hadoop) Fix CQLRW for thrift tables (CASSANDRA-6002)
 * Fix possible divide-by-zero in HHOM (CASSANDRA-5990)
 * Allow local batchlog writes for CL.ANY (CASSANDRA-5967)
 * Upgrade metrics-core to version 2.2.0 (CASSANDRA-5947)
 * Fix CqlRecordWriter with composite keys (CASSANDRA-5949)
 * Add snitch, schema version, cluster, partitioner to JMX (CASSANDRA-5881)
 * Allow disabling SlabAllocator (CASSANDRA-5935)
 * Make user-defined compaction JMX blocking (CASSANDRA-4952)
 * Fix streaming does not transfer wrapped range (CASSANDRA-5948)
 * Fix loading index summary containing empty key (CASSANDRA-5965)
 * Correctly handle limits in CompositesSearcher (CASSANDRA-5975)
 * Pig: handle CQL collections (CASSANDRA-5867)
 * Pass the updated cf to the PRSI index() method (CASSANDRA-5999)
 * Allow empty CQL3 batches (as no-op) (CASSANDRA-5994)
 * Support null in CQL3 functions (CASSANDRA-5910)
 * Replace the deprecated MapMaker with CacheLoader (CASSANDRA-6007)
 * Add SSTableDeletingNotification to DataTracker (CASSANDRA-6010)
 * Fix snapshots in use get deleted during snapshot repair (CASSANDRA-6011)
 * Move hints and exception count to o.a.c.metrics (CASSANDRA-6017)
 * Fix memory leak in snapshot repair (CASSANDRA-6047)
 * Fix sstable2sjon for CQL3 tables (CASSANDRA-5852)


2.0.0
 * Fix thrift validation when inserting into CQL3 tables (CASSANDRA-5138)
 * Fix periodic memtable flushing behavior with clean memtables (CASSANDRA-5931)
 * Fix dateOf() function for pre-2.0 timestamp columns (CASSANDRA-5928)
 * Fix SSTable unintentionally loads BF when opened for batch (CASSANDRA-5938)
 * Add stream session progress to JMX (CASSANDRA-4757)
 * Fix NPE during CAS operation (CASSANDRA-5925)
Merged from 1.2:
 * Fix getBloomFilterDiskSpaceUsed for AlwaysPresentFilter (CASSANDRA-5900)
 * Don't announce schema version until we've loaded the changes locally
   (CASSANDRA-5904)
 * Fix to support off heap bloom filters size greater than 2 GB (CASSANDRA-5903)
 * Properly handle parsing huge map and set literals (CASSANDRA-5893)


2.0.0-rc2
 * enable vnodes by default (CASSANDRA-5869)
 * fix CAS contention timeout (CASSANDRA-5830)
 * fix HsHa to respect max frame size (CASSANDRA-4573)
 * Fix (some) 2i on composite components omissions (CASSANDRA-5851)
 * cqlsh: add DESCRIBE FULL SCHEMA variant (CASSANDRA-5880)
Merged from 1.2:
 * Correctly validate sparse composite cells in scrub (CASSANDRA-5855)
 * Add KeyCacheHitRate metric to CF metrics (CASSANDRA-5868)
 * cqlsh: add support for multiline comments (CASSANDRA-5798)
 * Handle CQL3 SELECT duplicate IN restrictions on clustering columns
   (CASSANDRA-5856)


2.0.0-rc1
 * improve DecimalSerializer performance (CASSANDRA-5837)
 * fix potential spurious wakeup in AsyncOneResponse (CASSANDRA-5690)
 * fix schema-related trigger issues (CASSANDRA-5774)
 * Better validation when accessing CQL3 table from thrift (CASSANDRA-5138)
 * Fix assertion error during repair (CASSANDRA-5801)
 * Fix range tombstone bug (CASSANDRA-5805)
 * DC-local CAS (CASSANDRA-5797)
 * Add a native_protocol_version column to the system.local table (CASSANRDA-5819)
 * Use index_interval from cassandra.yaml when upgraded (CASSANDRA-5822)
 * Fix buffer underflow on socket close (CASSANDRA-5792)
Merged from 1.2:
 * Fix reading DeletionTime from 1.1-format sstables (CASSANDRA-5814)
 * cqlsh: add collections support to COPY (CASSANDRA-5698)
 * retry important messages for any IOException (CASSANDRA-5804)
 * Allow empty IN relations in SELECT/UPDATE/DELETE statements (CASSANDRA-5626)
 * cqlsh: fix crashing on Windows due to libedit detection (CASSANDRA-5812)
 * fix bulk-loading compressed sstables (CASSANDRA-5820)
 * (Hadoop) fix quoting in CqlPagingRecordReader and CqlRecordWriter 
   (CASSANDRA-5824)
 * update default LCS sstable size to 160MB (CASSANDRA-5727)
 * Allow compacting 2Is via nodetool (CASSANDRA-5670)
 * Hex-encode non-String keys in OPP (CASSANDRA-5793)
 * nodetool history logging (CASSANDRA-5823)
 * (Hadoop) fix support for Thrift tables in CqlPagingRecordReader 
   (CASSANDRA-5752)
 * add "all time blocked" to StatusLogger output (CASSANDRA-5825)
 * Future-proof inter-major-version schema migrations (CASSANDRA-5845)
 * (Hadoop) add CqlPagingRecordReader support for ReversedType in Thrift table
   (CASSANDRA-5718)
 * Add -no-snapshot option to scrub (CASSANDRA-5891)
 * Fix to support off heap bloom filters size greater than 2 GB (CASSANDRA-5903)
 * Properly handle parsing huge map and set literals (CASSANDRA-5893)
 * Fix LCS L0 compaction may overlap in L1 (CASSANDRA-5907)
 * New sstablesplit tool to split large sstables offline (CASSANDRA-4766)
 * Fix potential deadlock in native protocol server (CASSANDRA-5926)
 * Disallow incompatible type change in CQL3 (CASSANDRA-5882)
Merged from 1.1:
 * Correctly validate sparse composite cells in scrub (CASSANDRA-5855)


2.0.0-beta2
 * Replace countPendingHints with Hints Created metric (CASSANDRA-5746)
 * Allow nodetool with no args, and with help to run without a server (CASSANDRA-5734)
 * Cleanup AbstractType/TypeSerializer classes (CASSANDRA-5744)
 * Remove unimplemented cli option schema-mwt (CASSANDRA-5754)
 * Support range tombstones in thrift (CASSANDRA-5435)
 * Normalize table-manipulating CQL3 statements' class names (CASSANDRA-5759)
 * cqlsh: add missing table options to DESCRIBE output (CASSANDRA-5749)
 * Fix assertion error during repair (CASSANDRA-5757)
 * Fix bulkloader (CASSANDRA-5542)
 * Add LZ4 compression to the native protocol (CASSANDRA-5765)
 * Fix bugs in the native protocol v2 (CASSANDRA-5770)
 * CAS on 'primary key only' table (CASSANDRA-5715)
 * Support streaming SSTables of old versions (CASSANDRA-5772)
 * Always respect protocol version in native protocol (CASSANDRA-5778)
 * Fix ConcurrentModificationException during streaming (CASSANDRA-5782)
 * Update deletion timestamp in Commit#updatesWithPaxosTime (CASSANDRA-5787)
 * Thrift cas() method crashes if input columns are not sorted (CASSANDRA-5786)
 * Order columns names correctly when querying for CAS (CASSANDRA-5788)
 * Fix streaming retry (CASSANDRA-5775)
Merged from 1.2:
 * if no seeds can be a reached a node won't start in a ring by itself (CASSANDRA-5768)
 * add cassandra.unsafesystem property (CASSANDRA-5704)
 * (Hadoop) quote identifiers in CqlPagingRecordReader (CASSANDRA-5763)
 * Add replace_node functionality for vnodes (CASSANDRA-5337)
 * Add timeout events to query traces (CASSANDRA-5520)
 * Fix serialization of the LEFT gossip value (CASSANDRA-5696)
 * Pig: support for cql3 tables (CASSANDRA-5234)
 * Fix skipping range tombstones with reverse queries (CASSANDRA-5712)
 * Expire entries out of ThriftSessionManager (CASSANDRA-5719)
 * Don't keep ancestor information in memory (CASSANDRA-5342)
 * Expose native protocol server status in nodetool info (CASSANDRA-5735)
 * Fix pathetic performance of range tombstones (CASSANDRA-5677)
 * Fix querying with an empty (impossible) range (CASSANDRA-5573)
 * cqlsh: handle CUSTOM 2i in DESCRIBE output (CASSANDRA-5760)
 * Fix minor bug in Range.intersects(Bound) (CASSANDRA-5771)
 * cqlsh: handle disabled compression in DESCRIBE output (CASSANDRA-5766)
 * Ensure all UP events are notified on the native protocol (CASSANDRA-5769)
 * Fix formatting of sstable2json with multiple -k arguments (CASSANDRA-5781)
 * Don't rely on row marker for queries in general to hide lost markers
   after TTL expires (CASSANDRA-5762)
 * Sort nodetool help output (CASSANDRA-5776)
 * Fix column expiring during 2 phases compaction (CASSANDRA-5799)
 * now() is being rejected in INSERTs when inside collections (CASSANDRA-5795)


2.0.0-beta1
 * Add support for indexing clustered columns (CASSANDRA-5125)
 * Removed on-heap row cache (CASSANDRA-5348)
 * use nanotime consistently for node-local timeouts (CASSANDRA-5581)
 * Avoid unnecessary second pass on name-based queries (CASSANDRA-5577)
 * Experimental triggers (CASSANDRA-1311)
 * JEMalloc support for off-heap allocation (CASSANDRA-3997)
 * Single-pass compaction (CASSANDRA-4180)
 * Removed token range bisection (CASSANDRA-5518)
 * Removed compatibility with pre-1.2.5 sstables and network messages
   (CASSANDRA-5511)
 * removed PBSPredictor (CASSANDRA-5455)
 * CAS support (CASSANDRA-5062, 5441, 5442, 5443, 5619, 5667)
 * Leveled compaction performs size-tiered compactions in L0 
   (CASSANDRA-5371, 5439)
 * Add yaml network topology snitch for mixed ec2/other envs (CASSANDRA-5339)
 * Log when a node is down longer than the hint window (CASSANDRA-4554)
 * Optimize tombstone creation for ExpiringColumns (CASSANDRA-4917)
 * Improve LeveledScanner work estimation (CASSANDRA-5250, 5407)
 * Replace compaction lock with runWithCompactionsDisabled (CASSANDRA-3430)
 * Change Message IDs to ints (CASSANDRA-5307)
 * Move sstable level information into the Stats component, removing the
   need for a separate Manifest file (CASSANDRA-4872)
 * avoid serializing to byte[] on commitlog append (CASSANDRA-5199)
 * make index_interval configurable per columnfamily (CASSANDRA-3961, CASSANDRA-5650)
 * add default_time_to_live (CASSANDRA-3974)
 * add memtable_flush_period_in_ms (CASSANDRA-4237)
 * replace supercolumns internally by composites (CASSANDRA-3237, 5123)
 * upgrade thrift to 0.9.0 (CASSANDRA-3719)
 * drop unnecessary keyspace parameter from user-defined compaction API 
   (CASSANDRA-5139)
 * more robust solution to incomplete compactions + counters (CASSANDRA-5151)
 * Change order of directory searching for c*.in.sh (CASSANDRA-3983)
 * Add tool to reset SSTable compaction level for LCS (CASSANDRA-5271)
 * Allow custom configuration loader (CASSANDRA-5045)
 * Remove memory emergency pressure valve logic (CASSANDRA-3534)
 * Reduce request latency with eager retry (CASSANDRA-4705)
 * cqlsh: Remove ASSUME command (CASSANDRA-5331)
 * Rebuild BF when loading sstables if bloom_filter_fp_chance
   has changed since compaction (CASSANDRA-5015)
 * remove row-level bloom filters (CASSANDRA-4885)
 * Change Kernel Page Cache skipping into row preheating (disabled by default)
   (CASSANDRA-4937)
 * Improve repair by deciding on a gcBefore before sending
   out TreeRequests (CASSANDRA-4932)
 * Add an official way to disable compactions (CASSANDRA-5074)
 * Reenable ALTER TABLE DROP with new semantics (CASSANDRA-3919)
 * Add binary protocol versioning (CASSANDRA-5436)
 * Swap THshaServer for TThreadedSelectorServer (CASSANDRA-5530)
 * Add alias support to SELECT statement (CASSANDRA-5075)
 * Don't create empty RowMutations in CommitLogReplayer (CASSANDRA-5541)
 * Use range tombstones when dropping cfs/columns from schema (CASSANDRA-5579)
 * cqlsh: drop CQL2/CQL3-beta support (CASSANDRA-5585)
 * Track max/min column names in sstables to be able to optimize slice
   queries (CASSANDRA-5514, CASSANDRA-5595, CASSANDRA-5600)
 * Binary protocol: allow batching already prepared statements (CASSANDRA-4693)
 * Allow preparing timestamp, ttl and limit in CQL3 queries (CASSANDRA-4450)
 * Support native link w/o JNA in Java7 (CASSANDRA-3734)
 * Use SASL authentication in binary protocol v2 (CASSANDRA-5545)
 * Replace Thrift HsHa with LMAX Disruptor based implementation (CASSANDRA-5582)
 * cqlsh: Add row count to SELECT output (CASSANDRA-5636)
 * Include a timestamp with all read commands to determine column expiration
   (CASSANDRA-5149)
 * Streaming 2.0 (CASSANDRA-5286, 5699)
 * Conditional create/drop ks/table/index statements in CQL3 (CASSANDRA-2737)
 * more pre-table creation property validation (CASSANDRA-5693)
 * Redesign repair messages (CASSANDRA-5426)
 * Fix ALTER RENAME post-5125 (CASSANDRA-5702)
 * Disallow renaming a 2ndary indexed column (CASSANDRA-5705)
 * Rename Table to Keyspace (CASSANDRA-5613)
 * Ensure changing column_index_size_in_kb on different nodes don't corrupt the
   sstable (CASSANDRA-5454)
 * Move resultset type information into prepare, not execute (CASSANDRA-5649)
 * Auto paging in binary protocol (CASSANDRA-4415, 5714)
 * Don't tie client side use of AbstractType to JDBC (CASSANDRA-4495)
 * Adds new TimestampType to replace DateType (CASSANDRA-5723, CASSANDRA-5729)
Merged from 1.2:
 * make starting native protocol server idempotent (CASSANDRA-5728)
 * Fix loading key cache when a saved entry is no longer valid (CASSANDRA-5706)
 * Fix serialization of the LEFT gossip value (CASSANDRA-5696)
 * cqlsh: Don't show 'null' in place of empty values (CASSANDRA-5675)
 * Race condition in detecting version on a mixed 1.1/1.2 cluster
   (CASSANDRA-5692)
 * Fix skipping range tombstones with reverse queries (CASSANDRA-5712)
 * Expire entries out of ThriftSessionManager (CASSANRDA-5719)
 * Don't keep ancestor information in memory (CASSANDRA-5342)
 * cqlsh: fix handling of semicolons inside BATCH queries (CASSANDRA-5697)


1.2.6
 * Fix tracing when operation completes before all responses arrive 
   (CASSANDRA-5668)
 * Fix cross-DC mutation forwarding (CASSANDRA-5632)
 * Reduce SSTableLoader memory usage (CASSANDRA-5555)
 * Scale hinted_handoff_throttle_in_kb to cluster size (CASSANDRA-5272)
 * (Hadoop) Add CQL3 input/output formats (CASSANDRA-4421, 5622)
 * (Hadoop) Fix InputKeyRange in CFIF (CASSANDRA-5536)
 * Fix dealing with ridiculously large max sstable sizes in LCS (CASSANDRA-5589)
 * Ignore pre-truncate hints (CASSANDRA-4655)
 * Move System.exit on OOM into a separate thread (CASSANDRA-5273)
 * Write row markers when serializing schema (CASSANDRA-5572)
 * Check only SSTables for the requested range when streaming (CASSANDRA-5569)
 * Improve batchlog replay behavior and hint ttl handling (CASSANDRA-5314)
 * Exclude localTimestamp from validation for tombstones (CASSANDRA-5398)
 * cqlsh: add custom prompt support (CASSANDRA-5539)
 * Reuse prepared statements in hot auth queries (CASSANDRA-5594)
 * cqlsh: add vertical output option (see EXPAND) (CASSANDRA-5597)
 * Add a rate limit option to stress (CASSANDRA-5004)
 * have BulkLoader ignore snapshots directories (CASSANDRA-5587) 
 * fix SnitchProperties logging context (CASSANDRA-5602)
 * Expose whether jna is enabled and memory is locked via JMX (CASSANDRA-5508)
 * cqlsh: fix COPY FROM with ReversedType (CASSANDRA-5610)
 * Allow creating CUSTOM indexes on collections (CASSANDRA-5615)
 * Evaluate now() function at execution time (CASSANDRA-5616)
 * Expose detailed read repair metrics (CASSANDRA-5618)
 * Correct blob literal + ReversedType parsing (CASSANDRA-5629)
 * Allow GPFS to prefer the internal IP like EC2MRS (CASSANDRA-5630)
 * fix help text for -tspw cassandra-cli (CASSANDRA-5643)
 * don't throw away initial causes exceptions for internode encryption issues 
   (CASSANDRA-5644)
 * Fix message spelling errors for cql select statements (CASSANDRA-5647)
 * Suppress custom exceptions thru jmx (CASSANDRA-5652)
 * Update CREATE CUSTOM INDEX syntax (CASSANDRA-5639)
 * Fix PermissionDetails.equals() method (CASSANDRA-5655)
 * Never allow partition key ranges in CQL3 without token() (CASSANDRA-5666)
 * Gossiper incorrectly drops AppState for an upgrading node (CASSANDRA-5660)
 * Connection thrashing during multi-region ec2 during upgrade, due to 
   messaging version (CASSANDRA-5669)
 * Avoid over reconnecting in EC2MRS (CASSANDRA-5678)
 * Fix ReadResponseSerializer.serializedSize() for digest reads (CASSANDRA-5476)
 * allow sstable2json on 2i CFs (CASSANDRA-5694)
Merged from 1.1:
 * Remove buggy thrift max message length option (CASSANDRA-5529)
 * Fix NPE in Pig's widerow mode (CASSANDRA-5488)
 * Add split size parameter to Pig and disable split combination (CASSANDRA-5544)


1.2.5
 * make BytesToken.toString only return hex bytes (CASSANDRA-5566)
 * Ensure that submitBackground enqueues at least one task (CASSANDRA-5554)
 * fix 2i updates with identical values and timestamps (CASSANDRA-5540)
 * fix compaction throttling bursty-ness (CASSANDRA-4316)
 * reduce memory consumption of IndexSummary (CASSANDRA-5506)
 * remove per-row column name bloom filters (CASSANDRA-5492)
 * Include fatal errors in trace events (CASSANDRA-5447)
 * Ensure that PerRowSecondaryIndex is notified of row-level deletes
   (CASSANDRA-5445)
 * Allow empty blob literals in CQL3 (CASSANDRA-5452)
 * Fix streaming RangeTombstones at column index boundary (CASSANDRA-5418)
 * Fix preparing statements when current keyspace is not set (CASSANDRA-5468)
 * Fix SemanticVersion.isSupportedBy minor/patch handling (CASSANDRA-5496)
 * Don't provide oldCfId for post-1.1 system cfs (CASSANDRA-5490)
 * Fix primary range ignores replication strategy (CASSANDRA-5424)
 * Fix shutdown of binary protocol server (CASSANDRA-5507)
 * Fix repair -snapshot not working (CASSANDRA-5512)
 * Set isRunning flag later in binary protocol server (CASSANDRA-5467)
 * Fix use of CQL3 functions with descending clustering order (CASSANDRA-5472)
 * Disallow renaming columns one at a time for thrift table in CQL3
   (CASSANDRA-5531)
 * cqlsh: add CLUSTERING ORDER BY support to DESCRIBE (CASSANDRA-5528)
 * Add custom secondary index support to CQL3 (CASSANDRA-5484)
 * Fix repair hanging silently on unexpected error (CASSANDRA-5229)
 * Fix Ec2Snitch regression introduced by CASSANDRA-5171 (CASSANDRA-5432)
 * Add nodetool enablebackup/disablebackup (CASSANDRA-5556)
 * cqlsh: fix DESCRIBE after case insensitive USE (CASSANDRA-5567)
Merged from 1.1
 * Add retry mechanism to OTC for non-droppable_verbs (CASSANDRA-5393)
 * Use allocator information to improve memtable memory usage estimate
   (CASSANDRA-5497)
 * Fix trying to load deleted row into row cache on startup (CASSANDRA-4463)
 * fsync leveled manifest to avoid corruption (CASSANDRA-5535)
 * Fix Bound intersection computation (CASSANDRA-5551)
 * sstablescrub now respects max memory size in cassandra.in.sh (CASSANDRA-5562)


1.2.4
 * Ensure that PerRowSecondaryIndex updates see the most recent values
   (CASSANDRA-5397)
 * avoid duplicate index entries ind PrecompactedRow and 
   ParallelCompactionIterable (CASSANDRA-5395)
 * remove the index entry on oldColumn when new column is a tombstone 
   (CASSANDRA-5395)
 * Change default stream throughput from 400 to 200 mbps (CASSANDRA-5036)
 * Gossiper logs DOWN for symmetry with UP (CASSANDRA-5187)
 * Fix mixing prepared statements between keyspaces (CASSANDRA-5352)
 * Fix consistency level during bootstrap - strike 3 (CASSANDRA-5354)
 * Fix transposed arguments in AlreadyExistsException (CASSANDRA-5362)
 * Improve asynchronous hint delivery (CASSANDRA-5179)
 * Fix Guava dependency version (12.0 -> 13.0.1) for Maven (CASSANDRA-5364)
 * Validate that provided CQL3 collection value are < 64K (CASSANDRA-5355)
 * Make upgradeSSTable skip current version sstables by default (CASSANDRA-5366)
 * Optimize min/max timestamp collection (CASSANDRA-5373)
 * Invalid streamId in cql binary protocol when using invalid CL 
   (CASSANDRA-5164)
 * Fix validation for IN where clauses with collections (CASSANDRA-5376)
 * Copy resultSet on count query to avoid ConcurrentModificationException 
   (CASSANDRA-5382)
 * Correctly typecheck in CQL3 even with ReversedType (CASSANDRA-5386)
 * Fix streaming compressed files when using encryption (CASSANDRA-5391)
 * cassandra-all 1.2.0 pom missing netty dependency (CASSANDRA-5392)
 * Fix writetime/ttl functions on null values (CASSANDRA-5341)
 * Fix NPE during cql3 select with token() (CASSANDRA-5404)
 * IndexHelper.skipBloomFilters won't skip non-SHA filters (CASSANDRA-5385)
 * cqlsh: Print maps ordered by key, sort sets (CASSANDRA-5413)
 * Add null syntax support in CQL3 for inserts (CASSANDRA-3783)
 * Allow unauthenticated set_keyspace() calls (CASSANDRA-5423)
 * Fix potential incremental backups race (CASSANDRA-5410)
 * Fix prepared BATCH statements with batch-level timestamps (CASSANDRA-5415)
 * Allow overriding superuser setup delay (CASSANDRA-5430)
 * cassandra-shuffle with JMX usernames and passwords (CASSANDRA-5431)
Merged from 1.1:
 * cli: Quote ks and cf names in schema output when needed (CASSANDRA-5052)
 * Fix bad default for min/max timestamp in SSTableMetadata (CASSANDRA-5372)
 * Fix cf name extraction from manifest in Directories.migrateFile() 
   (CASSANDRA-5242)
 * Support pluggable internode authentication (CASSANDRA-5401)


1.2.3
 * add check for sstable overlap within a level on startup (CASSANDRA-5327)
 * replace ipv6 colons in jmx object names (CASSANDRA-5298, 5328)
 * Avoid allocating SSTableBoundedScanner during repair when the range does 
   not intersect the sstable (CASSANDRA-5249)
 * Don't lowercase property map keys (this breaks NTS) (CASSANDRA-5292)
 * Fix composite comparator with super columns (CASSANDRA-5287)
 * Fix insufficient validation of UPDATE queries against counter cfs
   (CASSANDRA-5300)
 * Fix PropertyFileSnitch default DC/Rack behavior (CASSANDRA-5285)
 * Handle null values when executing prepared statement (CASSANDRA-5081)
 * Add netty to pom dependencies (CASSANDRA-5181)
 * Include type arguments in Thrift CQLPreparedResult (CASSANDRA-5311)
 * Fix compaction not removing columns when bf_fp_ratio is 1 (CASSANDRA-5182)
 * cli: Warn about missing CQL3 tables in schema descriptions (CASSANDRA-5309)
 * Re-enable unknown option in replication/compaction strategies option for
   backward compatibility (CASSANDRA-4795)
 * Add binary protocol support to stress (CASSANDRA-4993)
 * cqlsh: Fix COPY FROM value quoting and null handling (CASSANDRA-5305)
 * Fix repair -pr for vnodes (CASSANDRA-5329)
 * Relax CL for auth queries for non-default users (CASSANDRA-5310)
 * Fix AssertionError during repair (CASSANDRA-5245)
 * Don't announce migrations to pre-1.2 nodes (CASSANDRA-5334)
Merged from 1.1:
 * Update offline scrub for 1.0 -> 1.1 directory structure (CASSANDRA-5195)
 * add tmp flag to Descriptor hashcode (CASSANDRA-4021)
 * fix logging of "Found table data in data directories" when only system tables
   are present (CASSANDRA-5289)
 * cli: Add JMX authentication support (CASSANDRA-5080)
 * nodetool: ability to repair specific range (CASSANDRA-5280)
 * Fix possible assertion triggered in SliceFromReadCommand (CASSANDRA-5284)
 * cqlsh: Add inet type support on Windows (ipv4-only) (CASSANDRA-4801)
 * Fix race when initializing ColumnFamilyStore (CASSANDRA-5350)
 * Add UseTLAB JVM flag (CASSANDRA-5361)


1.2.2
 * fix potential for multiple concurrent compactions of the same sstables
   (CASSANDRA-5256)
 * avoid no-op caching of byte[] on commitlog append (CASSANDRA-5199)
 * fix symlinks under data dir not working (CASSANDRA-5185)
 * fix bug in compact storage metadata handling (CASSANDRA-5189)
 * Validate login for USE queries (CASSANDRA-5207)
 * cli: remove default username and password (CASSANDRA-5208)
 * configure populate_io_cache_on_flush per-CF (CASSANDRA-4694)
 * allow configuration of internode socket buffer (CASSANDRA-3378)
 * Make sstable directory picking blacklist-aware again (CASSANDRA-5193)
 * Correctly expire gossip states for edge cases (CASSANDRA-5216)
 * Improve handling of directory creation failures (CASSANDRA-5196)
 * Expose secondary indicies to the rest of nodetool (CASSANDRA-4464)
 * Binary protocol: avoid sending notification for 0.0.0.0 (CASSANDRA-5227)
 * add UseCondCardMark XX jvm settings on jdk 1.7 (CASSANDRA-4366)
 * CQL3 refactor to allow conversion function (CASSANDRA-5226)
 * Fix drop of sstables in some circumstance (CASSANDRA-5232)
 * Implement caching of authorization results (CASSANDRA-4295)
 * Add support for LZ4 compression (CASSANDRA-5038)
 * Fix missing columns in wide rows queries (CASSANDRA-5225)
 * Simplify auth setup and make system_auth ks alterable (CASSANDRA-5112)
 * Stop compactions from hanging during bootstrap (CASSANDRA-5244)
 * fix compressed streaming sending extra chunk (CASSANDRA-5105)
 * Add CQL3-based implementations of IAuthenticator and IAuthorizer
   (CASSANDRA-4898)
 * Fix timestamp-based tomstone removal logic (CASSANDRA-5248)
 * cli: Add JMX authentication support (CASSANDRA-5080)
 * Fix forceFlush behavior (CASSANDRA-5241)
 * cqlsh: Add username autocompletion (CASSANDRA-5231)
 * Fix CQL3 composite partition key error (CASSANDRA-5240)
 * Allow IN clause on last clustering key (CASSANDRA-5230)
Merged from 1.1:
 * fix start key/end token validation for wide row iteration (CASSANDRA-5168)
 * add ConfigHelper support for Thrift frame and max message sizes (CASSANDRA-5188)
 * fix nodetool repair not fail on node down (CASSANDRA-5203)
 * always collect tombstone hints (CASSANDRA-5068)
 * Fix error when sourcing file in cqlsh (CASSANDRA-5235)


1.2.1
 * stream undelivered hints on decommission (CASSANDRA-5128)
 * GossipingPropertyFileSnitch loads saved dc/rack info if needed (CASSANDRA-5133)
 * drain should flush system CFs too (CASSANDRA-4446)
 * add inter_dc_tcp_nodelay setting (CASSANDRA-5148)
 * re-allow wrapping ranges for start_token/end_token range pairitspwng (CASSANDRA-5106)
 * fix validation compaction of empty rows (CASSANDRA-5136)
 * nodetool methods to enable/disable hint storage/delivery (CASSANDRA-4750)
 * disallow bloom filter false positive chance of 0 (CASSANDRA-5013)
 * add threadpool size adjustment methods to JMXEnabledThreadPoolExecutor and 
   CompactionManagerMBean (CASSANDRA-5044)
 * fix hinting for dropped local writes (CASSANDRA-4753)
 * off-heap cache doesn't need mutable column container (CASSANDRA-5057)
 * apply disk_failure_policy to bad disks on initial directory creation 
   (CASSANDRA-4847)
 * Optimize name-based queries to use ArrayBackedSortedColumns (CASSANDRA-5043)
 * Fall back to old manifest if most recent is unparseable (CASSANDRA-5041)
 * pool [Compressed]RandomAccessReader objects on the partitioned read path
   (CASSANDRA-4942)
 * Add debug logging to list filenames processed by Directories.migrateFile 
   method (CASSANDRA-4939)
 * Expose black-listed directories via JMX (CASSANDRA-4848)
 * Log compaction merge counts (CASSANDRA-4894)
 * Minimize byte array allocation by AbstractData{Input,Output} (CASSANDRA-5090)
 * Add SSL support for the binary protocol (CASSANDRA-5031)
 * Allow non-schema system ks modification for shuffle to work (CASSANDRA-5097)
 * cqlsh: Add default limit to SELECT statements (CASSANDRA-4972)
 * cqlsh: fix DESCRIBE for 1.1 cfs in CQL3 (CASSANDRA-5101)
 * Correctly gossip with nodes >= 1.1.7 (CASSANDRA-5102)
 * Ensure CL guarantees on digest mismatch (CASSANDRA-5113)
 * Validate correctly selects on composite partition key (CASSANDRA-5122)
 * Fix exception when adding collection (CASSANDRA-5117)
 * Handle states for non-vnode clusters correctly (CASSANDRA-5127)
 * Refuse unrecognized replication and compaction strategy options (CASSANDRA-4795)
 * Pick the correct value validator in sstable2json for cql3 tables (CASSANDRA-5134)
 * Validate login for describe_keyspace, describe_keyspaces and set_keyspace
   (CASSANDRA-5144)
 * Fix inserting empty maps (CASSANDRA-5141)
 * Don't remove tokens from System table for node we know (CASSANDRA-5121)
 * fix streaming progress report for compresed files (CASSANDRA-5130)
 * Coverage analysis for low-CL queries (CASSANDRA-4858)
 * Stop interpreting dates as valid timeUUID value (CASSANDRA-4936)
 * Adds E notation for floating point numbers (CASSANDRA-4927)
 * Detect (and warn) unintentional use of the cql2 thrift methods when cql3 was
   intended (CASSANDRA-5172)
 * cli: Quote ks and cf names in schema output when needed (CASSANDRA-5052)
 * Fix cf name extraction from manifest in Directories.migrateFile() (CASSANDRA-5242)
 * Replace mistaken usage of commons-logging with slf4j (CASSANDRA-5464)
 * Ensure Jackson dependency matches lib (CASSANDRA-5126)
 * Expose droppable tombstone ratio stats over JMX (CASSANDRA-5159)
Merged from 1.1:
 * Simplify CompressedRandomAccessReader to work around JDK FD bug (CASSANDRA-5088)
 * Improve handling a changing target throttle rate mid-compaction (CASSANDRA-5087)
 * Pig: correctly decode row keys in widerow mode (CASSANDRA-5098)
 * nodetool repair command now prints progress (CASSANDRA-4767)
 * fix user defined compaction to run against 1.1 data directory (CASSANDRA-5118)
 * Fix CQL3 BATCH authorization caching (CASSANDRA-5145)
 * fix get_count returns incorrect value with TTL (CASSANDRA-5099)
 * better handling for mid-compaction failure (CASSANDRA-5137)
 * convert default marshallers list to map for better readability (CASSANDRA-5109)
 * fix ConcurrentModificationException in getBootstrapSource (CASSANDRA-5170)
 * fix sstable maxtimestamp for row deletes and pre-1.1.1 sstables (CASSANDRA-5153)
 * Fix thread growth on node removal (CASSANDRA-5175)
 * Make Ec2Region's datacenter name configurable (CASSANDRA-5155)


1.2.0
 * Disallow counters in collections (CASSANDRA-5082)
 * cqlsh: add unit tests (CASSANDRA-3920)
 * fix default bloom_filter_fp_chance for LeveledCompactionStrategy (CASSANDRA-5093)
Merged from 1.1:
 * add validation for get_range_slices with start_key and end_token (CASSANDRA-5089)


1.2.0-rc2
 * fix nodetool ownership display with vnodes (CASSANDRA-5065)
 * cqlsh: add DESCRIBE KEYSPACES command (CASSANDRA-5060)
 * Fix potential infinite loop when reloading CFS (CASSANDRA-5064)
 * Fix SimpleAuthorizer example (CASSANDRA-5072)
 * cqlsh: force CL.ONE for tracing and system.schema* queries (CASSANDRA-5070)
 * Includes cassandra-shuffle in the debian package (CASSANDRA-5058)
Merged from 1.1:
 * fix multithreaded compaction deadlock (CASSANDRA-4492)
 * fix temporarily missing schema after upgrade from pre-1.1.5 (CASSANDRA-5061)
 * Fix ALTER TABLE overriding compression options with defaults
   (CASSANDRA-4996, 5066)
 * fix specifying and altering crc_check_chance (CASSANDRA-5053)
 * fix Murmur3Partitioner ownership% calculation (CASSANDRA-5076)
 * Don't expire columns sooner than they should in 2ndary indexes (CASSANDRA-5079)


1.2-rc1
 * rename rpc_timeout settings to request_timeout (CASSANDRA-5027)
 * add BF with 0.1 FP to LCS by default (CASSANDRA-5029)
 * Fix preparing insert queries (CASSANDRA-5016)
 * Fix preparing queries with counter increment (CASSANDRA-5022)
 * Fix preparing updates with collections (CASSANDRA-5017)
 * Don't generate UUID based on other node address (CASSANDRA-5002)
 * Fix message when trying to alter a clustering key type (CASSANDRA-5012)
 * Update IAuthenticator to match the new IAuthorizer (CASSANDRA-5003)
 * Fix inserting only a key in CQL3 (CASSANDRA-5040)
 * Fix CQL3 token() function when used with strings (CASSANDRA-5050)
Merged from 1.1:
 * reduce log spam from invalid counter shards (CASSANDRA-5026)
 * Improve schema propagation performance (CASSANDRA-5025)
 * Fix for IndexHelper.IndexFor throws OOB Exception (CASSANDRA-5030)
 * cqlsh: make it possible to describe thrift CFs (CASSANDRA-4827)
 * cqlsh: fix timestamp formatting on some platforms (CASSANDRA-5046)


1.2-beta3
 * make consistency level configurable in cqlsh (CASSANDRA-4829)
 * fix cqlsh rendering of blob fields (CASSANDRA-4970)
 * fix cqlsh DESCRIBE command (CASSANDRA-4913)
 * save truncation position in system table (CASSANDRA-4906)
 * Move CompressionMetadata off-heap (CASSANDRA-4937)
 * allow CLI to GET cql3 columnfamily data (CASSANDRA-4924)
 * Fix rare race condition in getExpireTimeForEndpoint (CASSANDRA-4402)
 * acquire references to overlapping sstables during compaction so bloom filter
   doesn't get free'd prematurely (CASSANDRA-4934)
 * Don't share slice query filter in CQL3 SelectStatement (CASSANDRA-4928)
 * Separate tracing from Log4J (CASSANDRA-4861)
 * Exclude gcable tombstones from merkle-tree computation (CASSANDRA-4905)
 * Better printing of AbstractBounds for tracing (CASSANDRA-4931)
 * Optimize mostRecentTombstone check in CC.collectAllData (CASSANDRA-4883)
 * Change stream session ID to UUID to avoid collision from same node (CASSANDRA-4813)
 * Use Stats.db when bulk loading if present (CASSANDRA-4957)
 * Skip repair on system_trace and keyspaces with RF=1 (CASSANDRA-4956)
 * (cql3) Remove arbitrary SELECT limit (CASSANDRA-4918)
 * Correctly handle prepared operation on collections (CASSANDRA-4945)
 * Fix CQL3 LIMIT (CASSANDRA-4877)
 * Fix Stress for CQL3 (CASSANDRA-4979)
 * Remove cassandra specific exceptions from JMX interface (CASSANDRA-4893)
 * (CQL3) Force using ALLOW FILTERING on potentially inefficient queries (CASSANDRA-4915)
 * (cql3) Fix adding column when the table has collections (CASSANDRA-4982)
 * (cql3) Fix allowing collections with compact storage (CASSANDRA-4990)
 * (cql3) Refuse ttl/writetime function on collections (CASSANDRA-4992)
 * Replace IAuthority with new IAuthorizer (CASSANDRA-4874)
 * clqsh: fix KEY pseudocolumn escaping when describing Thrift tables
   in CQL3 mode (CASSANDRA-4955)
 * add basic authentication support for Pig CassandraStorage (CASSANDRA-3042)
 * fix CQL2 ALTER TABLE compaction_strategy_class altering (CASSANDRA-4965)
Merged from 1.1:
 * Fall back to old describe_splits if d_s_ex is not available (CASSANDRA-4803)
 * Improve error reporting when streaming ranges fail (CASSANDRA-5009)
 * Fix cqlsh timestamp formatting of timezone info (CASSANDRA-4746)
 * Fix assertion failure with leveled compaction (CASSANDRA-4799)
 * Check for null end_token in get_range_slice (CASSANDRA-4804)
 * Remove all remnants of removed nodes (CASSANDRA-4840)
 * Add aut-reloading of the log4j file in debian package (CASSANDRA-4855)
 * Fix estimated row cache entry size (CASSANDRA-4860)
 * reset getRangeSlice filter after finishing a row for get_paged_slice
   (CASSANDRA-4919)
 * expunge row cache post-truncate (CASSANDRA-4940)
 * Allow static CF definition with compact storage (CASSANDRA-4910)
 * Fix endless loop/compaction of schema_* CFs due to broken timestamps (CASSANDRA-4880)
 * Fix 'wrong class type' assertion in CounterColumn (CASSANDRA-4976)


1.2-beta2
 * fp rate of 1.0 disables BF entirely; LCS defaults to 1.0 (CASSANDRA-4876)
 * off-heap bloom filters for row keys (CASSANDRA_4865)
 * add extension point for sstable components (CASSANDRA-4049)
 * improve tracing output (CASSANDRA-4852, 4862)
 * make TRACE verb droppable (CASSANDRA-4672)
 * fix BulkLoader recognition of CQL3 columnfamilies (CASSANDRA-4755)
 * Sort commitlog segments for replay by id instead of mtime (CASSANDRA-4793)
 * Make hint delivery asynchronous (CASSANDRA-4761)
 * Pluggable Thrift transport factories for CLI and cqlsh (CASSANDRA-4609, 4610)
 * cassandra-cli: allow Double value type to be inserted to a column (CASSANDRA-4661)
 * Add ability to use custom TServerFactory implementations (CASSANDRA-4608)
 * optimize batchlog flushing to skip successful batches (CASSANDRA-4667)
 * include metadata for system keyspace itself in schema tables (CASSANDRA-4416)
 * add check to PropertyFileSnitch to verify presence of location for
   local node (CASSANDRA-4728)
 * add PBSPredictor consistency modeler (CASSANDRA-4261)
 * remove vestiges of Thrift unframed mode (CASSANDRA-4729)
 * optimize single-row PK lookups (CASSANDRA-4710)
 * adjust blockFor calculation to account for pending ranges due to node 
   movement (CASSANDRA-833)
 * Change CQL version to 3.0.0 and stop accepting 3.0.0-beta1 (CASSANDRA-4649)
 * (CQL3) Make prepared statement global instead of per connection 
   (CASSANDRA-4449)
 * Fix scrubbing of CQL3 created tables (CASSANDRA-4685)
 * (CQL3) Fix validation when using counter and regular columns in the same 
   table (CASSANDRA-4706)
 * Fix bug starting Cassandra with simple authentication (CASSANDRA-4648)
 * Add support for batchlog in CQL3 (CASSANDRA-4545, 4738)
 * Add support for multiple column family outputs in CFOF (CASSANDRA-4208)
 * Support repairing only the local DC nodes (CASSANDRA-4747)
 * Use rpc_address for binary protocol and change default port (CASSANDRA-4751)
 * Fix use of collections in prepared statements (CASSANDRA-4739)
 * Store more information into peers table (CASSANDRA-4351, 4814)
 * Configurable bucket size for size tiered compaction (CASSANDRA-4704)
 * Run leveled compaction in parallel (CASSANDRA-4310)
 * Fix potential NPE during CFS reload (CASSANDRA-4786)
 * Composite indexes may miss results (CASSANDRA-4796)
 * Move consistency level to the protocol level (CASSANDRA-4734, 4824)
 * Fix Subcolumn slice ends not respected (CASSANDRA-4826)
 * Fix Assertion error in cql3 select (CASSANDRA-4783)
 * Fix list prepend logic (CQL3) (CASSANDRA-4835)
 * Add booleans as literals in CQL3 (CASSANDRA-4776)
 * Allow renaming PK columns in CQL3 (CASSANDRA-4822)
 * Fix binary protocol NEW_NODE event (CASSANDRA-4679)
 * Fix potential infinite loop in tombstone compaction (CASSANDRA-4781)
 * Remove system tables accounting from schema (CASSANDRA-4850)
 * (cql3) Force provided columns in clustering key order in 
   'CLUSTERING ORDER BY' (CASSANDRA-4881)
 * Fix composite index bug (CASSANDRA-4884)
 * Fix short read protection for CQL3 (CASSANDRA-4882)
 * Add tracing support to the binary protocol (CASSANDRA-4699)
 * (cql3) Don't allow prepared marker inside collections (CASSANDRA-4890)
 * Re-allow order by on non-selected columns (CASSANDRA-4645)
 * Bug when composite index is created in a table having collections (CASSANDRA-4909)
 * log index scan subject in CompositesSearcher (CASSANDRA-4904)
Merged from 1.1:
 * add get[Row|Key]CacheEntries to CacheServiceMBean (CASSANDRA-4859)
 * fix get_paged_slice to wrap to next row correctly (CASSANDRA-4816)
 * fix indexing empty column values (CASSANDRA-4832)
 * allow JdbcDate to compose null Date objects (CASSANDRA-4830)
 * fix possible stackoverflow when compacting 1000s of sstables
   (CASSANDRA-4765)
 * fix wrong leveled compaction progress calculation (CASSANDRA-4807)
 * add a close() method to CRAR to prevent leaking file descriptors (CASSANDRA-4820)
 * fix potential infinite loop in get_count (CASSANDRA-4833)
 * fix compositeType.{get/from}String methods (CASSANDRA-4842)
 * (CQL) fix CREATE COLUMNFAMILY permissions check (CASSANDRA-4864)
 * Fix DynamicCompositeType same type comparison (CASSANDRA-4711)
 * Fix duplicate SSTable reference when stream session failed (CASSANDRA-3306)
 * Allow static CF definition with compact storage (CASSANDRA-4910)
 * Fix endless loop/compaction of schema_* CFs due to broken timestamps (CASSANDRA-4880)
 * Fix 'wrong class type' assertion in CounterColumn (CASSANDRA-4976)


1.2-beta1
 * add atomic_batch_mutate (CASSANDRA-4542, -4635)
 * increase default max_hint_window_in_ms to 3h (CASSANDRA-4632)
 * include message initiation time to replicas so they can more
   accurately drop timed-out requests (CASSANDRA-2858)
 * fix clientutil.jar dependencies (CASSANDRA-4566)
 * optimize WriteResponse (CASSANDRA-4548)
 * new metrics (CASSANDRA-4009)
 * redesign KEYS indexes to avoid read-before-write (CASSANDRA-2897)
 * debug tracing (CASSANDRA-1123)
 * parallelize row cache loading (CASSANDRA-4282)
 * Make compaction, flush JBOD-aware (CASSANDRA-4292)
 * run local range scans on the read stage (CASSANDRA-3687)
 * clean up ioexceptions (CASSANDRA-2116)
 * add disk_failure_policy (CASSANDRA-2118)
 * Introduce new json format with row level deletion (CASSANDRA-4054)
 * remove redundant "name" column from schema_keyspaces (CASSANDRA-4433)
 * improve "nodetool ring" handling of multi-dc clusters (CASSANDRA-3047)
 * update NTS calculateNaturalEndpoints to be O(N log N) (CASSANDRA-3881)
 * split up rpc timeout by operation type (CASSANDRA-2819)
 * rewrite key cache save/load to use only sequential i/o (CASSANDRA-3762)
 * update MS protocol with a version handshake + broadcast address id
   (CASSANDRA-4311)
 * multithreaded hint replay (CASSANDRA-4189)
 * add inter-node message compression (CASSANDRA-3127)
 * remove COPP (CASSANDRA-2479)
 * Track tombstone expiration and compact when tombstone content is
   higher than a configurable threshold, default 20% (CASSANDRA-3442, 4234)
 * update MurmurHash to version 3 (CASSANDRA-2975)
 * (CLI) track elapsed time for `delete' operation (CASSANDRA-4060)
 * (CLI) jline version is bumped to 1.0 to properly  support
   'delete' key function (CASSANDRA-4132)
 * Save IndexSummary into new SSTable 'Summary' component (CASSANDRA-2392, 4289)
 * Add support for range tombstones (CASSANDRA-3708)
 * Improve MessagingService efficiency (CASSANDRA-3617)
 * Avoid ID conflicts from concurrent schema changes (CASSANDRA-3794)
 * Set thrift HSHA server thread limit to unlimited by default (CASSANDRA-4277)
 * Avoids double serialization of CF id in RowMutation messages
   (CASSANDRA-4293)
 * stream compressed sstables directly with java nio (CASSANDRA-4297)
 * Support multiple ranges in SliceQueryFilter (CASSANDRA-3885)
 * Add column metadata to system column families (CASSANDRA-4018)
 * (cql3) Always use composite types by default (CASSANDRA-4329)
 * (cql3) Add support for set, map and list (CASSANDRA-3647)
 * Validate date type correctly (CASSANDRA-4441)
 * (cql3) Allow definitions with only a PK (CASSANDRA-4361)
 * (cql3) Add support for row key composites (CASSANDRA-4179)
 * improve DynamicEndpointSnitch by using reservoir sampling (CASSANDRA-4038)
 * (cql3) Add support for 2ndary indexes (CASSANDRA-3680)
 * (cql3) fix defining more than one PK to be invalid (CASSANDRA-4477)
 * remove schema agreement checking from all external APIs (Thrift, CQL and CQL3) (CASSANDRA-4487)
 * add Murmur3Partitioner and make it default for new installations (CASSANDRA-3772, 4621)
 * (cql3) update pseudo-map syntax to use map syntax (CASSANDRA-4497)
 * Finer grained exceptions hierarchy and provides error code with exceptions (CASSANDRA-3979)
 * Adds events push to binary protocol (CASSANDRA-4480)
 * Rewrite nodetool help (CASSANDRA-2293)
 * Make CQL3 the default for CQL (CASSANDRA-4640)
 * update stress tool to be able to use CQL3 (CASSANDRA-4406)
 * Accept all thrift update on CQL3 cf but don't expose their metadata (CASSANDRA-4377)
 * Replace Throttle with Guava's RateLimiter for HintedHandOff (CASSANDRA-4541)
 * fix counter add/get using CQL2 and CQL3 in stress tool (CASSANDRA-4633)
 * Add sstable count per level to cfstats (CASSANDRA-4537)
 * (cql3) Add ALTER KEYSPACE statement (CASSANDRA-4611)
 * (cql3) Allow defining default consistency levels (CASSANDRA-4448)
 * (cql3) Fix queries using LIMIT missing results (CASSANDRA-4579)
 * fix cross-version gossip messaging (CASSANDRA-4576)
 * added inet data type (CASSANDRA-4627)


1.1.6
 * Wait for writes on synchronous read digest mismatch (CASSANDRA-4792)
 * fix commitlog replay for nanotime-infected sstables (CASSANDRA-4782)
 * preflight check ttl for maximum of 20 years (CASSANDRA-4771)
 * (Pig) fix widerow input with single column rows (CASSANDRA-4789)
 * Fix HH to compact with correct gcBefore, which avoids wiping out
   undelivered hints (CASSANDRA-4772)
 * LCS will merge up to 32 L0 sstables as intended (CASSANDRA-4778)
 * NTS will default unconfigured DC replicas to zero (CASSANDRA-4675)
 * use default consistency level in counter validation if none is
   explicitly provide (CASSANDRA-4700)
 * Improve IAuthority interface by introducing fine-grained
   access permissions and grant/revoke commands (CASSANDRA-4490, 4644)
 * fix assumption error in CLI when updating/describing keyspace 
   (CASSANDRA-4322)
 * Adds offline sstablescrub to debian packaging (CASSANDRA-4642)
 * Automatic fixing of overlapping leveled sstables (CASSANDRA-4644)
 * fix error when using ORDER BY with extended selections (CASSANDRA-4689)
 * (CQL3) Fix validation for IN queries for non-PK cols (CASSANDRA-4709)
 * fix re-created keyspace disappering after 1.1.5 upgrade 
   (CASSANDRA-4698, 4752)
 * (CLI) display elapsed time in 2 fraction digits (CASSANDRA-3460)
 * add authentication support to sstableloader (CASSANDRA-4712)
 * Fix CQL3 'is reversed' logic (CASSANDRA-4716, 4759)
 * (CQL3) Don't return ReversedType in result set metadata (CASSANDRA-4717)
 * Backport adding AlterKeyspace statement (CASSANDRA-4611)
 * (CQL3) Correcty accept upper-case data types (CASSANDRA-4770)
 * Add binary protocol events for schema changes (CASSANDRA-4684)
Merged from 1.0:
 * Switch from NBHM to CHM in MessagingService's callback map, which
   prevents OOM in long-running instances (CASSANDRA-4708)


1.1.5
 * add SecondaryIndex.reload API (CASSANDRA-4581)
 * use millis + atomicint for commitlog segment creation instead of
   nanotime, which has issues under some hypervisors (CASSANDRA-4601)
 * fix FD leak in slice queries (CASSANDRA-4571)
 * avoid recursion in leveled compaction (CASSANDRA-4587)
 * increase stack size under Java7 to 180K
 * Log(info) schema changes (CASSANDRA-4547)
 * Change nodetool setcachecapcity to manipulate global caches (CASSANDRA-4563)
 * (cql3) fix setting compaction strategy (CASSANDRA-4597)
 * fix broken system.schema_* timestamps on system startup (CASSANDRA-4561)
 * fix wrong skip of cache saving (CASSANDRA-4533)
 * Avoid NPE when lost+found is in data dir (CASSANDRA-4572)
 * Respect five-minute flush moratorium after initial CL replay (CASSANDRA-4474)
 * Adds ntp as recommended in debian packaging (CASSANDRA-4606)
 * Configurable transport in CF Record{Reader|Writer} (CASSANDRA-4558)
 * (cql3) fix potential NPE with both equal and unequal restriction (CASSANDRA-4532)
 * (cql3) improves ORDER BY validation (CASSANDRA-4624)
 * Fix potential deadlock during counter writes (CASSANDRA-4578)
 * Fix cql error with ORDER BY when using IN (CASSANDRA-4612)
Merged from 1.0:
 * increase Xss to 160k to accomodate latest 1.6 JVMs (CASSANDRA-4602)
 * fix toString of hint destination tokens (CASSANDRA-4568)
 * Fix multiple values for CurrentLocal NodeID (CASSANDRA-4626)


1.1.4
 * fix offline scrub to catch >= out of order rows (CASSANDRA-4411)
 * fix cassandra-env.sh on RHEL and other non-dash-based systems 
   (CASSANDRA-4494)
Merged from 1.0:
 * (Hadoop) fix setting key length for old-style mapred api (CASSANDRA-4534)
 * (Hadoop) fix iterating through a resultset consisting entirely
   of tombstoned rows (CASSANDRA-4466)


1.1.3
 * (cqlsh) add COPY TO (CASSANDRA-4434)
 * munmap commitlog segments before rename (CASSANDRA-4337)
 * (JMX) rename getRangeKeySample to sampleKeyRange to avoid returning
   multi-MB results as an attribute (CASSANDRA-4452)
 * flush based on data size, not throughput; overwritten columns no 
   longer artificially inflate liveRatio (CASSANDRA-4399)
 * update default commitlog segment size to 32MB and total commitlog
   size to 32/1024 MB for 32/64 bit JVMs, respectively (CASSANDRA-4422)
 * avoid using global partitioner to estimate ranges in index sstables
   (CASSANDRA-4403)
 * restore pre-CASSANDRA-3862 approach to removing expired tombstones
   from row cache during compaction (CASSANDRA-4364)
 * (stress) support for CQL prepared statements (CASSANDRA-3633)
 * Correctly catch exception when Snappy cannot be loaded (CASSANDRA-4400)
 * (cql3) Support ORDER BY when IN condition is given in WHERE clause (CASSANDRA-4327)
 * (cql3) delete "component_index" column on DROP TABLE call (CASSANDRA-4420)
 * change nanoTime() to currentTimeInMillis() in schema related code (CASSANDRA-4432)
 * add a token generation tool (CASSANDRA-3709)
 * Fix LCS bug with sstable containing only 1 row (CASSANDRA-4411)
 * fix "Can't Modify Index Name" problem on CF update (CASSANDRA-4439)
 * Fix assertion error in getOverlappingSSTables during repair (CASSANDRA-4456)
 * fix nodetool's setcompactionthreshold command (CASSANDRA-4455)
 * Ensure compacted files are never used, to avoid counter overcount (CASSANDRA-4436)
Merged from 1.0:
 * Push the validation of secondary index values to the SecondaryIndexManager (CASSANDRA-4240)
 * allow dropping columns shadowed by not-yet-expired supercolumn or row
   tombstones in PrecompactedRow (CASSANDRA-4396)


1.1.2
 * Fix cleanup not deleting index entries (CASSANDRA-4379)
 * Use correct partitioner when saving + loading caches (CASSANDRA-4331)
 * Check schema before trying to export sstable (CASSANDRA-2760)
 * Raise a meaningful exception instead of NPE when PFS encounters
   an unconfigured node + no default (CASSANDRA-4349)
 * fix bug in sstable blacklisting with LCS (CASSANDRA-4343)
 * LCS no longer promotes tiny sstables out of L0 (CASSANDRA-4341)
 * skip tombstones during hint replay (CASSANDRA-4320)
 * fix NPE in compactionstats (CASSANDRA-4318)
 * enforce 1m min keycache for auto (CASSANDRA-4306)
 * Have DeletedColumn.isMFD always return true (CASSANDRA-4307)
 * (cql3) exeption message for ORDER BY constraints said primary filter can be
    an IN clause, which is misleading (CASSANDRA-4319)
 * (cql3) Reject (not yet supported) creation of 2ndardy indexes on tables with
   composite primary keys (CASSANDRA-4328)
 * Set JVM stack size to 160k for java 7 (CASSANDRA-4275)
 * cqlsh: add COPY command to load data from CSV flat files (CASSANDRA-4012)
 * CFMetaData.fromThrift to throw ConfigurationException upon error (CASSANDRA-4353)
 * Use CF comparator to sort indexed columns in SecondaryIndexManager
   (CASSANDRA-4365)
 * add strategy_options to the KSMetaData.toString() output (CASSANDRA-4248)
 * (cql3) fix range queries containing unqueried results (CASSANDRA-4372)
 * (cql3) allow updating column_alias types (CASSANDRA-4041)
 * (cql3) Fix deletion bug (CASSANDRA-4193)
 * Fix computation of overlapping sstable for leveled compaction (CASSANDRA-4321)
 * Improve scrub and allow to run it offline (CASSANDRA-4321)
 * Fix assertionError in StorageService.bulkLoad (CASSANDRA-4368)
 * (cqlsh) add option to authenticate to a keyspace at startup (CASSANDRA-4108)
 * (cqlsh) fix ASSUME functionality (CASSANDRA-4352)
 * Fix ColumnFamilyRecordReader to not return progress > 100% (CASSANDRA-3942)
Merged from 1.0:
 * Set gc_grace on index CF to 0 (CASSANDRA-4314)


1.1.1
 * add populate_io_cache_on_flush option (CASSANDRA-2635)
 * allow larger cache capacities than 2GB (CASSANDRA-4150)
 * add getsstables command to nodetool (CASSANDRA-4199)
 * apply parent CF compaction settings to secondary index CFs (CASSANDRA-4280)
 * preserve commitlog size cap when recycling segments at startup
   (CASSANDRA-4201)
 * (Hadoop) fix split generation regression (CASSANDRA-4259)
 * ignore min/max compactions settings in LCS, while preserving
   behavior that min=max=0 disables autocompaction (CASSANDRA-4233)
 * log number of rows read from saved cache (CASSANDRA-4249)
 * calculate exact size required for cleanup operations (CASSANDRA-1404)
 * avoid blocking additional writes during flush when the commitlog
   gets behind temporarily (CASSANDRA-1991)
 * enable caching on index CFs based on data CF cache setting (CASSANDRA-4197)
 * warn on invalid replication strategy creation options (CASSANDRA-4046)
 * remove [Freeable]Memory finalizers (CASSANDRA-4222)
 * include tombstone size in ColumnFamily.size, which can prevent OOM
   during sudden mass delete operations by yielding a nonzero liveRatio
   (CASSANDRA-3741)
 * Open 1 sstableScanner per level for leveled compaction (CASSANDRA-4142)
 * Optimize reads when row deletion timestamps allow us to restrict
   the set of sstables we check (CASSANDRA-4116)
 * add support for commitlog archiving and point-in-time recovery
   (CASSANDRA-3690)
 * avoid generating redundant compaction tasks during streaming
   (CASSANDRA-4174)
 * add -cf option to nodetool snapshot, and takeColumnFamilySnapshot to
   StorageService mbean (CASSANDRA-556)
 * optimize cleanup to drop entire sstables where possible (CASSANDRA-4079)
 * optimize truncate when autosnapshot is disabled (CASSANDRA-4153)
 * update caches to use byte[] keys to reduce memory overhead (CASSANDRA-3966)
 * add column limit to cli (CASSANDRA-3012, 4098)
 * clean up and optimize DataOutputBuffer, used by CQL compression and
   CompositeType (CASSANDRA-4072)
 * optimize commitlog checksumming (CASSANDRA-3610)
 * identify and blacklist corrupted SSTables from future compactions 
   (CASSANDRA-2261)
 * Move CfDef and KsDef validation out of thrift (CASSANDRA-4037)
 * Expose API to repair a user provided range (CASSANDRA-3912)
 * Add way to force the cassandra-cli to refresh its schema (CASSANDRA-4052)
 * Avoid having replicate on write tasks stacking up at CL.ONE (CASSANDRA-2889)
 * (cql3) Backwards compatibility for composite comparators in non-cql3-aware
   clients (CASSANDRA-4093)
 * (cql3) Fix order by for reversed queries (CASSANDRA-4160)
 * (cql3) Add ReversedType support (CASSANDRA-4004)
 * (cql3) Add timeuuid type (CASSANDRA-4194)
 * (cql3) Minor fixes (CASSANDRA-4185)
 * (cql3) Fix prepared statement in BATCH (CASSANDRA-4202)
 * (cql3) Reduce the list of reserved keywords (CASSANDRA-4186)
 * (cql3) Move max/min compaction thresholds to compaction strategy options
   (CASSANDRA-4187)
 * Fix exception during move when localhost is the only source (CASSANDRA-4200)
 * (cql3) Allow paging through non-ordered partitioner results (CASSANDRA-3771)
 * (cql3) Fix drop index (CASSANDRA-4192)
 * (cql3) Don't return range ghosts anymore (CASSANDRA-3982)
 * fix re-creating Keyspaces/ColumnFamilies with the same name as dropped
   ones (CASSANDRA-4219)
 * fix SecondaryIndex LeveledManifest save upon snapshot (CASSANDRA-4230)
 * fix missing arrayOffset in FBUtilities.hash (CASSANDRA-4250)
 * (cql3) Add name of parameters in CqlResultSet (CASSANDRA-4242)
 * (cql3) Correctly validate order by queries (CASSANDRA-4246)
 * rename stress to cassandra-stress for saner packaging (CASSANDRA-4256)
 * Fix exception on colum metadata with non-string comparator (CASSANDRA-4269)
 * Check for unknown/invalid compression options (CASSANDRA-4266)
 * (cql3) Adds simple access to column timestamp and ttl (CASSANDRA-4217)
 * (cql3) Fix range queries with secondary indexes (CASSANDRA-4257)
 * Better error messages from improper input in cli (CASSANDRA-3865)
 * Try to stop all compaction upon Keyspace or ColumnFamily drop (CASSANDRA-4221)
 * (cql3) Allow keyspace properties to contain hyphens (CASSANDRA-4278)
 * (cql3) Correctly validate keyspace access in create table (CASSANDRA-4296)
 * Avoid deadlock in migration stage (CASSANDRA-3882)
 * Take supercolumn names and deletion info into account in memtable throughput
   (CASSANDRA-4264)
 * Add back backward compatibility for old style replication factor (CASSANDRA-4294)
 * Preserve compatibility with pre-1.1 index queries (CASSANDRA-4262)
Merged from 1.0:
 * Fix super columns bug where cache is not updated (CASSANDRA-4190)
 * fix maxTimestamp to include row tombstones (CASSANDRA-4116)
 * (CLI) properly handle quotes in create/update keyspace commands (CASSANDRA-4129)
 * Avoids possible deadlock during bootstrap (CASSANDRA-4159)
 * fix stress tool that hangs forever on timeout or error (CASSANDRA-4128)
 * stress tool to return appropriate exit code on failure (CASSANDRA-4188)
 * fix compaction NPE when out of disk space and assertions disabled
   (CASSANDRA-3985)
 * synchronize LCS getEstimatedTasks to avoid CME (CASSANDRA-4255)
 * ensure unique streaming session id's (CASSANDRA-4223)
 * kick off background compaction when min/max thresholds change 
   (CASSANDRA-4279)
 * improve ability of STCS.getBuckets to deal with 100s of 1000s of
   sstables, such as when convertinb back from LCS (CASSANDRA-4287)
 * Oversize integer in CQL throws NumberFormatException (CASSANDRA-4291)
 * fix 1.0.x node join to mixed version cluster, other nodes >= 1.1 (CASSANDRA-4195)
 * Fix LCS splitting sstable base on uncompressed size (CASSANDRA-4419)
 * Push the validation of secondary index values to the SecondaryIndexManager (CASSANDRA-4240)
 * Don't purge columns during upgradesstables (CASSANDRA-4462)
 * Make cqlsh work with piping (CASSANDRA-4113)
 * Validate arguments for nodetool decommission (CASSANDRA-4061)
 * Report thrift status in nodetool info (CASSANDRA-4010)


1.1.0-final
 * average a reduced liveRatio estimate with the previous one (CASSANDRA-4065)
 * Allow KS and CF names up to 48 characters (CASSANDRA-4157)
 * fix stress build (CASSANDRA-4140)
 * add time remaining estimate to nodetool compactionstats (CASSANDRA-4167)
 * (cql) fix NPE in cql3 ALTER TABLE (CASSANDRA-4163)
 * (cql) Add support for CL.TWO and CL.THREE in CQL (CASSANDRA-4156)
 * (cql) Fix type in CQL3 ALTER TABLE preventing update (CASSANDRA-4170)
 * (cql) Throw invalid exception from CQL3 on obsolete options (CASSANDRA-4171)
 * (cqlsh) fix recognizing uppercase SELECT keyword (CASSANDRA-4161)
 * Pig: wide row support (CASSANDRA-3909)
Merged from 1.0:
 * avoid streaming empty files with bulk loader if sstablewriter errors out
   (CASSANDRA-3946)


1.1-rc1
 * Include stress tool in binary builds (CASSANDRA-4103)
 * (Hadoop) fix wide row iteration when last row read was deleted
   (CASSANDRA-4154)
 * fix read_repair_chance to really default to 0.1 in the cli (CASSANDRA-4114)
 * Adds caching and bloomFilterFpChange to CQL options (CASSANDRA-4042)
 * Adds posibility to autoconfigure size of the KeyCache (CASSANDRA-4087)
 * fix KEYS index from skipping results (CASSANDRA-3996)
 * Remove sliced_buffer_size_in_kb dead option (CASSANDRA-4076)
 * make loadNewSStable preserve sstable version (CASSANDRA-4077)
 * Respect 1.0 cache settings as much as possible when upgrading 
   (CASSANDRA-4088)
 * relax path length requirement for sstable files when upgrading on 
   non-Windows platforms (CASSANDRA-4110)
 * fix terminination of the stress.java when errors were encountered
   (CASSANDRA-4128)
 * Move CfDef and KsDef validation out of thrift (CASSANDRA-4037)
 * Fix get_paged_slice (CASSANDRA-4136)
 * CQL3: Support slice with exclusive start and stop (CASSANDRA-3785)
Merged from 1.0:
 * support PropertyFileSnitch in bulk loader (CASSANDRA-4145)
 * add auto_snapshot option allowing disabling snapshot before drop/truncate
   (CASSANDRA-3710)
 * allow short snitch names (CASSANDRA-4130)


1.1-beta2
 * rename loaded sstables to avoid conflicts with local snapshots
   (CASSANDRA-3967)
 * start hint replay as soon as FD notifies that the target is back up
   (CASSANDRA-3958)
 * avoid unproductive deserializing of cached rows during compaction
   (CASSANDRA-3921)
 * fix concurrency issues with CQL keyspace creation (CASSANDRA-3903)
 * Show Effective Owership via Nodetool ring <keyspace> (CASSANDRA-3412)
 * Update ORDER BY syntax for CQL3 (CASSANDRA-3925)
 * Fix BulkRecordWriter to not throw NPE if reducer gets no map data from Hadoop (CASSANDRA-3944)
 * Fix bug with counters in super columns (CASSANDRA-3821)
 * Remove deprecated merge_shard_chance (CASSANDRA-3940)
 * add a convenient way to reset a node's schema (CASSANDRA-2963)
 * fix for intermittent SchemaDisagreementException (CASSANDRA-3884)
 * CLI `list <CF>` to limit number of columns and their order (CASSANDRA-3012)
 * ignore deprecated KsDef/CfDef/ColumnDef fields in native schema (CASSANDRA-3963)
 * CLI to report when unsupported column_metadata pair was given (CASSANDRA-3959)
 * reincarnate removed and deprecated KsDef/CfDef attributes (CASSANDRA-3953)
 * Fix race between writes and read for cache (CASSANDRA-3862)
 * perform static initialization of StorageProxy on start-up (CASSANDRA-3797)
 * support trickling fsync() on writes (CASSANDRA-3950)
 * expose counters for unavailable/timeout exceptions given to thrift clients (CASSANDRA-3671)
 * avoid quadratic startup time in LeveledManifest (CASSANDRA-3952)
 * Add type information to new schema_ columnfamilies and remove thrift
   serialization for schema (CASSANDRA-3792)
 * add missing column validator options to the CLI help (CASSANDRA-3926)
 * skip reading saved key cache if CF's caching strategy is NONE or ROWS_ONLY (CASSANDRA-3954)
 * Unify migration code (CASSANDRA-4017)
Merged from 1.0:
 * cqlsh: guess correct version of Python for Arch Linux (CASSANDRA-4090)
 * (CLI) properly handle quotes in create/update keyspace commands (CASSANDRA-4129)
 * Avoids possible deadlock during bootstrap (CASSANDRA-4159)
 * fix stress tool that hangs forever on timeout or error (CASSANDRA-4128)
 * Fix super columns bug where cache is not updated (CASSANDRA-4190)
 * stress tool to return appropriate exit code on failure (CASSANDRA-4188)


1.0.9
 * improve index sampling performance (CASSANDRA-4023)
 * always compact away deleted hints immediately after handoff (CASSANDRA-3955)
 * delete hints from dropped ColumnFamilies on handoff instead of
   erroring out (CASSANDRA-3975)
 * add CompositeType ref to the CLI doc for create/update column family (CASSANDRA-3980)
 * Pig: support Counter ColumnFamilies (CASSANDRA-3973)
 * Pig: Composite column support (CASSANDRA-3684)
 * Avoid NPE during repair when a keyspace has no CFs (CASSANDRA-3988)
 * Fix division-by-zero error on get_slice (CASSANDRA-4000)
 * don't change manifest level for cleanup, scrub, and upgradesstables
   operations under LeveledCompactionStrategy (CASSANDRA-3989, 4112)
 * fix race leading to super columns assertion failure (CASSANDRA-3957)
 * fix NPE on invalid CQL delete command (CASSANDRA-3755)
 * allow custom types in CLI's assume command (CASSANDRA-4081)
 * fix totalBytes count for parallel compactions (CASSANDRA-3758)
 * fix intermittent NPE in get_slice (CASSANDRA-4095)
 * remove unnecessary asserts in native code interfaces (CASSANDRA-4096)
 * Validate blank keys in CQL to avoid assertion errors (CASSANDRA-3612)
 * cqlsh: fix bad decoding of some column names (CASSANDRA-4003)
 * cqlsh: fix incorrect padding with unicode chars (CASSANDRA-4033)
 * Fix EC2 snitch incorrectly reporting region (CASSANDRA-4026)
 * Shut down thrift during decommission (CASSANDRA-4086)
 * Expose nodetool cfhistograms for 2ndary indexes (CASSANDRA-4063)
Merged from 0.8:
 * Fix ConcurrentModificationException in gossiper (CASSANDRA-4019)


1.1-beta1
 * (cqlsh)
   + add SOURCE and CAPTURE commands, and --file option (CASSANDRA-3479)
   + add ALTER COLUMNFAMILY WITH (CASSANDRA-3523)
   + bundle Python dependencies with Cassandra (CASSANDRA-3507)
   + added to Debian package (CASSANDRA-3458)
   + display byte data instead of erroring out on decode failure 
     (CASSANDRA-3874)
 * add nodetool rebuild_index (CASSANDRA-3583)
 * add nodetool rangekeysample (CASSANDRA-2917)
 * Fix streaming too much data during move operations (CASSANDRA-3639)
 * Nodetool and CLI connect to localhost by default (CASSANDRA-3568)
 * Reduce memory used by primary index sample (CASSANDRA-3743)
 * (Hadoop) separate input/output configurations (CASSANDRA-3197, 3765)
 * avoid returning internal Cassandra classes over JMX (CASSANDRA-2805)
 * add row-level isolation via SnapTree (CASSANDRA-2893)
 * Optimize key count estimation when opening sstable on startup
   (CASSANDRA-2988)
 * multi-dc replication optimization supporting CL > ONE (CASSANDRA-3577)
 * add command to stop compactions (CASSANDRA-1740, 3566, 3582)
 * multithreaded streaming (CASSANDRA-3494)
 * removed in-tree redhat spec (CASSANDRA-3567)
 * "defragment" rows for name-based queries under STCS, again (CASSANDRA-2503)
 * Recycle commitlog segments for improved performance 
   (CASSANDRA-3411, 3543, 3557, 3615)
 * update size-tiered compaction to prioritize small tiers (CASSANDRA-2407)
 * add message expiration logic to OutboundTcpConnection (CASSANDRA-3005)
 * off-heap cache to use sun.misc.Unsafe instead of JNA (CASSANDRA-3271)
 * EACH_QUORUM is only supported for writes (CASSANDRA-3272)
 * replace compactionlock use in schema migration by checking CFS.isValid
   (CASSANDRA-3116)
 * recognize that "SELECT first ... *" isn't really "SELECT *" (CASSANDRA-3445)
 * Use faster bytes comparison (CASSANDRA-3434)
 * Bulk loader is no longer a fat client, (HADOOP) bulk load output format
   (CASSANDRA-3045)
 * (Hadoop) add support for KeyRange.filter
 * remove assumption that keys and token are in bijection
   (CASSANDRA-1034, 3574, 3604)
 * always remove endpoints from delevery queue in HH (CASSANDRA-3546)
 * fix race between cf flush and its 2ndary indexes flush (CASSANDRA-3547)
 * fix potential race in AES when a repair fails (CASSANDRA-3548)
 * Remove columns shadowed by a deleted container even when we cannot purge
   (CASSANDRA-3538)
 * Improve memtable slice iteration performance (CASSANDRA-3545)
 * more efficient allocation of small bloom filters (CASSANDRA-3618)
 * Use separate writer thread in SSTableSimpleUnsortedWriter (CASSANDRA-3619)
 * fsync the directory after new sstable or commitlog segment are created (CASSANDRA-3250)
 * fix minor issues reported by FindBugs (CASSANDRA-3658)
 * global key/row caches (CASSANDRA-3143, 3849)
 * optimize memtable iteration during range scan (CASSANDRA-3638)
 * introduce 'crc_check_chance' in CompressionParameters to support
   a checksum percentage checking chance similarly to read-repair (CASSANDRA-3611)
 * a way to deactivate global key/row cache on per-CF basis (CASSANDRA-3667)
 * fix LeveledCompactionStrategy broken because of generation pre-allocation
   in LeveledManifest (CASSANDRA-3691)
 * finer-grained control over data directories (CASSANDRA-2749)
 * Fix ClassCastException during hinted handoff (CASSANDRA-3694)
 * Upgrade Thrift to 0.7 (CASSANDRA-3213)
 * Make stress.java insert operation to use microseconds (CASSANDRA-3725)
 * Allows (internally) doing a range query with a limit of columns instead of
   rows (CASSANDRA-3742)
 * Allow rangeSlice queries to be start/end inclusive/exclusive (CASSANDRA-3749)
 * Fix BulkLoader to support new SSTable layout and add stream
   throttling to prevent an NPE when there is no yaml config (CASSANDRA-3752)
 * Allow concurrent schema migrations (CASSANDRA-1391, 3832)
 * Add SnapshotCommand to trigger snapshot on remote node (CASSANDRA-3721)
 * Make CFMetaData conversions to/from thrift/native schema inverses
   (CASSANDRA_3559)
 * Add initial code for CQL 3.0-beta (CASSANDRA-2474, 3781, 3753)
 * Add wide row support for ColumnFamilyInputFormat (CASSANDRA-3264)
 * Allow extending CompositeType comparator (CASSANDRA-3657)
 * Avoids over-paging during get_count (CASSANDRA-3798)
 * Add new command to rebuild a node without (repair) merkle tree calculations
   (CASSANDRA-3483, 3922)
 * respect not only row cache capacity but caching mode when
   trying to read data (CASSANDRA-3812)
 * fix system tests (CASSANDRA-3827)
 * CQL support for altering row key type in ALTER TABLE (CASSANDRA-3781)
 * turn compression on by default (CASSANDRA-3871)
 * make hexToBytes refuse invalid input (CASSANDRA-2851)
 * Make secondary indexes CF inherit compression and compaction from their
   parent CF (CASSANDRA-3877)
 * Finish cleanup up tombstone purge code (CASSANDRA-3872)
 * Avoid NPE on aboarted stream-out sessions (CASSANDRA-3904)
 * BulkRecordWriter throws NPE for counter columns (CASSANDRA-3906)
 * Support compression using BulkWriter (CASSANDRA-3907)


1.0.8
 * fix race between cleanup and flush on secondary index CFSes (CASSANDRA-3712)
 * avoid including non-queried nodes in rangeslice read repair
   (CASSANDRA-3843)
 * Only snapshot CF being compacted for snapshot_before_compaction 
   (CASSANDRA-3803)
 * Log active compactions in StatusLogger (CASSANDRA-3703)
 * Compute more accurate compaction score per level (CASSANDRA-3790)
 * Return InvalidRequest when using a keyspace that doesn't exist
   (CASSANDRA-3764)
 * disallow user modification of System keyspace (CASSANDRA-3738)
 * allow using sstable2json on secondary index data (CASSANDRA-3738)
 * (cqlsh) add DESCRIBE COLUMNFAMILIES (CASSANDRA-3586)
 * (cqlsh) format blobs correctly and use colors to improve output
   readability (CASSANDRA-3726)
 * synchronize BiMap of bootstrapping tokens (CASSANDRA-3417)
 * show index options in CLI (CASSANDRA-3809)
 * add optional socket timeout for streaming (CASSANDRA-3838)
 * fix truncate not to leave behind non-CFS backed secondary indexes
   (CASSANDRA-3844)
 * make CLI `show schema` to use output stream directly instead
   of StringBuilder (CASSANDRA-3842)
 * remove the wait on hint future during write (CASSANDRA-3870)
 * (cqlsh) ignore missing CfDef opts (CASSANDRA-3933)
 * (cqlsh) look for cqlshlib relative to realpath (CASSANDRA-3767)
 * Fix short read protection (CASSANDRA-3934)
 * Make sure infered and actual schema match (CASSANDRA-3371)
 * Fix NPE during HH delivery (CASSANDRA-3677)
 * Don't put boostrapping node in 'hibernate' status (CASSANDRA-3737)
 * Fix double quotes in windows bat files (CASSANDRA-3744)
 * Fix bad validator lookup (CASSANDRA-3789)
 * Fix soft reset in EC2MultiRegionSnitch (CASSANDRA-3835)
 * Don't leave zombie connections with THSHA thrift server (CASSANDRA-3867)
 * (cqlsh) fix deserialization of data (CASSANDRA-3874)
 * Fix removetoken force causing an inconsistent state (CASSANDRA-3876)
 * Fix ahndling of some types with Pig (CASSANDRA-3886)
 * Don't allow to drop the system keyspace (CASSANDRA-3759)
 * Make Pig deletes disabled by default and configurable (CASSANDRA-3628)
Merged from 0.8:
 * (Pig) fix CassandraStorage to use correct comparator in Super ColumnFamily
   case (CASSANDRA-3251)
 * fix thread safety issues in commitlog replay, primarily affecting
   systems with many (100s) of CF definitions (CASSANDRA-3751)
 * Fix relevant tombstone ignored with super columns (CASSANDRA-3875)


1.0.7
 * fix regression in HH page size calculation (CASSANDRA-3624)
 * retry failed stream on IOException (CASSANDRA-3686)
 * allow configuring bloom_filter_fp_chance (CASSANDRA-3497)
 * attempt hint delivery every ten minutes, or when failure detector
   notifies us that a node is back up, whichever comes first.  hint
   handoff throttle delay default changed to 1ms, from 50 (CASSANDRA-3554)
 * add nodetool setstreamthroughput (CASSANDRA-3571)
 * fix assertion when dropping a columnfamily with no sstables (CASSANDRA-3614)
 * more efficient allocation of small bloom filters (CASSANDRA-3618)
 * CLibrary.createHardLinkWithExec() to check for errors (CASSANDRA-3101)
 * Avoid creating empty and non cleaned writer during compaction (CASSANDRA-3616)
 * stop thrift service in shutdown hook so we can quiesce MessagingService
   (CASSANDRA-3335)
 * (CQL) compaction_strategy_options and compression_parameters for
   CREATE COLUMNFAMILY statement (CASSANDRA-3374)
 * Reset min/max compaction threshold when creating size tiered compaction
   strategy (CASSANDRA-3666)
 * Don't ignore IOException during compaction (CASSANDRA-3655)
 * Fix assertion error for CF with gc_grace=0 (CASSANDRA-3579)
 * Shutdown ParallelCompaction reducer executor after use (CASSANDRA-3711)
 * Avoid < 0 value for pending tasks in leveled compaction (CASSANDRA-3693)
 * (Hadoop) Support TimeUUID in Pig CassandraStorage (CASSANDRA-3327)
 * Check schema is ready before continuing boostrapping (CASSANDRA-3629)
 * Catch overflows during parsing of chunk_length_kb (CASSANDRA-3644)
 * Improve stream protocol mismatch errors (CASSANDRA-3652)
 * Avoid multiple thread doing HH to the same target (CASSANDRA-3681)
 * Add JMX property for rp_timeout_in_ms (CASSANDRA-2940)
 * Allow DynamicCompositeType to compare component of different types
   (CASSANDRA-3625)
 * Flush non-cfs backed secondary indexes (CASSANDRA-3659)
 * Secondary Indexes should report memory consumption (CASSANDRA-3155)
 * fix for SelectStatement start/end key are not set correctly
   when a key alias is involved (CASSANDRA-3700)
 * fix CLI `show schema` command insert of an extra comma in
   column_metadata (CASSANDRA-3714)
Merged from 0.8:
 * avoid logging (harmless) exception when GC takes < 1ms (CASSANDRA-3656)
 * prevent new nodes from thinking down nodes are up forever (CASSANDRA-3626)
 * use correct list of replicas for LOCAL_QUORUM reads when read repair
   is disabled (CASSANDRA-3696)
 * block on flush before compacting hints (may prevent OOM) (CASSANDRA-3733)


1.0.6
 * (CQL) fix cqlsh support for replicate_on_write (CASSANDRA-3596)
 * fix adding to leveled manifest after streaming (CASSANDRA-3536)
 * filter out unavailable cipher suites when using encryption (CASSANDRA-3178)
 * (HADOOP) add old-style api support for CFIF and CFRR (CASSANDRA-2799)
 * Support TimeUUIDType column names in Stress.java tool (CASSANDRA-3541)
 * (CQL) INSERT/UPDATE/DELETE/TRUNCATE commands should allow CF names to
   be qualified by keyspace (CASSANDRA-3419)
 * always remove endpoints from delevery queue in HH (CASSANDRA-3546)
 * fix race between cf flush and its 2ndary indexes flush (CASSANDRA-3547)
 * fix potential race in AES when a repair fails (CASSANDRA-3548)
 * fix default value validation usage in CLI SET command (CASSANDRA-3553)
 * Optimize componentsFor method for compaction and startup time
   (CASSANDRA-3532)
 * (CQL) Proper ColumnFamily metadata validation on CREATE COLUMNFAMILY 
   (CASSANDRA-3565)
 * fix compression "chunk_length_kb" option to set correct kb value for 
   thrift/avro (CASSANDRA-3558)
 * fix missing response during range slice repair (CASSANDRA-3551)
 * 'describe ring' moved from CLI to nodetool and available through JMX (CASSANDRA-3220)
 * add back partitioner to sstable metadata (CASSANDRA-3540)
 * fix NPE in get_count for counters (CASSANDRA-3601)
Merged from 0.8:
 * remove invalid assertion that table was opened before dropping it
   (CASSANDRA-3580)
 * range and index scans now only send requests to enough replicas to
   satisfy requested CL + RR (CASSANDRA-3598)
 * use cannonical host for local node in nodetool info (CASSANDRA-3556)
 * remove nonlocal DC write optimization since it only worked with
   CL.ONE or CL.LOCAL_QUORUM (CASSANDRA-3577, 3585)
 * detect misuses of CounterColumnType (CASSANDRA-3422)
 * turn off string interning in json2sstable, take 2 (CASSANDRA-2189)
 * validate compression parameters on add/update of the ColumnFamily 
   (CASSANDRA-3573)
 * Check for 0.0.0.0 is incorrect in CFIF (CASSANDRA-3584)
 * Increase vm.max_map_count in debian packaging (CASSANDRA-3563)
 * gossiper will never add itself to saved endpoints (CASSANDRA-3485)


1.0.5
 * revert CASSANDRA-3407 (see CASSANDRA-3540)
 * fix assertion error while forwarding writes to local nodes (CASSANDRA-3539)


1.0.4
 * fix self-hinting of timed out read repair updates and make hinted handoff
   less prone to OOMing a coordinator (CASSANDRA-3440)
 * expose bloom filter sizes via JMX (CASSANDRA-3495)
 * enforce RP tokens 0..2**127 (CASSANDRA-3501)
 * canonicalize paths exposed through JMX (CASSANDRA-3504)
 * fix "liveSize" stat when sstables are removed (CASSANDRA-3496)
 * add bloom filter FP rates to nodetool cfstats (CASSANDRA-3347)
 * record partitioner in sstable metadata component (CASSANDRA-3407)
 * add new upgradesstables nodetool command (CASSANDRA-3406)
 * skip --debug requirement to see common exceptions in CLI (CASSANDRA-3508)
 * fix incorrect query results due to invalid max timestamp (CASSANDRA-3510)
 * make sstableloader recognize compressed sstables (CASSANDRA-3521)
 * avoids race in OutboundTcpConnection in multi-DC setups (CASSANDRA-3530)
 * use SETLOCAL in cassandra.bat (CASSANDRA-3506)
 * fix ConcurrentModificationException in Table.all() (CASSANDRA-3529)
Merged from 0.8:
 * fix concurrence issue in the FailureDetector (CASSANDRA-3519)
 * fix array out of bounds error in counter shard removal (CASSANDRA-3514)
 * avoid dropping tombstones when they might still be needed to shadow
   data in a different sstable (CASSANDRA-2786)


1.0.3
 * revert name-based query defragmentation aka CASSANDRA-2503 (CASSANDRA-3491)
 * fix invalidate-related test failures (CASSANDRA-3437)
 * add next-gen cqlsh to bin/ (CASSANDRA-3188, 3131, 3493)
 * (CQL) fix handling of rows with no columns (CASSANDRA-3424, 3473)
 * fix querying supercolumns by name returning only a subset of
   subcolumns or old subcolumn versions (CASSANDRA-3446)
 * automatically compute sha1 sum for uncompressed data files (CASSANDRA-3456)
 * fix reading metadata/statistics component for version < h (CASSANDRA-3474)
 * add sstable forward-compatibility (CASSANDRA-3478)
 * report compression ratio in CFSMBean (CASSANDRA-3393)
 * fix incorrect size exception during streaming of counters (CASSANDRA-3481)
 * (CQL) fix for counter decrement syntax (CASSANDRA-3418)
 * Fix race introduced by CASSANDRA-2503 (CASSANDRA-3482)
 * Fix incomplete deletion of delivered hints (CASSANDRA-3466)
 * Avoid rescheduling compactions when no compaction was executed 
   (CASSANDRA-3484)
 * fix handling of the chunk_length_kb compression options (CASSANDRA-3492)
Merged from 0.8:
 * fix updating CF row_cache_provider (CASSANDRA-3414)
 * CFMetaData.convertToThrift method to set RowCacheProvider (CASSANDRA-3405)
 * acquire compactionlock during truncate (CASSANDRA-3399)
 * fix displaying cfdef entries for super columnfamilies (CASSANDRA-3415)
 * Make counter shard merging thread safe (CASSANDRA-3178)
 * Revert CASSANDRA-2855
 * Fix bug preventing the use of efficient cross-DC writes (CASSANDRA-3472)
 * `describe ring` command for CLI (CASSANDRA-3220)
 * (Hadoop) skip empty rows when entire row is requested, redux (CASSANDRA-2855)


1.0.2
 * "defragment" rows for name-based queries under STCS (CASSANDRA-2503)
 * Add timing information to cassandra-cli GET/SET/LIST queries (CASSANDRA-3326)
 * Only create one CompressionMetadata object per sstable (CASSANDRA-3427)
 * cleanup usage of StorageService.setMode() (CASSANDRA-3388)
 * Avoid large array allocation for compressed chunk offsets (CASSANDRA-3432)
 * fix DecimalType bytebuffer marshalling (CASSANDRA-3421)
 * fix bug that caused first column in per row indexes to be ignored 
   (CASSANDRA-3441)
 * add JMX call to clean (failed) repair sessions (CASSANDRA-3316)
 * fix sstableloader reference acquisition bug (CASSANDRA-3438)
 * fix estimated row size regression (CASSANDRA-3451)
 * make sure we don't return more columns than asked (CASSANDRA-3303, 3395)
Merged from 0.8:
 * acquire compactionlock during truncate (CASSANDRA-3399)
 * fix displaying cfdef entries for super columnfamilies (CASSANDRA-3415)


1.0.1
 * acquire references during index build to prevent delete problems
   on Windows (CASSANDRA-3314)
 * describe_ring should include datacenter/topology information (CASSANDRA-2882)
 * Thrift sockets are not properly buffered (CASSANDRA-3261)
 * performance improvement for bytebufferutil compare function (CASSANDRA-3286)
 * add system.versions ColumnFamily (CASSANDRA-3140)
 * reduce network copies (CASSANDRA-3333, 3373)
 * limit nodetool to 32MB of heap (CASSANDRA-3124)
 * (CQL) update parser to accept "timestamp" instead of "date" (CASSANDRA-3149)
 * Fix CLI `show schema` to include "compression_options" (CASSANDRA-3368)
 * Snapshot to include manifest under LeveledCompactionStrategy (CASSANDRA-3359)
 * (CQL) SELECT query should allow CF name to be qualified by keyspace (CASSANDRA-3130)
 * (CQL) Fix internal application error specifying 'using consistency ...'
   in lower case (CASSANDRA-3366)
 * fix Deflate compression when compression actually makes the data bigger
   (CASSANDRA-3370)
 * optimize UUIDGen to avoid lock contention on InetAddress.getLocalHost 
   (CASSANDRA-3387)
 * tolerate index being dropped mid-mutation (CASSANDRA-3334, 3313)
 * CompactionManager is now responsible for checking for new candidates
   post-task execution, enabling more consistent leveled compaction 
   (CASSANDRA-3391)
 * Cache HSHA threads (CASSANDRA-3372)
 * use CF/KS names as snapshot prefix for drop + truncate operations
   (CASSANDRA-2997)
 * Break bloom filters up to avoid heap fragmentation (CASSANDRA-2466)
 * fix cassandra hanging on jsvc stop (CASSANDRA-3302)
 * Avoid leveled compaction getting blocked on errors (CASSANDRA-3408)
 * Make reloading the compaction strategy safe (CASSANDRA-3409)
 * ignore 0.8 hints even if compaction begins before we try to purge
   them (CASSANDRA-3385)
 * remove procrun (bin\daemon) from Cassandra source tree and 
   artifacts (CASSANDRA-3331)
 * make cassandra compile under JDK7 (CASSANDRA-3275)
 * remove dependency of clientutil.jar to FBUtilities (CASSANDRA-3299)
 * avoid truncation errors by using long math on long values (CASSANDRA-3364)
 * avoid clock drift on some Windows machine (CASSANDRA-3375)
 * display cache provider in cli 'describe keyspace' command (CASSANDRA-3384)
 * fix incomplete topology information in describe_ring (CASSANDRA-3403)
 * expire dead gossip states based on time (CASSANDRA-2961)
 * improve CompactionTask extensibility (CASSANDRA-3330)
 * Allow one leveled compaction task to kick off another (CASSANDRA-3363)
 * allow encryption only between datacenters (CASSANDRA-2802)
Merged from 0.8:
 * fix truncate allowing data to be replayed post-restart (CASSANDRA-3297)
 * make iwriter final in IndexWriter to avoid NPE (CASSANDRA-2863)
 * (CQL) update grammar to require key clause in DELETE statement
   (CASSANDRA-3349)
 * (CQL) allow numeric keyspace names in USE statement (CASSANDRA-3350)
 * (Hadoop) skip empty rows when slicing the entire row (CASSANDRA-2855)
 * Fix handling of tombstone by SSTableExport/Import (CASSANDRA-3357)
 * fix ColumnIndexer to use long offsets (CASSANDRA-3358)
 * Improved CLI exceptions (CASSANDRA-3312)
 * Fix handling of tombstone by SSTableExport/Import (CASSANDRA-3357)
 * Only count compaction as active (for throttling) when they have
   successfully acquired the compaction lock (CASSANDRA-3344)
 * Display CLI version string on startup (CASSANDRA-3196)
 * (Hadoop) make CFIF try rpc_address or fallback to listen_address
   (CASSANDRA-3214)
 * (Hadoop) accept comma delimited lists of initial thrift connections
   (CASSANDRA-3185)
 * ColumnFamily min_compaction_threshold should be >= 2 (CASSANDRA-3342)
 * (Pig) add 0.8+ types and key validation type in schema (CASSANDRA-3280)
 * Fix completely removing column metadata using CLI (CASSANDRA-3126)
 * CLI `describe cluster;` output should be on separate lines for separate versions
   (CASSANDRA-3170)
 * fix changing durable_writes keyspace option during CF creation
   (CASSANDRA-3292)
 * avoid locking on update when no indexes are involved (CASSANDRA-3386)
 * fix assertionError during repair with ordered partitioners (CASSANDRA-3369)
 * correctly serialize key_validation_class for avro (CASSANDRA-3391)
 * don't expire counter tombstone after streaming (CASSANDRA-3394)
 * prevent nodes that failed to join from hanging around forever 
   (CASSANDRA-3351)
 * remove incorrect optimization from slice read path (CASSANDRA-3390)
 * Fix race in AntiEntropyService (CASSANDRA-3400)


1.0.0-final
 * close scrubbed sstable fd before deleting it (CASSANDRA-3318)
 * fix bug preventing obsolete commitlog segments from being removed
   (CASSANDRA-3269)
 * tolerate whitespace in seed CDL (CASSANDRA-3263)
 * Change default heap thresholds to max(min(1/2 ram, 1G), min(1/4 ram, 8GB))
   (CASSANDRA-3295)
 * Fix broken CompressedRandomAccessReaderTest (CASSANDRA-3298)
 * (CQL) fix type information returned for wildcard queries (CASSANDRA-3311)
 * add estimated tasks to LeveledCompactionStrategy (CASSANDRA-3322)
 * avoid including compaction cache-warming in keycache stats (CASSANDRA-3325)
 * run compaction and hinted handoff threads at MIN_PRIORITY (CASSANDRA-3308)
 * default hsha thrift server to cpu core count in rpc pool (CASSANDRA-3329)
 * add bin\daemon to binary tarball for Windows service (CASSANDRA-3331)
 * Fix places where uncompressed size of sstables was use in place of the
   compressed one (CASSANDRA-3338)
 * Fix hsha thrift server (CASSANDRA-3346)
 * Make sure repair only stream needed sstables (CASSANDRA-3345)


1.0.0-rc2
 * Log a meaningful warning when a node receives a message for a repair session
   that doesn't exist anymore (CASSANDRA-3256)
 * test for NUMA policy support as well as numactl presence (CASSANDRA-3245)
 * Fix FD leak when internode encryption is enabled (CASSANDRA-3257)
 * Remove incorrect assertion in mergeIterator (CASSANDRA-3260)
 * FBUtilities.hexToBytes(String) to throw NumberFormatException when string
   contains non-hex characters (CASSANDRA-3231)
 * Keep SimpleSnitch proximity ordering unchanged from what the Strategy
   generates, as intended (CASSANDRA-3262)
 * remove Scrub from compactionstats when finished (CASSANDRA-3255)
 * fix counter entry in jdbc TypesMap (CASSANDRA-3268)
 * fix full queue scenario for ParallelCompactionIterator (CASSANDRA-3270)
 * fix bootstrap process (CASSANDRA-3285)
 * don't try delivering hints if when there isn't any (CASSANDRA-3176)
 * CLI documentation change for ColumnFamily `compression_options` (CASSANDRA-3282)
 * ignore any CF ids sent by client for adding CF/KS (CASSANDRA-3288)
 * remove obsolete hints on first startup (CASSANDRA-3291)
 * use correct ISortedColumns for time-optimized reads (CASSANDRA-3289)
 * Evict gossip state immediately when a token is taken over by a new IP 
   (CASSANDRA-3259)


1.0.0-rc1
 * Update CQL to generate microsecond timestamps by default (CASSANDRA-3227)
 * Fix counting CFMetadata towards Memtable liveRatio (CASSANDRA-3023)
 * Kill server on wrapped OOME such as from FileChannel.map (CASSANDRA-3201)
 * remove unnecessary copy when adding to row cache (CASSANDRA-3223)
 * Log message when a full repair operation completes (CASSANDRA-3207)
 * Fix streamOutSession keeping sstables references forever if the remote end
   dies (CASSANDRA-3216)
 * Remove dynamic_snitch boolean from example configuration (defaulting to 
   true) and set default badness threshold to 0.1 (CASSANDRA-3229)
 * Base choice of random or "balanced" token on bootstrap on whether
   schema definitions were found (CASSANDRA-3219)
 * Fixes for LeveledCompactionStrategy score computation, prioritization,
   scheduling, and performance (CASSANDRA-3224, 3234)
 * parallelize sstable open at server startup (CASSANDRA-2988)
 * fix handling of exceptions writing to OutboundTcpConnection (CASSANDRA-3235)
 * Allow using quotes in "USE <keyspace>;" CLI command (CASSANDRA-3208)
 * Don't allow any cache loading exceptions to halt startup (CASSANDRA-3218)
 * Fix sstableloader --ignores option (CASSANDRA-3247)
 * File descriptor limit increased in packaging (CASSANDRA-3206)
 * Fix deadlock in commit log during flush (CASSANDRA-3253) 


1.0.0-beta1
 * removed binarymemtable (CASSANDRA-2692)
 * add commitlog_total_space_in_mb to prevent fragmented logs (CASSANDRA-2427)
 * removed commitlog_rotation_threshold_in_mb configuration (CASSANDRA-2771)
 * make AbstractBounds.normalize de-overlapp overlapping ranges (CASSANDRA-2641)
 * replace CollatingIterator, ReducingIterator with MergeIterator 
   (CASSANDRA-2062)
 * Fixed the ability to set compaction strategy in cli using create column 
   family command (CASSANDRA-2778)
 * clean up tmp files after failed compaction (CASSANDRA-2468)
 * restrict repair streaming to specific columnfamilies (CASSANDRA-2280)
 * don't bother persisting columns shadowed by a row tombstone (CASSANDRA-2589)
 * reset CF and SC deletion times after gc_grace (CASSANDRA-2317)
 * optimize away seek when compacting wide rows (CASSANDRA-2879)
 * single-pass streaming (CASSANDRA-2677, 2906, 2916, 3003)
 * use reference counting for deleting sstables instead of relying on GC
   (CASSANDRA-2521, 3179)
 * store hints as serialized mutations instead of pointers to data row
   (CASSANDRA-2045)
 * store hints in the coordinator node instead of in the closest replica 
   (CASSANDRA-2914)
 * add row_cache_keys_to_save CF option (CASSANDRA-1966)
 * check column family validity in nodetool repair (CASSANDRA-2933)
 * use lazy initialization instead of class initialization in NodeId
   (CASSANDRA-2953)
 * add paging to get_count (CASSANDRA-2894)
 * fix "short reads" in [multi]get (CASSANDRA-2643, 3157, 3192)
 * add optional compression for sstables (CASSANDRA-47, 2994, 3001, 3128)
 * add scheduler JMX metrics (CASSANDRA-2962)
 * add block level checksum for compressed data (CASSANDRA-1717)
 * make column family backed column map pluggable and introduce unsynchronized
   ArrayList backed one to speedup reads (CASSANDRA-2843, 3165, 3205)
 * refactoring of the secondary index api (CASSANDRA-2982)
 * make CL > ONE reads wait for digest reconciliation before returning
   (CASSANDRA-2494)
 * fix missing logging for some exceptions (CASSANDRA-2061)
 * refactor and optimize ColumnFamilyStore.files(...) and Descriptor.fromFilename(String)
   and few other places responsible for work with SSTable files (CASSANDRA-3040)
 * Stop reading from sstables once we know we have the most recent columns,
   for query-by-name requests (CASSANDRA-2498)
 * Add query-by-column mode to stress.java (CASSANDRA-3064)
 * Add "install" command to cassandra.bat (CASSANDRA-292)
 * clean up KSMetadata, CFMetadata from unnecessary
   Thrift<->Avro conversion methods (CASSANDRA-3032)
 * Add timeouts to client request schedulers (CASSANDRA-3079, 3096)
 * Cli to use hashes rather than array of hashes for strategy options (CASSANDRA-3081)
 * LeveledCompactionStrategy (CASSANDRA-1608, 3085, 3110, 3087, 3145, 3154, 3182)
 * Improvements of the CLI `describe` command (CASSANDRA-2630)
 * reduce window where dropped CF sstables may not be deleted (CASSANDRA-2942)
 * Expose gossip/FD info to JMX (CASSANDRA-2806)
 * Fix streaming over SSL when compressed SSTable involved (CASSANDRA-3051)
 * Add support for pluggable secondary index implementations (CASSANDRA-3078)
 * remove compaction_thread_priority setting (CASSANDRA-3104)
 * generate hints for replicas that timeout, not just replicas that are known
   to be down before starting (CASSANDRA-2034)
 * Add throttling for internode streaming (CASSANDRA-3080)
 * make the repair of a range repair all replica (CASSANDRA-2610, 3194)
 * expose the ability to repair the first range (as returned by the
   partitioner) of a node (CASSANDRA-2606)
 * Streams Compression (CASSANDRA-3015)
 * add ability to use multiple threads during a single compaction
   (CASSANDRA-2901)
 * make AbstractBounds.normalize support overlapping ranges (CASSANDRA-2641)
 * fix of the CQL count() behavior (CASSANDRA-3068)
 * use TreeMap backed column families for the SSTable simple writers
   (CASSANDRA-3148)
 * fix inconsistency of the CLI syntax when {} should be used instead of [{}]
   (CASSANDRA-3119)
 * rename CQL type names to match expected SQL behavior (CASSANDRA-3149, 3031)
 * Arena-based allocation for memtables (CASSANDRA-2252, 3162, 3163, 3168)
 * Default RR chance to 0.1 (CASSANDRA-3169)
 * Add RowLevel support to secondary index API (CASSANDRA-3147)
 * Make SerializingCacheProvider the default if JNA is available (CASSANDRA-3183)
 * Fix backwards compatibilty for CQL memtable properties (CASSANDRA-3190)
 * Add five-minute delay before starting compactions on a restarted server
   (CASSANDRA-3181)
 * Reduce copies done for intra-host messages (CASSANDRA-1788, 3144)
 * support of compaction strategy option for stress.java (CASSANDRA-3204)
 * make memtable throughput and column count thresholds no-ops (CASSANDRA-2449)
 * Return schema information along with the resultSet in CQL (CASSANDRA-2734)
 * Add new DecimalType (CASSANDRA-2883)
 * Fix assertion error in RowRepairResolver (CASSANDRA-3156)
 * Reduce unnecessary high buffer sizes (CASSANDRA-3171)
 * Pluggable compaction strategy (CASSANDRA-1610)
 * Add new broadcast_address config option (CASSANDRA-2491)


0.8.7
 * Kill server on wrapped OOME such as from FileChannel.map (CASSANDRA-3201)
 * Allow using quotes in "USE <keyspace>;" CLI command (CASSANDRA-3208)
 * Log message when a full repair operation completes (CASSANDRA-3207)
 * Don't allow any cache loading exceptions to halt startup (CASSANDRA-3218)
 * Fix sstableloader --ignores option (CASSANDRA-3247)
 * File descriptor limit increased in packaging (CASSANDRA-3206)
 * Log a meaningfull warning when a node receive a message for a repair session
   that doesn't exist anymore (CASSANDRA-3256)
 * Fix FD leak when internode encryption is enabled (CASSANDRA-3257)
 * FBUtilities.hexToBytes(String) to throw NumberFormatException when string
   contains non-hex characters (CASSANDRA-3231)
 * Keep SimpleSnitch proximity ordering unchanged from what the Strategy
   generates, as intended (CASSANDRA-3262)
 * remove Scrub from compactionstats when finished (CASSANDRA-3255)
 * Fix tool .bat files when CASSANDRA_HOME contains spaces (CASSANDRA-3258)
 * Force flush of status table when removing/updating token (CASSANDRA-3243)
 * Evict gossip state immediately when a token is taken over by a new IP (CASSANDRA-3259)
 * Fix bug where the failure detector can take too long to mark a host
   down (CASSANDRA-3273)
 * (Hadoop) allow wrapping ranges in queries (CASSANDRA-3137)
 * (Hadoop) check all interfaces for a match with split location
   before falling back to random replica (CASSANDRA-3211)
 * (Hadoop) Make Pig storage handle implements LoadMetadata (CASSANDRA-2777)
 * (Hadoop) Fix exception during PIG 'dump' (CASSANDRA-2810)
 * Fix stress COUNTER_GET option (CASSANDRA-3301)
 * Fix missing fields in CLI `show schema` output (CASSANDRA-3304)
 * Nodetool no longer leaks threads and closes JMX connections (CASSANDRA-3309)
 * fix truncate allowing data to be replayed post-restart (CASSANDRA-3297)
 * Move SimpleAuthority and SimpleAuthenticator to examples (CASSANDRA-2922)
 * Fix handling of tombstone by SSTableExport/Import (CASSANDRA-3357)
 * Fix transposition in cfHistograms (CASSANDRA-3222)
 * Allow using number as DC name when creating keyspace in CQL (CASSANDRA-3239)
 * Force flush of system table after updating/removing a token (CASSANDRA-3243)


0.8.6
 * revert CASSANDRA-2388
 * change TokenRange.endpoints back to listen/broadcast address to match
   pre-1777 behavior, and add TokenRange.rpc_endpoints instead (CASSANDRA-3187)
 * avoid trying to watch cassandra-topology.properties when loaded from jar
   (CASSANDRA-3138)
 * prevent users from creating keyspaces with LocalStrategy replication
   (CASSANDRA-3139)
 * fix CLI `show schema;` to output correct keyspace definition statement
   (CASSANDRA-3129)
 * CustomTThreadPoolServer to log TTransportException at DEBUG level
   (CASSANDRA-3142)
 * allow topology sort to work with non-unique rack names between 
   datacenters (CASSANDRA-3152)
 * Improve caching of same-version Messages on digest and repair paths
   (CASSANDRA-3158)
 * Randomize choice of first replica for counter increment (CASSANDRA-2890)
 * Fix using read_repair_chance instead of merge_shard_change (CASSANDRA-3202)
 * Avoid streaming data to nodes that already have it, on move as well as
   decommission (CASSANDRA-3041)
 * Fix divide by zero error in GCInspector (CASSANDRA-3164)
 * allow quoting of the ColumnFamily name in CLI `create column family`
   statement (CASSANDRA-3195)
 * Fix rolling upgrade from 0.7 to 0.8 problem (CASSANDRA-3166)
 * Accomodate missing encryption_options in IncomingTcpConnection.stream
   (CASSANDRA-3212)


0.8.5
 * fix NPE when encryption_options is unspecified (CASSANDRA-3007)
 * include column name in validation failure exceptions (CASSANDRA-2849)
 * make sure truncate clears out the commitlog so replay won't re-
   populate with truncated data (CASSANDRA-2950)
 * fix NPE when debug logging is enabled and dropped CF is present
   in a commitlog segment (CASSANDRA-3021)
 * fix cassandra.bat when CASSANDRA_HOME contains spaces (CASSANDRA-2952)
 * fix to SSTableSimpleUnsortedWriter bufferSize calculation (CASSANDRA-3027)
 * make cleanup and normal compaction able to skip empty rows
   (rows containing nothing but expired tombstones) (CASSANDRA-3039)
 * work around native memory leak in com.sun.management.GarbageCollectorMXBean
   (CASSANDRA-2868)
 * validate that column names in column_metadata are not equal to key_alias
   on create/update of the ColumnFamily and CQL 'ALTER' statement (CASSANDRA-3036)
 * return an InvalidRequestException if an indexed column is assigned
   a value larger than 64KB (CASSANDRA-3057)
 * fix of numeric-only and string column names handling in CLI "drop index" 
   (CASSANDRA-3054)
 * prune index scan resultset back to original request for lazy
   resultset expansion case (CASSANDRA-2964)
 * (Hadoop) fail jobs when Cassandra node has failed but TaskTracker
   has not (CASSANDRA-2388)
 * fix dynamic snitch ignoring nodes when read_repair_chance is zero
   (CASSANDRA-2662)
 * avoid retaining references to dropped CFS objects in 
   CompactionManager.estimatedCompactions (CASSANDRA-2708)
 * expose rpc timeouts per host in MessagingServiceMBean (CASSANDRA-2941)
 * avoid including cwd in classpath for deb and rpm packages (CASSANDRA-2881)
 * remove gossip state when a new IP takes over a token (CASSANDRA-3071)
 * allow sstable2json to work on index sstable files (CASSANDRA-3059)
 * always hint counters (CASSANDRA-3099)
 * fix log4j initialization in EmbeddedCassandraService (CASSANDRA-2857)
 * remove gossip state when a new IP takes over a token (CASSANDRA-3071)
 * work around native memory leak in com.sun.management.GarbageCollectorMXBean
    (CASSANDRA-2868)
 * fix UnavailableException with writes at CL.EACH_QUORM (CASSANDRA-3084)
 * fix parsing of the Keyspace and ColumnFamily names in numeric
   and string representations in CLI (CASSANDRA-3075)
 * fix corner cases in Range.differenceToFetch (CASSANDRA-3084)
 * fix ip address String representation in the ring cache (CASSANDRA-3044)
 * fix ring cache compatibility when mixing pre-0.8.4 nodes with post-
   in the same cluster (CASSANDRA-3023)
 * make repair report failure when a node participating dies (instead of
   hanging forever) (CASSANDRA-2433)
 * fix handling of the empty byte buffer by ReversedType (CASSANDRA-3111)
 * Add validation that Keyspace names are case-insensitively unique (CASSANDRA-3066)
 * catch invalid key_validation_class before instantiating UpdateColumnFamily (CASSANDRA-3102)
 * make Range and Bounds objects client-safe (CASSANDRA-3108)
 * optionally skip log4j configuration (CASSANDRA-3061)
 * bundle sstableloader with the debian package (CASSANDRA-3113)
 * don't try to build secondary indexes when there is none (CASSANDRA-3123)
 * improve SSTableSimpleUnsortedWriter speed for large rows (CASSANDRA-3122)
 * handle keyspace arguments correctly in nodetool snapshot (CASSANDRA-3038)
 * Fix SSTableImportTest on windows (CASSANDRA-3043)
 * expose compactionThroughputMbPerSec through JMX (CASSANDRA-3117)
 * log keyspace and CF of large rows being compacted


0.8.4
 * change TokenRing.endpoints to be a list of rpc addresses instead of 
   listen/broadcast addresses (CASSANDRA-1777)
 * include files-to-be-streamed in StreamInSession.getSources (CASSANDRA-2972)
 * use JAVA env var in cassandra-env.sh (CASSANDRA-2785, 2992)
 * avoid doing read for no-op replicate-on-write at CL=1 (CASSANDRA-2892)
 * refuse counter write for CL.ANY (CASSANDRA-2990)
 * switch back to only logging recent dropped messages (CASSANDRA-3004)
 * always deserialize RowMutation for counters (CASSANDRA-3006)
 * ignore saved replication_factor strategy_option for NTS (CASSANDRA-3011)
 * make sure pre-truncate CL segments are discarded (CASSANDRA-2950)


0.8.3
 * add ability to drop local reads/writes that are going to timeout
   (CASSANDRA-2943)
 * revamp token removal process, keep gossip states for 3 days (CASSANDRA-2496)
 * don't accept extra args for 0-arg nodetool commands (CASSANDRA-2740)
 * log unavailableexception details at debug level (CASSANDRA-2856)
 * expose data_dir though jmx (CASSANDRA-2770)
 * don't include tmp files as sstable when create cfs (CASSANDRA-2929)
 * log Java classpath on startup (CASSANDRA-2895)
 * keep gossipped version in sync with actual on migration coordinator 
   (CASSANDRA-2946)
 * use lazy initialization instead of class initialization in NodeId
   (CASSANDRA-2953)
 * check column family validity in nodetool repair (CASSANDRA-2933)
 * speedup bytes to hex conversions dramatically (CASSANDRA-2850)
 * Flush memtables on shutdown when durable writes are disabled 
   (CASSANDRA-2958)
 * improved POSIX compatibility of start scripts (CASsANDRA-2965)
 * add counter support to Hadoop InputFormat (CASSANDRA-2981)
 * fix bug where dirty commitlog segments were removed (and avoid keeping 
   segments with no post-flush activity permanently dirty) (CASSANDRA-2829)
 * fix throwing exception with batch mutation of counter super columns
   (CASSANDRA-2949)
 * ignore system tables during repair (CASSANDRA-2979)
 * throw exception when NTS is given replication_factor as an option
   (CASSANDRA-2960)
 * fix assertion error during compaction of counter CFs (CASSANDRA-2968)
 * avoid trying to create index names, when no index exists (CASSANDRA-2867)
 * don't sample the system table when choosing a bootstrap token
   (CASSANDRA-2825)
 * gossiper notifies of local state changes (CASSANDRA-2948)
 * add asynchronous and half-sync/half-async (hsha) thrift servers 
   (CASSANDRA-1405)
 * fix potential use of free'd native memory in SerializingCache 
   (CASSANDRA-2951)
 * prune index scan resultset back to original request for lazy
   resultset expansion case (CASSANDRA-2964)
 * (Hadoop) fail jobs when Cassandra node has failed but TaskTracker
    has not (CASSANDRA-2388)


0.8.2
 * CQL: 
   - include only one row per unique key for IN queries (CASSANDRA-2717)
   - respect client timestamp on full row deletions (CASSANDRA-2912)
 * improve thread-safety in StreamOutSession (CASSANDRA-2792)
 * allow deleting a row and updating indexed columns in it in the
   same mutation (CASSANDRA-2773)
 * Expose number of threads blocked on submitting memtable to flush
   in JMX (CASSANDRA-2817)
 * add ability to return "endpoints" to nodetool (CASSANDRA-2776)
 * Add support for multiple (comma-delimited) coordinator addresses
   to ColumnFamilyInputFormat (CASSANDRA-2807)
 * fix potential NPE while scheduling read repair for range slice
   (CASSANDRA-2823)
 * Fix race in SystemTable.getCurrentLocalNodeId (CASSANDRA-2824)
 * Correctly set default for replicate_on_write (CASSANDRA-2835)
 * improve nodetool compactionstats formatting (CASSANDRA-2844)
 * fix index-building status display (CASSANDRA-2853)
 * fix CLI perpetuating obsolete KsDef.replication_factor (CASSANDRA-2846)
 * improve cli treatment of multiline comments (CASSANDRA-2852)
 * handle row tombstones correctly in EchoedRow (CASSANDRA-2786)
 * add MessagingService.get[Recently]DroppedMessages and
   StorageService.getExceptionCount (CASSANDRA-2804)
 * fix possibility of spurious UnavailableException for LOCAL_QUORUM
   reads with dynamic snitch + read repair disabled (CASSANDRA-2870)
 * add ant-optional as dependence for the debian package (CASSANDRA-2164)
 * add option to specify limit for get_slice in the CLI (CASSANDRA-2646)
 * decrease HH page size (CASSANDRA-2832)
 * reset cli keyspace after dropping the current one (CASSANDRA-2763)
 * add KeyRange option to Hadoop inputformat (CASSANDRA-1125)
 * fix protocol versioning (CASSANDRA-2818, 2860)
 * support spaces in path to log4j configuration (CASSANDRA-2383)
 * avoid including inferred types in CF update (CASSANDRA-2809)
 * fix JMX bulkload call (CASSANDRA-2908)
 * fix updating KS with durable_writes=false (CASSANDRA-2907)
 * add simplified facade to SSTableWriter for bulk loading use
   (CASSANDRA-2911)
 * fix re-using index CF sstable names after drop/recreate (CASSANDRA-2872)
 * prepend CF to default index names (CASSANDRA-2903)
 * fix hint replay (CASSANDRA-2928)
 * Properly synchronize repair's merkle tree computation (CASSANDRA-2816)


0.8.1
 * CQL:
   - support for insert, delete in BATCH (CASSANDRA-2537)
   - support for IN to SELECT, UPDATE (CASSANDRA-2553)
   - timestamp support for INSERT, UPDATE, and BATCH (CASSANDRA-2555)
   - TTL support (CASSANDRA-2476)
   - counter support (CASSANDRA-2473)
   - ALTER COLUMNFAMILY (CASSANDRA-1709)
   - DROP INDEX (CASSANDRA-2617)
   - add SCHEMA/TABLE as aliases for KS/CF (CASSANDRA-2743)
   - server handles wait-for-schema-agreement (CASSANDRA-2756)
   - key alias support (CASSANDRA-2480)
 * add support for comparator parameters and a generic ReverseType
   (CASSANDRA-2355)
 * add CompositeType and DynamicCompositeType (CASSANDRA-2231)
 * optimize batches containing multiple updates to the same row
   (CASSANDRA-2583)
 * adjust hinted handoff page size to avoid OOM with large columns 
   (CASSANDRA-2652)
 * mark BRAF buffer invalid post-flush so we don't re-flush partial
   buffers again, especially on CL writes (CASSANDRA-2660)
 * add DROP INDEX support to CLI (CASSANDRA-2616)
 * don't perform HH to client-mode [storageproxy] nodes (CASSANDRA-2668)
 * Improve forceDeserialize/getCompactedRow encapsulation (CASSANDRA-2659)
 * Don't write CounterUpdateColumn to disk in tests (CASSANDRA-2650)
 * Add sstable bulk loading utility (CASSANDRA-1278)
 * avoid replaying hints to dropped columnfamilies (CASSANDRA-2685)
 * add placeholders for missing rows in range query pseudo-RR (CASSANDRA-2680)
 * remove no-op HHOM.renameHints (CASSANDRA-2693)
 * clone super columns to avoid modifying them during flush (CASSANDRA-2675)
 * allow writes to bypass the commitlog for certain keyspaces (CASSANDRA-2683)
 * avoid NPE when bypassing commitlog during memtable flush (CASSANDRA-2781)
 * Added support for making bootstrap retry if nodes flap (CASSANDRA-2644)
 * Added statusthrift to nodetool to report if thrift server is running (CASSANDRA-2722)
 * Fixed rows being cached if they do not exist (CASSANDRA-2723)
 * Support passing tableName and cfName to RowCacheProviders (CASSANDRA-2702)
 * close scrub file handles (CASSANDRA-2669)
 * throttle migration replay (CASSANDRA-2714)
 * optimize column serializer creation (CASSANDRA-2716)
 * Added support for making bootstrap retry if nodes flap (CASSANDRA-2644)
 * Added statusthrift to nodetool to report if thrift server is running
   (CASSANDRA-2722)
 * Fixed rows being cached if they do not exist (CASSANDRA-2723)
 * fix truncate/compaction race (CASSANDRA-2673)
 * workaround large resultsets causing large allocation retention
   by nio sockets (CASSANDRA-2654)
 * fix nodetool ring use with Ec2Snitch (CASSANDRA-2733)
 * fix removing columns and subcolumns that are supressed by a row or
   supercolumn tombstone during replica resolution (CASSANDRA-2590)
 * support sstable2json against snapshot sstables (CASSANDRA-2386)
 * remove active-pull schema requests (CASSANDRA-2715)
 * avoid marking entire list of sstables as actively being compacted
   in multithreaded compaction (CASSANDRA-2765)
 * seek back after deserializing a row to update cache with (CASSANDRA-2752)
 * avoid skipping rows in scrub for counter column family (CASSANDRA-2759)
 * fix ConcurrentModificationException in repair when dealing with 0.7 node
   (CASSANDRA-2767)
 * use threadsafe collections for StreamInSession (CASSANDRA-2766)
 * avoid infinite loop when creating merkle tree (CASSANDRA-2758)
 * avoids unmarking compacting sstable prematurely in cleanup (CASSANDRA-2769)
 * fix NPE when the commit log is bypassed (CASSANDRA-2718)
 * don't throw an exception in SS.isRPCServerRunning (CASSANDRA-2721)
 * make stress.jar executable (CASSANDRA-2744)
 * add daemon mode to java stress (CASSANDRA-2267)
 * expose the DC and rack of a node through JMX and nodetool ring (CASSANDRA-2531)
 * fix cache mbean getSize (CASSANDRA-2781)
 * Add Date, Float, Double, and Boolean types (CASSANDRA-2530)
 * Add startup flag to renew counter node id (CASSANDRA-2788)
 * add jamm agent to cassandra.bat (CASSANDRA-2787)
 * fix repair hanging if a neighbor has nothing to send (CASSANDRA-2797)
 * purge tombstone even if row is in only one sstable (CASSANDRA-2801)
 * Fix wrong purge of deleted cf during compaction (CASSANDRA-2786)
 * fix race that could result in Hadoop writer failing to throw an
   exception encountered after close() (CASSANDRA-2755)
 * fix scan wrongly throwing assertion error (CASSANDRA-2653)
 * Always use even distribution for merkle tree with RandomPartitionner
   (CASSANDRA-2841)
 * fix describeOwnership for OPP (CASSANDRA-2800)
 * ensure that string tokens do not contain commas (CASSANDRA-2762)


0.8.0-final
 * fix CQL grammar warning and cqlsh regression from CASSANDRA-2622
 * add ant generate-cql-html target (CASSANDRA-2526)
 * update CQL consistency levels (CASSANDRA-2566)
 * debian packaging fixes (CASSANDRA-2481, 2647)
 * fix UUIDType, IntegerType for direct buffers (CASSANDRA-2682, 2684)
 * switch to native Thrift for Hadoop map/reduce (CASSANDRA-2667)
 * fix StackOverflowError when building from eclipse (CASSANDRA-2687)
 * only provide replication_factor to strategy_options "help" for
   SimpleStrategy, OldNetworkTopologyStrategy (CASSANDRA-2678, 2713)
 * fix exception adding validators to non-string columns (CASSANDRA-2696)
 * avoid instantiating DatabaseDescriptor in JDBC (CASSANDRA-2694)
 * fix potential stack overflow during compaction (CASSANDRA-2626)
 * clone super columns to avoid modifying them during flush (CASSANDRA-2675)
 * reset underlying iterator in EchoedRow constructor (CASSANDRA-2653)


0.8.0-rc1
 * faster flushes and compaction from fixing excessively pessimistic 
   rebuffering in BRAF (CASSANDRA-2581)
 * fix returning null column values in the python cql driver (CASSANDRA-2593)
 * fix merkle tree splitting exiting early (CASSANDRA-2605)
 * snapshot_before_compaction directory name fix (CASSANDRA-2598)
 * Disable compaction throttling during bootstrap (CASSANDRA-2612) 
 * fix CQL treatment of > and < operators in range slices (CASSANDRA-2592)
 * fix potential double-application of counter updates on commitlog replay
   by moving replay position from header to sstable metadata (CASSANDRA-2419)
 * JDBC CQL driver exposes getColumn for access to timestamp
 * JDBC ResultSetMetadata properties added to AbstractType
 * r/m clustertool (CASSANDRA-2607)
 * add support for presenting row key as a column in CQL result sets 
   (CASSANDRA-2622)
 * Don't allow {LOCAL|EACH}_QUORUM unless strategy is NTS (CASSANDRA-2627)
 * validate keyspace strategy_options during CQL create (CASSANDRA-2624)
 * fix empty Result with secondary index when limit=1 (CASSANDRA-2628)
 * Fix regression where bootstrapping a node with no schema fails
   (CASSANDRA-2625)
 * Allow removing LocationInfo sstables (CASSANDRA-2632)
 * avoid attempting to replay mutations from dropped keyspaces (CASSANDRA-2631)
 * avoid using cached position of a key when GT is requested (CASSANDRA-2633)
 * fix counting bloom filter true positives (CASSANDRA-2637)
 * initialize local ep state prior to gossip startup if needed (CASSANDRA-2638)
 * fix counter increment lost after restart (CASSANDRA-2642)
 * add quote-escaping via backslash to CLI (CASSANDRA-2623)
 * fix pig example script (CASSANDRA-2487)
 * fix dynamic snitch race in adding latencies (CASSANDRA-2618)
 * Start/stop cassandra after more important services such as mdadm in
   debian packaging (CASSANDRA-2481)


0.8.0-beta2
 * fix NPE compacting index CFs (CASSANDRA-2528)
 * Remove checking all column families on startup for compaction candidates 
   (CASSANDRA-2444)
 * validate CQL create keyspace options (CASSANDRA-2525)
 * fix nodetool setcompactionthroughput (CASSANDRA-2550)
 * move	gossip heartbeat back to its own thread (CASSANDRA-2554)
 * validate cql TRUNCATE columnfamily before truncating (CASSANDRA-2570)
 * fix batch_mutate for mixed standard-counter mutations (CASSANDRA-2457)
 * disallow making schema changes to system keyspace (CASSANDRA-2563)
 * fix sending mutation messages multiple times (CASSANDRA-2557)
 * fix incorrect use of NBHM.size in ReadCallback that could cause
   reads to time out even when responses were received (CASSANDRA-2552)
 * trigger read repair correctly for LOCAL_QUORUM reads (CASSANDRA-2556)
 * Allow configuring the number of compaction thread (CASSANDRA-2558)
 * forceUserDefinedCompaction will attempt to compact what it is given
   even if the pessimistic estimate is that there is not enough disk space;
   automatic compactions will only compact 2 or more sstables (CASSANDRA-2575)
 * refuse to apply migrations with older timestamps than the current 
   schema (CASSANDRA-2536)
 * remove unframed Thrift transport option
 * include indexes in snapshots (CASSANDRA-2596)
 * improve ignoring of obsolete mutations in index maintenance (CASSANDRA-2401)
 * recognize attempt to drop just the index while leaving the column
   definition alone (CASSANDRA-2619)
  

0.8.0-beta1
 * remove Avro RPC support (CASSANDRA-926)
 * support for columns that act as incr/decr counters 
   (CASSANDRA-1072, 1937, 1944, 1936, 2101, 2093, 2288, 2105, 2384, 2236, 2342,
   2454)
 * CQL (CASSANDRA-1703, 1704, 1705, 1706, 1707, 1708, 1710, 1711, 1940, 
   2124, 2302, 2277, 2493)
 * avoid double RowMutation serialization on write path (CASSANDRA-1800)
 * make NetworkTopologyStrategy the default (CASSANDRA-1960)
 * configurable internode encryption (CASSANDRA-1567, 2152)
 * human readable column names in sstable2json output (CASSANDRA-1933)
 * change default JMX port to 7199 (CASSANDRA-2027)
 * backwards compatible internal messaging (CASSANDRA-1015)
 * atomic switch of memtables and sstables (CASSANDRA-2284)
 * add pluggable SeedProvider (CASSANDRA-1669)
 * Fix clustertool to not throw exception when calling get_endpoints (CASSANDRA-2437)
 * upgrade to thrift 0.6 (CASSANDRA-2412) 
 * repair works on a token range instead of full ring (CASSANDRA-2324)
 * purge tombstones from row cache (CASSANDRA-2305)
 * push replication_factor into strategy_options (CASSANDRA-1263)
 * give snapshots the same name on each node (CASSANDRA-1791)
 * remove "nodetool loadbalance" (CASSANDRA-2448)
 * multithreaded compaction (CASSANDRA-2191)
 * compaction throttling (CASSANDRA-2156)
 * add key type information and alias (CASSANDRA-2311, 2396)
 * cli no longer divides read_repair_chance by 100 (CASSANDRA-2458)
 * made CompactionInfo.getTaskType return an enum (CASSANDRA-2482)
 * add a server-wide cap on measured memtable memory usage and aggressively
   flush to keep under that threshold (CASSANDRA-2006)
 * add unified UUIDType (CASSANDRA-2233)
 * add off-heap row cache support (CASSANDRA-1969)


0.7.5
 * improvements/fixes to PIG driver (CASSANDRA-1618, CASSANDRA-2387,
   CASSANDRA-2465, CASSANDRA-2484)
 * validate index names (CASSANDRA-1761)
 * reduce contention on Table.flusherLock (CASSANDRA-1954)
 * try harder to detect failures during streaming, cleaning up temporary
   files more reliably (CASSANDRA-2088)
 * shut down server for OOM on a Thrift thread (CASSANDRA-2269)
 * fix tombstone handling in repair and sstable2json (CASSANDRA-2279)
 * preserve version when streaming data from old sstables (CASSANDRA-2283)
 * don't start repair if a neighboring node is marked as dead (CASSANDRA-2290)
 * purge tombstones from row cache (CASSANDRA-2305)
 * Avoid seeking when sstable2json exports the entire file (CASSANDRA-2318)
 * clear Built flag in system table when dropping an index (CASSANDRA-2320)
 * don't allow arbitrary argument for stress.java (CASSANDRA-2323)
 * validate values for index predicates in get_indexed_slice (CASSANDRA-2328)
 * queue secondary indexes for flush before the parent (CASSANDRA-2330)
 * allow job configuration to set the CL used in Hadoop jobs (CASSANDRA-2331)
 * add memtable_flush_queue_size defaulting to 4 (CASSANDRA-2333)
 * Allow overriding of initial_token, storage_port and rpc_port from system
   properties (CASSANDRA-2343)
 * fix comparator used for non-indexed secondary expressions in index scan
   (CASSANDRA-2347)
 * ensure size calculation and write phase of large-row compaction use
   the same threshold for TTL expiration (CASSANDRA-2349)
 * fix race when iterating CFs during add/drop (CASSANDRA-2350)
 * add ConsistencyLevel command to CLI (CASSANDRA-2354)
 * allow negative numbers in the cli (CASSANDRA-2358)
 * hard code serialVersionUID for tokens class (CASSANDRA-2361)
 * fix potential infinite loop in ByteBufferUtil.inputStream (CASSANDRA-2365)
 * fix encoding bugs in HintedHandoffManager, SystemTable when default
   charset is not UTF8 (CASSANDRA-2367)
 * avoids having removed node reappearing in Gossip (CASSANDRA-2371)
 * fix incorrect truncation of long to int when reading columns via block
   index (CASSANDRA-2376)
 * fix NPE during stream session (CASSANDRA-2377)
 * fix race condition that could leave orphaned data files when dropping CF or
   KS (CASSANDRA-2381)
 * fsync statistics component on write (CASSANDRA-2382)
 * fix duplicate results from CFS.scan (CASSANDRA-2406)
 * add IntegerType to CLI help (CASSANDRA-2414)
 * avoid caching token-only decoratedkeys (CASSANDRA-2416)
 * convert mmap assertion to if/throw so scrub can catch it (CASSANDRA-2417)
 * don't overwrite gc log (CASSANDR-2418)
 * invalidate row cache for streamed row to avoid inconsitencies
   (CASSANDRA-2420)
 * avoid copies in range/index scans (CASSANDRA-2425)
 * make sure we don't wipe data during cleanup if the node has not join
   the ring (CASSANDRA-2428)
 * Try harder to close files after compaction (CASSANDRA-2431)
 * re-set bootstrapped flag after move finishes (CASSANDRA-2435)
 * display validation_class in CLI 'describe keyspace' (CASSANDRA-2442)
 * make cleanup compactions cleanup the row cache (CASSANDRA-2451)
 * add column fields validation to scrub (CASSANDRA-2460)
 * use 64KB flush buffer instead of in_memory_compaction_limit (CASSANDRA-2463)
 * fix backslash substitutions in CLI (CASSANDRA-2492)
 * disable cache saving for system CFS (CASSANDRA-2502)
 * fixes for verifying destination availability under hinted conditions
   so UE can be thrown intead of timing out (CASSANDRA-2514)
 * fix update of validation class in column metadata (CASSANDRA-2512)
 * support LOCAL_QUORUM, EACH_QUORUM CLs outside of NTS (CASSANDRA-2516)
 * preserve version when streaming data from old sstables (CASSANDRA-2283)
 * fix backslash substitutions in CLI (CASSANDRA-2492)
 * count a row deletion as one operation towards memtable threshold 
   (CASSANDRA-2519)
 * support LOCAL_QUORUM, EACH_QUORUM CLs outside of NTS (CASSANDRA-2516)


0.7.4
 * add nodetool join command (CASSANDRA-2160)
 * fix secondary indexes on pre-existing or streamed data (CASSANDRA-2244)
 * initialize endpoint in gossiper earlier (CASSANDRA-2228)
 * add ability to write to Cassandra from Pig (CASSANDRA-1828)
 * add rpc_[min|max]_threads (CASSANDRA-2176)
 * add CL.TWO, CL.THREE (CASSANDRA-2013)
 * avoid exporting an un-requested row in sstable2json, when exporting 
   a key that does not exist (CASSANDRA-2168)
 * add incremental_backups option (CASSANDRA-1872)
 * add configurable row limit to Pig loadfunc (CASSANDRA-2276)
 * validate column values in batches as well as single-Column inserts
   (CASSANDRA-2259)
 * move sample schema from cassandra.yaml to schema-sample.txt,
   a cli scripts (CASSANDRA-2007)
 * avoid writing empty rows when scrubbing tombstoned rows (CASSANDRA-2296)
 * fix assertion error in range and index scans for CL < ALL
   (CASSANDRA-2282)
 * fix commitlog replay when flush position refers to data that didn't
   get synced before server died (CASSANDRA-2285)
 * fix fd leak in sstable2json with non-mmap'd i/o (CASSANDRA-2304)
 * reduce memory use during streaming of multiple sstables (CASSANDRA-2301)
 * purge tombstoned rows from cache after GCGraceSeconds (CASSANDRA-2305)
 * allow zero replicas in a NTS datacenter (CASSANDRA-1924)
 * make range queries respect snitch for local replicas (CASSANDRA-2286)
 * fix HH delivery when column index is larger than 2GB (CASSANDRA-2297)
 * make 2ary indexes use parent CF flush thresholds during initial build
   (CASSANDRA-2294)
 * update memtable_throughput to be a long (CASSANDRA-2158)


0.7.3
 * Keep endpoint state until aVeryLongTime (CASSANDRA-2115)
 * lower-latency read repair (CASSANDRA-2069)
 * add hinted_handoff_throttle_delay_in_ms option (CASSANDRA-2161)
 * fixes for cache save/load (CASSANDRA-2172, -2174)
 * Handle whole-row deletions in CFOutputFormat (CASSANDRA-2014)
 * Make memtable_flush_writers flush in parallel (CASSANDRA-2178)
 * Add compaction_preheat_key_cache option (CASSANDRA-2175)
 * refactor stress.py to have only one copy of the format string 
   used for creating row keys (CASSANDRA-2108)
 * validate index names for \w+ (CASSANDRA-2196)
 * Fix Cassandra cli to respect timeout if schema does not settle 
   (CASSANDRA-2187)
 * fix for compaction and cleanup writing old-format data into new-version 
   sstable (CASSANDRA-2211, -2216)
 * add nodetool scrub (CASSANDRA-2217, -2240)
 * fix sstable2json large-row pagination (CASSANDRA-2188)
 * fix EOFing on requests for the last bytes in a file (CASSANDRA-2213)
 * fix BufferedRandomAccessFile bugs (CASSANDRA-2218, -2241)
 * check for memtable flush_after_mins exceeded every 10s (CASSANDRA-2183)
 * fix cache saving on Windows (CASSANDRA-2207)
 * add validateSchemaAgreement call + synchronization to schema
   modification operations (CASSANDRA-2222)
 * fix for reversed slice queries on large rows (CASSANDRA-2212)
 * fat clients were writing local data (CASSANDRA-2223)
 * set DEFAULT_MEMTABLE_LIFETIME_IN_MINS to 24h
 * improve detection and cleanup of partially-written sstables 
   (CASSANDRA-2206)
 * fix supercolumn de/serialization when subcolumn comparator is different
   from supercolumn's (CASSANDRA-2104)
 * fix starting up on Windows when CASSANDRA_HOME contains whitespace
   (CASSANDRA-2237)
 * add [get|set][row|key]cacheSavePeriod to JMX (CASSANDRA-2100)
 * fix Hadoop ColumnFamilyOutputFormat dropping of mutations
   when batch fills up (CASSANDRA-2255)
 * move file deletions off of scheduledtasks executor (CASSANDRA-2253)


0.7.2
 * copy DecoratedKey.key when inserting into caches to avoid retaining
   a reference to the underlying buffer (CASSANDRA-2102)
 * format subcolumn names with subcomparator (CASSANDRA-2136)
 * fix column bloom filter deserialization (CASSANDRA-2165)


0.7.1
 * refactor MessageDigest creation code. (CASSANDRA-2107)
 * buffer network stack to avoid inefficient small TCP messages while avoiding
   the nagle/delayed ack problem (CASSANDRA-1896)
 * check log4j configuration for changes every 10s (CASSANDRA-1525, 1907)
 * more-efficient cross-DC replication (CASSANDRA-1530, -2051, -2138)
 * avoid polluting page cache with commitlog or sstable writes
   and seq scan operations (CASSANDRA-1470)
 * add RMI authentication options to nodetool (CASSANDRA-1921)
 * make snitches configurable at runtime (CASSANDRA-1374)
 * retry hadoop split requests on connection failure (CASSANDRA-1927)
 * implement describeOwnership for BOP, COPP (CASSANDRA-1928)
 * make read repair behave as expected for ConsistencyLevel > ONE
   (CASSANDRA-982, 2038)
 * distributed test harness (CASSANDRA-1859, 1964)
 * reduce flush lock contention (CASSANDRA-1930)
 * optimize supercolumn deserialization (CASSANDRA-1891)
 * fix CFMetaData.apply to only compare objects of the same class 
   (CASSANDRA-1962)
 * allow specifying specific SSTables to compact from JMX (CASSANDRA-1963)
 * fix race condition in MessagingService.targets (CASSANDRA-1959, 2094, 2081)
 * refuse to open sstables from a future version (CASSANDRA-1935)
 * zero-copy reads (CASSANDRA-1714)
 * fix copy bounds for word Text in wordcount demo (CASSANDRA-1993)
 * fixes for contrib/javautils (CASSANDRA-1979)
 * check more frequently for memtable expiration (CASSANDRA-2000)
 * fix writing SSTable column count statistics (CASSANDRA-1976)
 * fix streaming of multiple CFs during bootstrap (CASSANDRA-1992)
 * explicitly set JVM GC new generation size with -Xmn (CASSANDRA-1968)
 * add short options for CLI flags (CASSANDRA-1565)
 * make keyspace argument to "describe keyspace" in CLI optional
   when authenticated to keyspace already (CASSANDRA-2029)
 * added option to specify -Dcassandra.join_ring=false on startup
   to allow "warm spare" nodes or performing JMX maintenance before
   joining the ring (CASSANDRA-526)
 * log migrations at INFO (CASSANDRA-2028)
 * add CLI verbose option in file mode (CASSANDRA-2030)
 * add single-line "--" comments to CLI (CASSANDRA-2032)
 * message serialization tests (CASSANDRA-1923)
 * switch from ivy to maven-ant-tasks (CASSANDRA-2017)
 * CLI attempts to block for new schema to propagate (CASSANDRA-2044)
 * fix potential overflow in nodetool cfstats (CASSANDRA-2057)
 * add JVM shutdownhook to sync commitlog (CASSANDRA-1919)
 * allow nodes to be up without being part of  normal traffic (CASSANDRA-1951)
 * fix CLI "show keyspaces" with null options on NTS (CASSANDRA-2049)
 * fix possible ByteBuffer race conditions (CASSANDRA-2066)
 * reduce garbage generated by MessagingService to prevent load spikes
   (CASSANDRA-2058)
 * fix math in RandomPartitioner.describeOwnership (CASSANDRA-2071)
 * fix deletion of sstable non-data components (CASSANDRA-2059)
 * avoid blocking gossip while deleting handoff hints (CASSANDRA-2073)
 * ignore messages from newer versions, keep track of nodes in gossip 
   regardless of version (CASSANDRA-1970)
 * cache writing moved to CompactionManager to reduce i/o contention and
   updated to use non-cache-polluting writes (CASSANDRA-2053)
 * page through large rows when exporting to JSON (CASSANDRA-2041)
 * add flush_largest_memtables_at and reduce_cache_sizes_at options
   (CASSANDRA-2142)
 * add cli 'describe cluster' command (CASSANDRA-2127)
 * add cli support for setting username/password at 'connect' command 
   (CASSANDRA-2111)
 * add -D option to Stress.java to allow reading hosts from a file 
   (CASSANDRA-2149)
 * bound hints CF throughput between 32M and 256M (CASSANDRA-2148)
 * continue starting when invalid saved cache entries are encountered
   (CASSANDRA-2076)
 * add max_hint_window_in_ms option (CASSANDRA-1459)


0.7.0-final
 * fix offsets to ByteBuffer.get (CASSANDRA-1939)


0.7.0-rc4
 * fix cli crash after backgrounding (CASSANDRA-1875)
 * count timeouts in storageproxy latencies, and include latency 
   histograms in StorageProxyMBean (CASSANDRA-1893)
 * fix CLI get recognition of supercolumns (CASSANDRA-1899)
 * enable keepalive on intra-cluster sockets (CASSANDRA-1766)
 * count timeouts towards dynamicsnitch latencies (CASSANDRA-1905)
 * Expose index-building status in JMX + cli schema description
   (CASSANDRA-1871)
 * allow [LOCAL|EACH]_QUORUM to be used with non-NetworkTopology 
   replication Strategies
 * increased amount of index locks for faster commitlog replay
 * collect secondary index tombstones immediately (CASSANDRA-1914)
 * revert commitlog changes from #1780 (CASSANDRA-1917)
 * change RandomPartitioner min token to -1 to avoid collision w/
   tokens on actual nodes (CASSANDRA-1901)
 * examine the right nibble when validating TimeUUID (CASSANDRA-1910)
 * include secondary indexes in cleanup (CASSANDRA-1916)
 * CFS.scrubDataDirectories should also cleanup invalid secondary indexes
   (CASSANDRA-1904)
 * ability to disable/enable gossip on nodes to force them down
   (CASSANDRA-1108)


0.7.0-rc3
 * expose getNaturalEndpoints in StorageServiceMBean taking byte[]
   key; RMI cannot serialize ByteBuffer (CASSANDRA-1833)
 * infer org.apache.cassandra.locator for replication strategy classes
   when not otherwise specified
 * validation that generates less garbage (CASSANDRA-1814)
 * add TTL support to CLI (CASSANDRA-1838)
 * cli defaults to bytestype for subcomparator when creating
   column families (CASSANDRA-1835)
 * unregister index MBeans when index is dropped (CASSANDRA-1843)
 * make ByteBufferUtil.clone thread-safe (CASSANDRA-1847)
 * change exception for read requests during bootstrap from 
   InvalidRequest to Unavailable (CASSANDRA-1862)
 * respect row-level tombstones post-flush in range scans
   (CASSANDRA-1837)
 * ReadResponseResolver check digests against each other (CASSANDRA-1830)
 * return InvalidRequest when remove of subcolumn without supercolumn
   is requested (CASSANDRA-1866)
 * flush before repair (CASSANDRA-1748)
 * SSTableExport validates key order (CASSANDRA-1884)
 * large row support for SSTableExport (CASSANDRA-1867)
 * Re-cache hot keys post-compaction without hitting disk (CASSANDRA-1878)
 * manage read repair in coordinator instead of data source, to
   provide latency information to dynamic snitch (CASSANDRA-1873)


0.7.0-rc2
 * fix live-column-count of slice ranges including tombstoned supercolumn 
   with live subcolumn (CASSANDRA-1591)
 * rename o.a.c.internal.AntientropyStage -> AntiEntropyStage,
   o.a.c.request.Request_responseStage -> RequestResponseStage,
   o.a.c.internal.Internal_responseStage -> InternalResponseStage
 * add AbstractType.fromString (CASSANDRA-1767)
 * require index_type to be present when specifying index_name
   on ColumnDef (CASSANDRA-1759)
 * fix add/remove index bugs in CFMetadata (CASSANDRA-1768)
 * rebuild Strategy during system_update_keyspace (CASSANDRA-1762)
 * cli updates prompt to ... in continuation lines (CASSANDRA-1770)
 * support multiple Mutations per key in hadoop ColumnFamilyOutputFormat
   (CASSANDRA-1774)
 * improvements to Debian init script (CASSANDRA-1772)
 * use local classloader to check for version.properties (CASSANDRA-1778)
 * Validate that column names in column_metadata are valid for the
   defined comparator, and decode properly in cli (CASSANDRA-1773)
 * use cross-platform newlines in cli (CASSANDRA-1786)
 * add ExpiringColumn support to sstable import/export (CASSANDRA-1754)
 * add flush for each append to periodic commitlog mode; added
   periodic_without_flush option to disable this (CASSANDRA-1780)
 * close file handle used for post-flush truncate (CASSANDRA-1790)
 * various code cleanup (CASSANDRA-1793, -1794, -1795)
 * fix range queries against wrapped range (CASSANDRA-1781)
 * fix consistencylevel calculations for NetworkTopologyStrategy
   (CASSANDRA-1804)
 * cli support index type enum names (CASSANDRA-1810)
 * improved validation of column_metadata (CASSANDRA-1813)
 * reads at ConsistencyLevel > 1 throw UnavailableException
   immediately if insufficient live nodes exist (CASSANDRA-1803)
 * copy bytebuffers for local writes to avoid retaining the entire
   Thrift frame (CASSANDRA-1801)
 * fix NPE adding index to column w/o prior metadata (CASSANDRA-1764)
 * reduce fat client timeout (CASSANDRA-1730)
 * fix botched merge of CASSANDRA-1316


0.7.0-rc1
 * fix compaction and flush races with schema updates (CASSANDRA-1715)
 * add clustertool, config-converter, sstablekeys, and schematool 
   Windows .bat files (CASSANDRA-1723)
 * reject range queries received during bootstrap (CASSANDRA-1739)
 * fix wrapping-range queries on non-minimum token (CASSANDRA-1700)
 * add nodetool cfhistogram (CASSANDRA-1698)
 * limit repaired ranges to what the nodes have in common (CASSANDRA-1674)
 * index scan treats missing columns as not matching secondary
   expressions (CASSANDRA-1745)
 * Fix misuse of DataOutputBuffer.getData in AntiEntropyService
   (CASSANDRA-1729)
 * detect and warn when obsolete version of JNA is present (CASSANDRA-1760)
 * reduce fat client timeout (CASSANDRA-1730)
 * cleanup smallest CFs first to increase free temp space for larger ones
   (CASSANDRA-1811)
 * Update windows .bat files to work outside of main Cassandra
   directory (CASSANDRA-1713)
 * fix read repair regression from 0.6.7 (CASSANDRA-1727)
 * more-efficient read repair (CASSANDRA-1719)
 * fix hinted handoff replay (CASSANDRA-1656)
 * log type of dropped messages (CASSANDRA-1677)
 * upgrade to SLF4J 1.6.1
 * fix ByteBuffer bug in ExpiringColumn.updateDigest (CASSANDRA-1679)
 * fix IntegerType.getString (CASSANDRA-1681)
 * make -Djava.net.preferIPv4Stack=true the default (CASSANDRA-628)
 * add INTERNAL_RESPONSE verb to differentiate from responses related
   to client requests (CASSANDRA-1685)
 * log tpstats when dropping messages (CASSANDRA-1660)
 * include unreachable nodes in describeSchemaVersions (CASSANDRA-1678)
 * Avoid dropping messages off the client request path (CASSANDRA-1676)
 * fix jna errno reporting (CASSANDRA-1694)
 * add friendlier error for UnknownHostException on startup (CASSANDRA-1697)
 * include jna dependency in RPM package (CASSANDRA-1690)
 * add --skip-keys option to stress.py (CASSANDRA-1696)
 * improve cli handling of non-string keys and column names 
   (CASSANDRA-1701, -1693)
 * r/m extra subcomparator line in cli keyspaces output (CASSANDRA-1712)
 * add read repair chance to cli "show keyspaces"
 * upgrade to ConcurrentLinkedHashMap 1.1 (CASSANDRA-975)
 * fix index scan routing (CASSANDRA-1722)
 * fix tombstoning of supercolumns in range queries (CASSANDRA-1734)
 * clear endpoint cache after updating keyspace metadata (CASSANDRA-1741)
 * fix wrapping-range queries on non-minimum token (CASSANDRA-1700)
 * truncate includes secondary indexes (CASSANDRA-1747)
 * retain reference to PendingFile sstables (CASSANDRA-1749)
 * fix sstableimport regression (CASSANDRA-1753)
 * fix for bootstrap when no non-system tables are defined (CASSANDRA-1732)
 * handle replica unavailability in index scan (CASSANDRA-1755)
 * fix service initialization order deadlock (CASSANDRA-1756)
 * multi-line cli commands (CASSANDRA-1742)
 * fix race between snapshot and compaction (CASSANDRA-1736)
 * add listEndpointsPendingHints, deleteHintsForEndpoint JMX methods 
   (CASSANDRA-1551)


0.7.0-beta3
 * add strategy options to describe_keyspace output (CASSANDRA-1560)
 * log warning when using randomly generated token (CASSANDRA-1552)
 * re-organize JMX into .db, .net, .internal, .request (CASSANDRA-1217)
 * allow nodes to change IPs between restarts (CASSANDRA-1518)
 * remember ring state between restarts by default (CASSANDRA-1518)
 * flush index built flag so we can read it before log replay (CASSANDRA-1541)
 * lock row cache updates to prevent race condition (CASSANDRA-1293)
 * remove assertion causing rare (and harmless) error messages in
   commitlog (CASSANDRA-1330)
 * fix moving nodes with no keyspaces defined (CASSANDRA-1574)
 * fix unbootstrap when no data is present in a transfer range (CASSANDRA-1573)
 * take advantage of AVRO-495 to simplify our avro IDL (CASSANDRA-1436)
 * extend authorization hierarchy to column family (CASSANDRA-1554)
 * deletion support in secondary indexes (CASSANDRA-1571)
 * meaningful error message for invalid replication strategy class 
   (CASSANDRA-1566)
 * allow keyspace creation with RF > N (CASSANDRA-1428)
 * improve cli error handling (CASSANDRA-1580)
 * add cache save/load ability (CASSANDRA-1417, 1606, 1647)
 * add StorageService.getDrainProgress (CASSANDRA-1588)
 * Disallow bootstrap to an in-use token (CASSANDRA-1561)
 * Allow dynamic secondary index creation and destruction (CASSANDRA-1532)
 * log auto-guessed memtable thresholds (CASSANDRA-1595)
 * add ColumnDef support to cli (CASSANDRA-1583)
 * reduce index sample time by 75% (CASSANDRA-1572)
 * add cli support for column, strategy metadata (CASSANDRA-1578, 1612)
 * add cli support for schema modification (CASSANDRA-1584)
 * delete temp files on failed compactions (CASSANDRA-1596)
 * avoid blocking for dead nodes during removetoken (CASSANDRA-1605)
 * remove ConsistencyLevel.ZERO (CASSANDRA-1607)
 * expose in-progress compaction type in jmx (CASSANDRA-1586)
 * removed IClock & related classes from internals (CASSANDRA-1502)
 * fix removing tokens from SystemTable on decommission and removetoken
   (CASSANDRA-1609)
 * include CF metadata in cli 'show keyspaces' (CASSANDRA-1613)
 * switch from Properties to HashMap in PropertyFileSnitch to
   avoid synchronization bottleneck (CASSANDRA-1481)
 * PropertyFileSnitch configuration file renamed to 
   cassandra-topology.properties
 * add cli support for get_range_slices (CASSANDRA-1088, CASSANDRA-1619)
 * Make memtable flush thresholds per-CF instead of global 
   (CASSANDRA-1007, 1637)
 * add cli support for binary data without CfDef hints (CASSANDRA-1603)
 * fix building SSTable statistics post-stream (CASSANDRA-1620)
 * fix potential infinite loop in 2ary index queries (CASSANDRA-1623)
 * allow creating NTS keyspaces with no replicas configured (CASSANDRA-1626)
 * add jmx histogram of sstables accessed per read (CASSANDRA-1624)
 * remove system_rename_column_family and system_rename_keyspace from the
   client API until races can be fixed (CASSANDRA-1630, CASSANDRA-1585)
 * add cli sanity tests (CASSANDRA-1582)
 * update GC settings in cassandra.bat (CASSANDRA-1636)
 * cli support for index queries (CASSANDRA-1635)
 * cli support for updating schema memtable settings (CASSANDRA-1634)
 * cli --file option (CASSANDRA-1616)
 * reduce automatically chosen memtable sizes by 50% (CASSANDRA-1641)
 * move endpoint cache from snitch to strategy (CASSANDRA-1643)
 * fix commitlog recovery deleting the newly-created segment as well as
   the old ones (CASSANDRA-1644)
 * upgrade to Thrift 0.5 (CASSANDRA-1367)
 * renamed CL.DCQUORUM to LOCAL_QUORUM and DCQUORUMSYNC to EACH_QUORUM
 * cli truncate support (CASSANDRA-1653)
 * update GC settings in cassandra.bat (CASSANDRA-1636)
 * avoid logging when a node's ip/token is gossipped back to it (CASSANDRA-1666)


0.7-beta2
 * always use UTF-8 for hint keys (CASSANDRA-1439)
 * remove cassandra.yaml dependency from Hadoop and Pig (CASSADRA-1322)
 * expose CfDef metadata in describe_keyspaces (CASSANDRA-1363)
 * restore use of mmap_index_only option (CASSANDRA-1241)
 * dropping a keyspace with no column families generated an error 
   (CASSANDRA-1378)
 * rename RackAwareStrategy to OldNetworkTopologyStrategy, RackUnawareStrategy 
   to SimpleStrategy, DatacenterShardStrategy to NetworkTopologyStrategy,
   AbstractRackAwareSnitch to AbstractNetworkTopologySnitch (CASSANDRA-1392)
 * merge StorageProxy.mutate, mutateBlocking (CASSANDRA-1396)
 * faster UUIDType, LongType comparisons (CASSANDRA-1386, 1393)
 * fix setting read_repair_chance from CLI addColumnFamily (CASSANDRA-1399)
 * fix updates to indexed columns (CASSANDRA-1373)
 * fix race condition leaving to FileNotFoundException (CASSANDRA-1382)
 * fix sharded lock hash on index write path (CASSANDRA-1402)
 * add support for GT/E, LT/E in subordinate index clauses (CASSANDRA-1401)
 * cfId counter got out of sync when CFs were added (CASSANDRA-1403)
 * less chatty schema updates (CASSANDRA-1389)
 * rename column family mbeans. 'type' will now include either 
   'IndexColumnFamilies' or 'ColumnFamilies' depending on the CFS type.
   (CASSANDRA-1385)
 * disallow invalid keyspace and column family names. This includes name that
   matches a '^\w+' regex. (CASSANDRA-1377)
 * use JNA, if present, to take snapshots (CASSANDRA-1371)
 * truncate hints if starting 0.7 for the first time (CASSANDRA-1414)
 * fix FD leak in single-row slicepredicate queries (CASSANDRA-1416)
 * allow index expressions against columns that are not part of the 
   SlicePredicate (CASSANDRA-1410)
 * config-converter properly handles snitches and framed support 
   (CASSANDRA-1420)
 * remove keyspace argument from multiget_count (CASSANDRA-1422)
 * allow specifying cassandra.yaml location as (local or remote) URL
   (CASSANDRA-1126)
 * fix using DynamicEndpointSnitch with NetworkTopologyStrategy
   (CASSANDRA-1429)
 * Add CfDef.default_validation_class (CASSANDRA-891)
 * fix EstimatedHistogram.max (CASSANDRA-1413)
 * quorum read optimization (CASSANDRA-1622)
 * handle zero-length (or missing) rows during HH paging (CASSANDRA-1432)
 * include secondary indexes during schema migrations (CASSANDRA-1406)
 * fix commitlog header race during schema change (CASSANDRA-1435)
 * fix ColumnFamilyStoreMBeanIterator to use new type name (CASSANDRA-1433)
 * correct filename generated by xml->yaml converter (CASSANDRA-1419)
 * add CMSInitiatingOccupancyFraction=75 and UseCMSInitiatingOccupancyOnly
   to default JVM options
 * decrease jvm heap for cassandra-cli (CASSANDRA-1446)
 * ability to modify keyspaces and column family definitions on a live cluster
   (CASSANDRA-1285)
 * support for Hadoop Streaming [non-jvm map/reduce via stdin/out]
   (CASSANDRA-1368)
 * Move persistent sstable stats from the system table to an sstable component
   (CASSANDRA-1430)
 * remove failed bootstrap attempt from pending ranges when gossip times
   it out after 1h (CASSANDRA-1463)
 * eager-create tcp connections to other cluster members (CASSANDRA-1465)
 * enumerate stages and derive stage from message type instead of 
   transmitting separately (CASSANDRA-1465)
 * apply reversed flag during collation from different data sources
   (CASSANDRA-1450)
 * make failure to remove commitlog segment non-fatal (CASSANDRA-1348)
 * correct ordering of drain operations so CL.recover is no longer 
   necessary (CASSANDRA-1408)
 * removed keyspace from describe_splits method (CASSANDRA-1425)
 * rename check_schema_agreement to describe_schema_versions
   (CASSANDRA-1478)
 * fix QUORUM calculation for RF > 3 (CASSANDRA-1487)
 * remove tombstones during non-major compactions when bloom filter
   verifies that row does not exist in other sstables (CASSANDRA-1074)
 * nodes that coordinated a loadbalance in the past could not be seen by
   newly added nodes (CASSANDRA-1467)
 * exposed endpoint states (gossip details) via jmx (CASSANDRA-1467)
 * ensure that compacted sstables are not included when new readers are
   instantiated (CASSANDRA-1477)
 * by default, calculate heap size and memtable thresholds at runtime (CASSANDRA-1469)
 * fix races dealing with adding/dropping keyspaces and column families in
   rapid succession (CASSANDRA-1477)
 * clean up of Streaming system (CASSANDRA-1503, 1504, 1506)
 * add options to configure Thrift socket keepalive and buffer sizes (CASSANDRA-1426)
 * make contrib CassandraServiceDataCleaner recursive (CASSANDRA-1509)
 * min, max compaction threshold are configurable and persistent 
   per-ColumnFamily (CASSANDRA-1468)
 * fix replaying the last mutation in a commitlog unnecessarily 
   (CASSANDRA-1512)
 * invoke getDefaultUncaughtExceptionHandler from DTPE with the original
   exception rather than the ExecutionException wrapper (CASSANDRA-1226)
 * remove Clock from the Thrift (and Avro) API (CASSANDRA-1501)
 * Close intra-node sockets when connection is broken (CASSANDRA-1528)
 * RPM packaging spec file (CASSANDRA-786)
 * weighted request scheduler (CASSANDRA-1485)
 * treat expired columns as deleted (CASSANDRA-1539)
 * make IndexInterval configurable (CASSANDRA-1488)
 * add describe_snitch to Thrift API (CASSANDRA-1490)
 * MD5 authenticator compares plain text submitted password with MD5'd
   saved property, instead of vice versa (CASSANDRA-1447)
 * JMX MessagingService pending and completed counts (CASSANDRA-1533)
 * fix race condition processing repair responses (CASSANDRA-1511)
 * make repair blocking (CASSANDRA-1511)
 * create EndpointSnitchInfo and MBean to expose rack and DC (CASSANDRA-1491)
 * added option to contrib/word_count to output results back to Cassandra
   (CASSANDRA-1342)
 * rewrite Hadoop ColumnFamilyRecordWriter to pool connections, retry to
   multiple Cassandra nodes, and smooth impact on the Cassandra cluster
   by using smaller batch sizes (CASSANDRA-1434)
 * fix setting gc_grace_seconds via CLI (CASSANDRA-1549)
 * support TTL'd index values (CASSANDRA-1536)
 * make removetoken work like decommission (CASSANDRA-1216)
 * make cli comparator-aware and improve quote rules (CASSANDRA-1523,-1524)
 * make nodetool compact and cleanup blocking (CASSANDRA-1449)
 * add memtable, cache information to GCInspector logs (CASSANDRA-1558)
 * enable/disable HintedHandoff via JMX (CASSANDRA-1550)
 * Ignore stray files in the commit log directory (CASSANDRA-1547)
 * Disallow bootstrap to an in-use token (CASSANDRA-1561)


0.7-beta1
 * sstable versioning (CASSANDRA-389)
 * switched to slf4j logging (CASSANDRA-625)
 * add (optional) expiration time for column (CASSANDRA-699)
 * access levels for authentication/authorization (CASSANDRA-900)
 * add ReadRepairChance to CF definition (CASSANDRA-930)
 * fix heisenbug in system tests, especially common on OS X (CASSANDRA-944)
 * convert to byte[] keys internally and all public APIs (CASSANDRA-767)
 * ability to alter schema definitions on a live cluster (CASSANDRA-44)
 * renamed configuration file to cassandra.xml, and log4j.properties to
   log4j-server.properties, which must now be loaded from
   the classpath (which is how our scripts in bin/ have always done it)
   (CASSANDRA-971)
 * change get_count to require a SlicePredicate. create multi_get_count
   (CASSANDRA-744)
 * re-organized endpointsnitch implementations and added SimpleSnitch
   (CASSANDRA-994)
 * Added preload_row_cache option (CASSANDRA-946)
 * add CRC to commitlog header (CASSANDRA-999)
 * removed deprecated batch_insert and get_range_slice methods (CASSANDRA-1065)
 * add truncate thrift method (CASSANDRA-531)
 * http mini-interface using mx4j (CASSANDRA-1068)
 * optimize away copy of sliced row on memtable read path (CASSANDRA-1046)
 * replace constant-size 2GB mmaped segments and special casing for index 
   entries spanning segment boundaries, with SegmentedFile that computes 
   segments that always contain entire entries/rows (CASSANDRA-1117)
 * avoid reading large rows into memory during compaction (CASSANDRA-16)
 * added hadoop OutputFormat (CASSANDRA-1101)
 * efficient Streaming (no more anticompaction) (CASSANDRA-579)
 * split commitlog header into separate file and add size checksum to
   mutations (CASSANDRA-1179)
 * avoid allocating a new byte[] for each mutation on replay (CASSANDRA-1219)
 * revise HH schema to be per-endpoint (CASSANDRA-1142)
 * add joining/leaving status to nodetool ring (CASSANDRA-1115)
 * allow multiple repair sessions per node (CASSANDRA-1190)
 * optimize away MessagingService for local range queries (CASSANDRA-1261)
 * make framed transport the default so malformed requests can't OOM the 
   server (CASSANDRA-475)
 * significantly faster reads from row cache (CASSANDRA-1267)
 * take advantage of row cache during range queries (CASSANDRA-1302)
 * make GCGraceSeconds a per-ColumnFamily value (CASSANDRA-1276)
 * keep persistent row size and column count statistics (CASSANDRA-1155)
 * add IntegerType (CASSANDRA-1282)
 * page within a single row during hinted handoff (CASSANDRA-1327)
 * push DatacenterShardStrategy configuration into keyspace definition,
   eliminating datacenter.properties. (CASSANDRA-1066)
 * optimize forward slices starting with '' and single-index-block name 
   queries by skipping the column index (CASSANDRA-1338)
 * streaming refactor (CASSANDRA-1189)
 * faster comparison for UUID types (CASSANDRA-1043)
 * secondary index support (CASSANDRA-749 and subtasks)
 * make compaction buckets deterministic (CASSANDRA-1265)


0.6.6
 * Allow using DynamicEndpointSnitch with RackAwareStrategy (CASSANDRA-1429)
 * remove the remaining vestiges of the unfinished DatacenterShardStrategy 
   (replaced by NetworkTopologyStrategy in 0.7)
   

0.6.5
 * fix key ordering in range query results with RandomPartitioner
   and ConsistencyLevel > ONE (CASSANDRA-1145)
 * fix for range query starting with the wrong token range (CASSANDRA-1042)
 * page within a single row during hinted handoff (CASSANDRA-1327)
 * fix compilation on non-sun JDKs (CASSANDRA-1061)
 * remove String.trim() call on row keys in batch mutations (CASSANDRA-1235)
 * Log summary of dropped messages instead of spamming log (CASSANDRA-1284)
 * add dynamic endpoint snitch (CASSANDRA-981)
 * fix streaming for keyspaces with hyphens in their name (CASSANDRA-1377)
 * fix errors in hard-coded bloom filter optKPerBucket by computing it
   algorithmically (CASSANDRA-1220
 * remove message deserialization stage, and uncap read/write stages
   so slow reads/writes don't block gossip processing (CASSANDRA-1358)
 * add jmx port configuration to Debian package (CASSANDRA-1202)
 * use mlockall via JNA, if present, to prevent Linux from swapping
   out parts of the JVM (CASSANDRA-1214)


0.6.4
 * avoid queuing multiple hint deliveries for the same endpoint
   (CASSANDRA-1229)
 * better performance for and stricter checking of UTF8 column names
   (CASSANDRA-1232)
 * extend option to lower compaction priority to hinted handoff
   as well (CASSANDRA-1260)
 * log errors in gossip instead of re-throwing (CASSANDRA-1289)
 * avoid aborting commitlog replay prematurely if a flushed-but-
   not-removed commitlog segment is encountered (CASSANDRA-1297)
 * fix duplicate rows being read during mapreduce (CASSANDRA-1142)
 * failure detection wasn't closing command sockets (CASSANDRA-1221)
 * cassandra-cli.bat works on windows (CASSANDRA-1236)
 * pre-emptively drop requests that cannot be processed within RPCTimeout
   (CASSANDRA-685)
 * add ack to Binary write verb and update CassandraBulkLoader
   to wait for acks for each row (CASSANDRA-1093)
 * added describe_partitioner Thrift method (CASSANDRA-1047)
 * Hadoop jobs no longer require the Cassandra storage-conf.xml
   (CASSANDRA-1280, CASSANDRA-1047)
 * log thread pool stats when GC is excessive (CASSANDRA-1275)
 * remove gossip message size limit (CASSANDRA-1138)
 * parallelize local and remote reads during multiget, and respect snitch 
   when determining whether to do local read for CL.ONE (CASSANDRA-1317)
 * fix read repair to use requested consistency level on digest mismatch,
   rather than assuming QUORUM (CASSANDRA-1316)
 * process digest mismatch re-reads in parallel (CASSANDRA-1323)
 * switch hints CF comparator to BytesType (CASSANDRA-1274)


0.6.3
 * retry to make streaming connections up to 8 times. (CASSANDRA-1019)
 * reject describe_ring() calls on invalid keyspaces (CASSANDRA-1111)
 * fix cache size calculation for size of 100% (CASSANDRA-1129)
 * fix cache capacity only being recalculated once (CASSANDRA-1129)
 * remove hourly scan of all hints on the off chance that the gossiper
   missed a status change; instead, expose deliverHintsToEndpoint to JMX
   so it can be done manually, if necessary (CASSANDRA-1141)
 * don't reject reads at CL.ALL (CASSANDRA-1152)
 * reject deletions to supercolumns in CFs containing only standard
   columns (CASSANDRA-1139)
 * avoid preserving login information after client disconnects
   (CASSANDRA-1057)
 * prefer sun jdk to openjdk in debian init script (CASSANDRA-1174)
 * detect partioner config changes between restarts and fail fast 
   (CASSANDRA-1146)
 * use generation time to resolve node token reassignment disagreements
   (CASSANDRA-1118)
 * restructure the startup ordering of Gossiper and MessageService to avoid
   timing anomalies (CASSANDRA-1160)
 * detect incomplete commit log hearders (CASSANDRA-1119)
 * force anti-entropy service to stream files on the stream stage to avoid
   sending streams out of order (CASSANDRA-1169)
 * remove inactive stream managers after AES streams files (CASSANDRA-1169)
 * allow removing entire row through batch_mutate Deletion (CASSANDRA-1027)
 * add JMX metrics for row-level bloom filter false positives (CASSANDRA-1212)
 * added a redhat init script to contrib (CASSANDRA-1201)
 * use midpoint when bootstrapping a new machine into range with not
   much data yet instead of random token (CASSANDRA-1112)
 * kill server on OOM in executor stage as well as Thrift (CASSANDRA-1226)
 * remove opportunistic repairs, when two machines with overlapping replica
   responsibilities happen to finish major compactions of the same CF near
   the same time.  repairs are now fully manual (CASSANDRA-1190)
 * add ability to lower compaction priority (default is no change from 0.6.2)
   (CASSANDRA-1181)


0.6.2
 * fix contrib/word_count build. (CASSANDRA-992)
 * split CommitLogExecutorService into BatchCommitLogExecutorService and 
   PeriodicCommitLogExecutorService (CASSANDRA-1014)
 * add latency histograms to CFSMBean (CASSANDRA-1024)
 * make resolving timestamp ties deterministic by using value bytes
   as a tiebreaker (CASSANDRA-1039)
 * Add option to turn off Hinted Handoff (CASSANDRA-894)
 * fix windows startup (CASSANDRA-948)
 * make concurrent_reads, concurrent_writes configurable at runtime via JMX
   (CASSANDRA-1060)
 * disable GCInspector on non-Sun JVMs (CASSANDRA-1061)
 * fix tombstone handling in sstable rows with no other data (CASSANDRA-1063)
 * fix size of row in spanned index entries (CASSANDRA-1056)
 * install json2sstable, sstable2json, and sstablekeys to Debian package
 * StreamingService.StreamDestinations wouldn't empty itself after streaming
   finished (CASSANDRA-1076)
 * added Collections.shuffle(splits) before returning the splits in 
   ColumnFamilyInputFormat (CASSANDRA-1096)
 * do not recalculate cache capacity post-compaction if it's been manually 
   modified (CASSANDRA-1079)
 * better defaults for flush sorter + writer executor queue sizes
   (CASSANDRA-1100)
 * windows scripts for SSTableImport/Export (CASSANDRA-1051)
 * windows script for nodetool (CASSANDRA-1113)
 * expose PhiConvictThreshold (CASSANDRA-1053)
 * make repair of RF==1 a no-op (CASSANDRA-1090)
 * improve default JVM GC options (CASSANDRA-1014)
 * fix SlicePredicate serialization inside Hadoop jobs (CASSANDRA-1049)
 * close Thrift sockets in Hadoop ColumnFamilyRecordReader (CASSANDRA-1081)


0.6.1
 * fix NPE in sstable2json when no excluded keys are given (CASSANDRA-934)
 * keep the replica set constant throughout the read repair process
   (CASSANDRA-937)
 * allow querying getAllRanges with empty token list (CASSANDRA-933)
 * fix command line arguments inversion in clustertool (CASSANDRA-942)
 * fix race condition that could trigger a false-positive assertion
   during post-flush discard of old commitlog segments (CASSANDRA-936)
 * fix neighbor calculation for anti-entropy repair (CASSANDRA-924)
 * perform repair even for small entropy differences (CASSANDRA-924)
 * Use hostnames in CFInputFormat to allow Hadoop's naive string-based
   locality comparisons to work (CASSANDRA-955)
 * cache read-only BufferedRandomAccessFile length to avoid
   3 system calls per invocation (CASSANDRA-950)
 * nodes with IPv6 (and no IPv4) addresses could not join cluster
   (CASSANDRA-969)
 * Retrieve the correct number of undeleted columns, if any, from
   a supercolumn in a row that had been deleted previously (CASSANDRA-920)
 * fix index scans that cross the 2GB mmap boundaries for both mmap
   and standard i/o modes (CASSANDRA-866)
 * expose drain via nodetool (CASSANDRA-978)


0.6.0-RC1
 * JMX drain to flush memtables and run through commit log (CASSANDRA-880)
 * Bootstrapping can skip ranges under the right conditions (CASSANDRA-902)
 * fix merging row versions in range_slice for CL > ONE (CASSANDRA-884)
 * default write ConsistencyLeven chaned from ZERO to ONE
 * fix for index entries spanning mmap buffer boundaries (CASSANDRA-857)
 * use lexical comparison if time part of TimeUUIDs are the same 
   (CASSANDRA-907)
 * bound read, mutation, and response stages to fix possible OOM
   during log replay (CASSANDRA-885)
 * Use microseconds-since-epoch (UTC) in cli, instead of milliseconds
 * Treat batch_mutate Deletion with null supercolumn as "apply this predicate 
   to top level supercolumns" (CASSANDRA-834)
 * Streaming destination nodes do not update their JMX status (CASSANDRA-916)
 * Fix internal RPC timeout calculation (CASSANDRA-911)
 * Added Pig loadfunc to contrib/pig (CASSANDRA-910)


0.6.0-beta3
 * fix compaction bucketing bug (CASSANDRA-814)
 * update windows batch file (CASSANDRA-824)
 * deprecate KeysCachedFraction configuration directive in favor
   of KeysCached; move to unified-per-CF key cache (CASSANDRA-801)
 * add invalidateRowCache to ColumnFamilyStoreMBean (CASSANDRA-761)
 * send Handoff hints to natural locations to reduce load on
   remaining nodes in a failure scenario (CASSANDRA-822)
 * Add RowWarningThresholdInMB configuration option to warn before very 
   large rows get big enough to threaten node stability, and -x option to
   be able to remove them with sstable2json if the warning is unheeded
   until it's too late (CASSANDRA-843)
 * Add logging of GC activity (CASSANDRA-813)
 * fix ConcurrentModificationException in commitlog discard (CASSANDRA-853)
 * Fix hardcoded row count in Hadoop RecordReader (CASSANDRA-837)
 * Add a jmx status to the streaming service and change several DEBUG
   messages to INFO (CASSANDRA-845)
 * fix classpath in cassandra-cli.bat for Windows (CASSANDRA-858)
 * allow re-specifying host, port to cassandra-cli if invalid ones
   are first tried (CASSANDRA-867)
 * fix race condition handling rpc timeout in the coordinator
   (CASSANDRA-864)
 * Remove CalloutLocation and StagingFileDirectory from storage-conf files 
   since those settings are no longer used (CASSANDRA-878)
 * Parse a long from RowWarningThresholdInMB instead of an int (CASSANDRA-882)
 * Remove obsolete ControlPort code from DatabaseDescriptor (CASSANDRA-886)
 * move skipBytes side effect out of assert (CASSANDRA-899)
 * add "double getLoad" to StorageServiceMBean (CASSANDRA-898)
 * track row stats per CF at compaction time (CASSANDRA-870)
 * disallow CommitLogDirectory matching a DataFileDirectory (CASSANDRA-888)
 * default key cache size is 200k entries, changed from 10% (CASSANDRA-863)
 * add -Dcassandra-foreground=yes to cassandra.bat
 * exit if cluster name is changed unexpectedly (CASSANDRA-769)


0.6.0-beta1/beta2
 * add batch_mutate thrift command, deprecating batch_insert (CASSANDRA-336)
 * remove get_key_range Thrift API, deprecated in 0.5 (CASSANDRA-710)
 * add optional login() Thrift call for authentication (CASSANDRA-547)
 * support fat clients using gossiper and StorageProxy to perform
   replication in-process [jvm-only] (CASSANDRA-535)
 * support mmapped I/O for reads, on by default on 64bit JVMs 
   (CASSANDRA-408, CASSANDRA-669)
 * improve insert concurrency, particularly during Hinted Handoff
   (CASSANDRA-658)
 * faster network code (CASSANDRA-675)
 * stress.py moved to contrib (CASSANDRA-635)
 * row caching [must be explicitly enabled per-CF in config] (CASSANDRA-678)
 * present a useful measure of compaction progress in JMX (CASSANDRA-599)
 * add bin/sstablekeys (CASSNADRA-679)
 * add ConsistencyLevel.ANY (CASSANDRA-687)
 * make removetoken remove nodes from gossip entirely (CASSANDRA-644)
 * add ability to set cache sizes at runtime (CASSANDRA-708)
 * report latency and cache hit rate statistics with lifetime totals
   instead of average over the last minute (CASSANDRA-702)
 * support get_range_slice for RandomPartitioner (CASSANDRA-745)
 * per-keyspace replication factory and replication strategy (CASSANDRA-620)
 * track latency in microseconds (CASSANDRA-733)
 * add describe_ Thrift methods, deprecating get_string_property and 
   get_string_list_property
 * jmx interface for tracking operation mode and streams in general.
   (CASSANDRA-709)
 * keep memtables in sorted order to improve range query performance
   (CASSANDRA-799)
 * use while loop instead of recursion when trimming sstables compaction list 
   to avoid blowing stack in pathological cases (CASSANDRA-804)
 * basic Hadoop map/reduce support (CASSANDRA-342)


0.5.1
 * ensure all files for an sstable are streamed to the same directory.
   (CASSANDRA-716)
 * more accurate load estimate for bootstrapping (CASSANDRA-762)
 * tolerate dead or unavailable bootstrap target on write (CASSANDRA-731)
 * allow larger numbers of keys (> 140M) in a sstable bloom filter
   (CASSANDRA-790)
 * include jvm argument improvements from CASSANDRA-504 in debian package
 * change streaming chunk size to 32MB to accomodate Windows XP limitations
   (was 64MB) (CASSANDRA-795)
 * fix get_range_slice returning results in the wrong order (CASSANDRA-781)
 

0.5.0 final
 * avoid attempting to delete temporary bootstrap files twice (CASSANDRA-681)
 * fix bogus NaN in nodeprobe cfstats output (CASSANDRA-646)
 * provide a policy for dealing with single thread executors w/ a full queue
   (CASSANDRA-694)
 * optimize inner read in MessagingService, vastly improving multiple-node
   performance (CASSANDRA-675)
 * wait for table flush before streaming data back to a bootstrapping node.
   (CASSANDRA-696)
 * keep track of bootstrapping sources by table so that bootstrapping doesn't 
   give the indication of finishing early (CASSANDRA-673)


0.5.0 RC3
 * commit the correct version of the patch for CASSANDRA-663


0.5.0 RC2 (unreleased)
 * fix bugs in converting get_range_slice results to Thrift 
   (CASSANDRA-647, CASSANDRA-649)
 * expose java.util.concurrent.TimeoutException in StorageProxy methods
   (CASSANDRA-600)
 * TcpConnectionManager was holding on to disconnected connections, 
   giving the false indication they were being used. (CASSANDRA-651)
 * Remove duplicated write. (CASSANDRA-662)
 * Abort bootstrap if IP is already in the token ring (CASSANDRA-663)
 * increase default commitlog sync period, and wait for last sync to 
   finish before submitting another (CASSANDRA-668)


0.5.0 RC1
 * Fix potential NPE in get_range_slice (CASSANDRA-623)
 * add CRC32 to commitlog entries (CASSANDRA-605)
 * fix data streaming on windows (CASSANDRA-630)
 * GC compacted sstables after cleanup and compaction (CASSANDRA-621)
 * Speed up anti-entropy validation (CASSANDRA-629)
 * Fix anti-entropy assertion error (CASSANDRA-639)
 * Fix pending range conflicts when bootstapping or moving
   multiple nodes at once (CASSANDRA-603)
 * Handle obsolete gossip related to node movement in the case where
   one or more nodes is down when the movement occurs (CASSANDRA-572)
 * Include dead nodes in gossip to avoid a variety of problems
   and fix HH to removed nodes (CASSANDRA-634)
 * return an InvalidRequestException for mal-formed SlicePredicates
   (CASSANDRA-643)
 * fix bug determining closest neighbor for use in multiple datacenters
   (CASSANDRA-648)
 * Vast improvements in anticompaction speed (CASSANDRA-607)
 * Speed up log replay and writes by avoiding redundant serializations
   (CASSANDRA-652)


0.5.0 beta 2
 * Bootstrap improvements (several tickets)
 * add nodeprobe repair anti-entropy feature (CASSANDRA-193, CASSANDRA-520)
 * fix possibility of partition when many nodes restart at once
   in clusters with multiple seeds (CASSANDRA-150)
 * fix NPE in get_range_slice when no data is found (CASSANDRA-578)
 * fix potential NPE in hinted handoff (CASSANDRA-585)
 * fix cleanup of local "system" keyspace (CASSANDRA-576)
 * improve computation of cluster load balance (CASSANDRA-554)
 * added super column read/write, column count, and column/row delete to
   cassandra-cli (CASSANDRA-567, CASSANDRA-594)
 * fix returning live subcolumns of deleted supercolumns (CASSANDRA-583)
 * respect JAVA_HOME in bin/ scripts (several tickets)
 * add StorageService.initClient for fat clients on the JVM (CASSANDRA-535)
   (see contrib/client_only for an example of use)
 * make consistency_level functional in get_range_slice (CASSANDRA-568)
 * optimize key deserialization for RandomPartitioner (CASSANDRA-581)
 * avoid GCing tombstones except on major compaction (CASSANDRA-604)
 * increase failure conviction threshold, resulting in less nodes
   incorrectly (and temporarily) marked as down (CASSANDRA-610)
 * respect memtable thresholds during log replay (CASSANDRA-609)
 * support ConsistencyLevel.ALL on read (CASSANDRA-584)
 * add nodeprobe removetoken command (CASSANDRA-564)


0.5.0 beta
 * Allow multiple simultaneous flushes, improving flush throughput 
   on multicore systems (CASSANDRA-401)
 * Split up locks to improve write and read throughput on multicore systems
   (CASSANDRA-444, CASSANDRA-414)
 * More efficient use of memory during compaction (CASSANDRA-436)
 * autobootstrap option: when enabled, all non-seed nodes will attempt
   to bootstrap when started, until bootstrap successfully
   completes. -b option is removed.  (CASSANDRA-438)
 * Unless a token is manually specified in the configuration xml,
   a bootstraping node will use a token that gives it half the
   keys from the most-heavily-loaded node in the cluster,
   instead of generating a random token. 
   (CASSANDRA-385, CASSANDRA-517)
 * Miscellaneous bootstrap fixes (several tickets)
 * Ability to change a node's token even after it has data on it
   (CASSANDRA-541)
 * Ability to decommission a live node from the ring (CASSANDRA-435)
 * Semi-automatic loadbalancing via nodeprobe (CASSANDRA-192)
 * Add ability to set compaction thresholds at runtime via
   JMX / nodeprobe.  (CASSANDRA-465)
 * Add "comment" field to ColumnFamily definition. (CASSANDRA-481)
 * Additional JMX metrics (CASSANDRA-482)
 * JSON based export and import tools (several tickets)
 * Hinted Handoff fixes (several tickets)
 * Add key cache to improve read performance (CASSANDRA-423)
 * Simplified construction of custom ReplicationStrategy classes
   (CASSANDRA-497)
 * Graphical application (Swing) for ring integrity verification and 
   visualization was added to contrib (CASSANDRA-252)
 * Add DCQUORUM, DCQUORUMSYNC consistency levels and corresponding
   ReplicationStrategy / EndpointSnitch classes.  Experimental.
   (CASSANDRA-492)
 * Web client interface added to contrib (CASSANDRA-457)
 * More-efficient flush for Random, CollatedOPP partitioners 
   for normal writes (CASSANDRA-446) and bulk load (CASSANDRA-420)
 * Add MemtableFlushAfterMinutes, a global replacement for the old 
   per-CF FlushPeriodInMinutes setting (CASSANDRA-463)
 * optimizations to slice reading (CASSANDRA-350) and supercolumn
   queries (CASSANDRA-510)
 * force binding to given listenaddress for nodes with multiple
   interfaces (CASSANDRA-546)
 * stress.py benchmarking tool improvements (several tickets)
 * optimized replica placement code (CASSANDRA-525)
 * faster log replay on restart (CASSANDRA-539, CASSANDRA-540)
 * optimized local-node writes (CASSANDRA-558)
 * added get_range_slice, deprecating get_key_range (CASSANDRA-344)
 * expose TimedOutException to thrift (CASSANDRA-563)
 

0.4.2
 * Add validation disallowing null keys (CASSANDRA-486)
 * Fix race conditions in TCPConnectionManager (CASSANDRA-487)
 * Fix using non-utf8-aware comparison as a sanity check.
   (CASSANDRA-493)
 * Improve default garbage collector options (CASSANDRA-504)
 * Add "nodeprobe flush" (CASSANDRA-505)
 * remove NotFoundException from get_slice throws list (CASSANDRA-518)
 * fix get (not get_slice) of entire supercolumn (CASSANDRA-508)
 * fix null token during bootstrap (CASSANDRA-501)


0.4.1
 * Fix FlushPeriod columnfamily configuration regression
   (CASSANDRA-455)
 * Fix long column name support (CASSANDRA-460)
 * Fix for serializing a row that only contains tombstones
   (CASSANDRA-458)
 * Fix for discarding unneeded commitlog segments (CASSANDRA-459)
 * Add SnapshotBeforeCompaction configuration option (CASSANDRA-426)
 * Fix compaction abort under insufficient disk space (CASSANDRA-473)
 * Fix reading subcolumn slice from tombstoned CF (CASSANDRA-484)
 * Fix race condition in RVH causing occasional NPE (CASSANDRA-478)


0.4.0
 * fix get_key_range problems when a node is down (CASSANDRA-440)
   and add UnavailableException to more Thrift methods
 * Add example EndPointSnitch contrib code (several tickets)


0.4.0 RC2
 * fix SSTable generation clash during compaction (CASSANDRA-418)
 * reject method calls with null parameters (CASSANDRA-308)
 * properly order ranges in nodeprobe output (CASSANDRA-421)
 * fix logging of certain errors on executor threads (CASSANDRA-425)


0.4.0 RC1
 * Bootstrap feature is live; use -b on startup (several tickets)
 * Added multiget api (CASSANDRA-70)
 * fix Deadlock with SelectorManager.doProcess and TcpConnection.write
   (CASSANDRA-392)
 * remove key cache b/c of concurrency bugs in third-party
   CLHM library (CASSANDRA-405)
 * update non-major compaction logic to use two threshold values
   (CASSANDRA-407)
 * add periodic / batch commitlog sync modes (several tickets)
 * inline BatchMutation into batch_insert params (CASSANDRA-403)
 * allow setting the logging level at runtime via mbean (CASSANDRA-402)
 * change default comparator to BytesType (CASSANDRA-400)
 * add forwards-compatible ConsistencyLevel parameter to get_key_range
   (CASSANDRA-322)
 * r/m special case of blocking for local destination when writing with 
   ConsistencyLevel.ZERO (CASSANDRA-399)
 * Fixes to make BinaryMemtable [bulk load interface] useful (CASSANDRA-337);
   see contrib/bmt_example for an example of using it.
 * More JMX properties added (several tickets)
 * Thrift changes (several tickets)
    - Merged _super get methods with the normal ones; return values
      are now of ColumnOrSuperColumn.
    - Similarly, merged batch_insert_super into batch_insert.



0.4.0 beta
 * On-disk data format has changed to allow billions of keys/rows per
   node instead of only millions
 * Multi-keyspace support
 * Scan all sstables for all queries to avoid situations where
   different types of operation on the same ColumnFamily could
   disagree on what data was present
 * Snapshot support via JMX
 * Thrift API has changed a _lot_:
    - removed time-sorted CFs; instead, user-defined comparators
      may be defined on the column names, which are now byte arrays.
      Default comparators are provided for UTF8, Bytes, Ascii, Long (i64),
      and UUID types.
    - removed colon-delimited strings in thrift api in favor of explicit
      structs such as ColumnPath, ColumnParent, etc.  Also normalized
      thrift struct and argument naming.
    - Added columnFamily argument to get_key_range.
    - Change signature of get_slice to accept starting and ending
      columns as well as an offset.  (This allows use of indexes.)
      Added "ascending" flag to allow reasonably-efficient reverse
      scans as well.  Removed get_slice_by_range as redundant.
    - get_key_range operates on one CF at a time
    - changed `block` boolean on insert methods to ConsistencyLevel enum,
      with options of NONE, ONE, QUORUM, and ALL.
    - added similar consistency_level parameter to read methods
    - column-name-set slice with no names given now returns zero columns
      instead of all of them.  ("all" can run your server out of memory.
      use a range-based slice with a high max column count instead.)
 * Removed the web interface. Node information can now be obtained by 
   using the newly introduced nodeprobe utility.
 * More JMX stats
 * Remove magic values from internals (e.g. special key to indicate
   when to flush memtables)
 * Rename configuration "table" to "keyspace"
 * Moved to crash-only design; no more shutdown (just kill the process)
 * Lots of bug fixes

Full list of issues resolved in 0.4 is at https://issues.apache.org/jira/secure/IssueNavigator.jspa?reset=true&&pid=12310865&fixfor=12313862&resolution=1&sorter/field=issuekey&sorter/order=DESC


0.3.0 RC3
 * Fix potential deadlock under load in TCPConnection.
   (CASSANDRA-220)


0.3.0 RC2
 * Fix possible data loss when server is stopped after replaying
   log but before new inserts force memtable flush.
   (CASSANDRA-204)
 * Added BUGS file


0.3.0 RC1
 * Range queries on keys, including user-defined key collation
 * Remove support
 * Workarounds for a weird bug in JDK select/register that seems
   particularly common on VM environments. Cassandra should deploy
   fine on EC2 now
 * Much improved infrastructure: the beginnings of a decent test suite
   ("ant test" for unit tests; "nosetests" for system tests), code
   coverage reporting, etc.
 * Expanded node status reporting via JMX
 * Improved error reporting/logging on both server and client
 * Reduced memory footprint in default configuration
 * Combined blocking and non-blocking versions of insert APIs
 * Added FlushPeriodInMinutes configuration parameter to force
   flushing of infrequently-updated ColumnFamilies<|MERGE_RESOLUTION|>--- conflicted
+++ resolved
@@ -1,11 +1,7 @@
-<<<<<<< HEAD
 3.3
  * Avoid bootstrap hanging when existing nodes have no data to stream (CASSANDRA-11010)
 Merged from 3.0:
-=======
-3.0.3
  * Added support for IBM zSystems architecture (CASSANDRA-11054)
->>>>>>> 4ac43351
  * Update CQL documentation (CASSANDRA-10899)
  * Check the column name, not cell name, for dropped columns when reading
    legacy sstables (CASSANDRA-11018)
