3.11.0
 * Fix equality comparisons of columns using the duration type (CASSANDRA-13174)
 * Obfuscate password in stress-graphs (CASSANDRA-12233)
 * Move to FastThreadLocalThread and FastThreadLocal (CASSANDRA-13034)
 * nodetool stopdaemon errors out (CASSANDRA-13030)
 * Tables in system_distributed should not use gcgs of 0 (CASSANDRA-12954)
 * Fix primary index calculation for SASI (CASSANDRA-12910)
 * More fixes to the TokenAllocator (CASSANDRA-12990)
 * NoReplicationTokenAllocator should work with zero replication factor (CASSANDRA-12983)
Merged from 3.0:
 * Coalescing strategy sleeps too much (CASSANDRA-13090)
 * Faster StreamingHistogram (CASSANDRA-13038)
 * Legacy deserializer can create unexpected boundary range tombstones (CASSANDRA-13237)
 * Remove unnecessary assertion from AntiCompactionTest (CASSANDRA-13070)
 * Fix cqlsh COPY for dates before 1900 (CASSANDRA-13185)
<<<<<<< HEAD
=======
Merged from 2.2
 * Fix "multiple versions of ant detected..." when running ant test (CASSANDRA-13232)
 * Coalescing strategy sleeps too much (CASSANDRA-13090)
 * Fix flaky LongLeveledCompactionStrategyTest (CASSANDRA-12202)
 * Fix failing COPY TO STDOUT (CASSANDRA-12497)
 * Fix ColumnCounter::countAll behaviour for reverse queries (CASSANDRA-13222)
 * Exceptions encountered calling getSeeds() breaks OTC thread (CASSANDRA-13018)
Merged from 2.1:
 * Log stacktrace of uncaught exceptions (CASSANDRA-13108)

3.0.11
>>>>>>> 56d3f932
 * Use keyspace replication settings on system.size_estimates table (CASSANDRA-9639)
 * Add vm.max_map_count StartupCheck (CASSANDRA-13008)
 * Hint related logging should include the IP address of the destination in addition to
   host ID (CASSANDRA-13205)
 * Reloading logback.xml does not work (CASSANDRA-13173)
 * Lightweight transactions temporarily fail after upgrade from 2.1 to 3.0 (CASSANDRA-13109)
 * Duplicate rows after upgrading from 2.1.16 to 3.0.10/3.9 (CASSANDRA-13125)
 * Fix UPDATE queries with empty IN restrictions (CASSANDRA-13152)
 * Fix handling of partition with partition-level deletion plus
   live rows in sstabledump (CASSANDRA-13177)
 * Provide user workaround when system_schema.columns does not contain entries
   for a table that's in system_schema.tables (CASSANDRA-13180)
Merged from 2.2:
 * Fix flaky LongLeveledCompactionStrategyTest (CASSANDRA-12202)
 * Fix failing COPY TO STDOUT (CASSANDRA-12497)
 * Fix ColumnCounter::countAll behaviour for reverse queries (CASSANDRA-13222)
 * Exceptions encountered calling getSeeds() breaks OTC thread (CASSANDRA-13018)
 * Fix negative mean latency metric (CASSANDRA-12876)
 * Use only one file pointer when creating commitlog segments (CASSANDRA-12539)
Merged from 2.1:
 * Log stacktrace of uncaught exceptions (CASSANDRA-13108)
 * Use portable stderr for java error in startup (CASSANDRA-13211)
 * Fix Thread Leak in OutboundTcpConnection (CASSANDRA-13204)
 * Coalescing strategy can enter infinite loop (CASSANDRA-13159)

3.10
 * Fix secondary index queries regression (CASSANDRA-13013)
 * Add duration type to the protocol V5 (CASSANDRA-12850)
 * Fix duration type validation (CASSANDRA-13143)
 * Fix flaky GcCompactionTest (CASSANDRA-12664)
 * Fix TestHintedHandoff.hintedhandoff_decom_test (CASSANDRA-13058)
 * Fixed query monitoring for range queries (CASSANDRA-13050)
 * Remove outboundBindAny configuration property (CASSANDRA-12673)
 * Use correct bounds for all-data range when filtering (CASSANDRA-12666)
 * Remove timing window in test case (CASSANDRA-12875)
 * Resolve unit testing without JCE security libraries installed (CASSANDRA-12945)
 * Fix inconsistencies in cassandra-stress load balancing policy (CASSANDRA-12919)
 * Fix validation of non-frozen UDT cells (CASSANDRA-12916)
 * Don't shut down socket input/output on StreamSession (CASSANDRA-12903)
 * Fix Murmur3PartitionerTest (CASSANDRA-12858)
 * Move cqlsh syntax rules into separate module and allow easier customization (CASSANDRA-12897)
 * Fix CommitLogSegmentManagerTest (CASSANDRA-12283)
 * Fix cassandra-stress truncate option (CASSANDRA-12695)
 * Fix crossNode value when receiving messages (CASSANDRA-12791)
 * Don't load MX4J beans twice (CASSANDRA-12869)
 * Extend native protocol request flags, add versions to SUPPORTED, and introduce ProtocolVersion enum (CASSANDRA-12838)
 * Set JOINING mode when running pre-join tasks (CASSANDRA-12836)
 * remove net.mintern.primitive library due to license issue (CASSANDRA-12845)
 * Properly format IPv6 addresses when logging JMX service URL (CASSANDRA-12454)
 * Optimize the vnode allocation for single replica per DC (CASSANDRA-12777)
 * Use non-token restrictions for bounds when token restrictions are overridden (CASSANDRA-12419)
 * Fix CQLSH auto completion for PER PARTITION LIMIT (CASSANDRA-12803)
 * Use different build directories for Eclipse and Ant (CASSANDRA-12466)
 * Avoid potential AttributeError in cqlsh due to no table metadata (CASSANDRA-12815)
 * Fix RandomReplicationAwareTokenAllocatorTest.testExistingCluster (CASSANDRA-12812)
 * Upgrade commons-codec to 1.9 (CASSANDRA-12790)
 * Make the fanout size for LeveledCompactionStrategy to be configurable (CASSANDRA-11550)
 * Add duration data type (CASSANDRA-11873)
 * Fix timeout in ReplicationAwareTokenAllocatorTest (CASSANDRA-12784)
 * Improve sum aggregate functions (CASSANDRA-12417)
 * Make cassandra.yaml docs for batch_size_*_threshold_in_kb reflect changes in CASSANDRA-10876 (CASSANDRA-12761)
 * cqlsh fails to format collections when using aliases (CASSANDRA-11534)
 * Check for hash conflicts in prepared statements (CASSANDRA-12733)
 * Exit query parsing upon first error (CASSANDRA-12598)
 * Fix cassandra-stress to use single seed in UUID generation (CASSANDRA-12729)
 * CQLSSTableWriter does not allow Update statement (CASSANDRA-12450)
 * Config class uses boxed types but DD exposes primitive types (CASSANDRA-12199)
 * Add pre- and post-shutdown hooks to Storage Service (CASSANDRA-12461)
 * Add hint delivery metrics (CASSANDRA-12693)
 * Remove IndexInfo cache from FileIndexInfoRetriever (CASSANDRA-12731)
 * ColumnIndex does not reuse buffer (CASSANDRA-12502)
 * cdc column addition still breaks schema migration tasks (CASSANDRA-12697)
 * Upgrade metrics-reporter dependencies (CASSANDRA-12089)
 * Tune compaction thread count via nodetool (CASSANDRA-12248)
 * Add +=/-= shortcut syntax for update queries (CASSANDRA-12232)
 * Include repair session IDs in repair start message (CASSANDRA-12532)
 * Add a blocking task to Index, run before joining the ring (CASSANDRA-12039)
 * Fix NPE when using CQLSSTableWriter (CASSANDRA-12667)
 * Support optional backpressure strategies at the coordinator (CASSANDRA-9318)
 * Make randompartitioner work with new vnode allocation (CASSANDRA-12647)
 * Fix cassandra-stress graphing (CASSANDRA-12237)
 * Allow filtering on partition key columns for queries without secondary indexes (CASSANDRA-11031)
 * Fix Cassandra Stress reporting thread model and precision (CASSANDRA-12585)
 * Add JMH benchmarks.jar (CASSANDRA-12586)
 * Cleanup uses of AlterTableStatementColumn (CASSANDRA-12567)
 * Add keep-alive to streaming (CASSANDRA-11841)
 * Tracing payload is passed through newSession(..) (CASSANDRA-11706)
 * avoid deleting non existing sstable files and improve related log messages (CASSANDRA-12261)
 * json/yaml output format for nodetool compactionhistory (CASSANDRA-12486)
 * Retry all internode messages once after a connection is
   closed and reopened (CASSANDRA-12192)
 * Add support to rebuild from targeted replica (CASSANDRA-9875)
 * Add sequence distribution type to cassandra stress (CASSANDRA-12490)
 * "SELECT * FROM foo LIMIT ;" does not error out (CASSANDRA-12154)
 * Define executeLocally() at the ReadQuery Level (CASSANDRA-12474)
 * Extend read/write failure messages with a map of replica addresses
   to error codes in the v5 native protocol (CASSANDRA-12311)
 * Fix rebuild of SASI indexes with existing index files (CASSANDRA-12374)
 * Let DatabaseDescriptor not implicitly startup services (CASSANDRA-9054, 12550)
 * Fix clustering indexes in presence of static columns in SASI (CASSANDRA-12378)
 * Fix queries on columns with reversed type on SASI indexes (CASSANDRA-12223)
 * Added slow query log (CASSANDRA-12403)
 * Count full coordinated request against timeout (CASSANDRA-12256)
 * Allow TTL with null value on insert and update (CASSANDRA-12216)
 * Make decommission operation resumable (CASSANDRA-12008)
 * Add support to one-way targeted repair (CASSANDRA-9876)
 * Remove clientutil jar (CASSANDRA-11635)
 * Fix compaction throughput throttle (CASSANDRA-12366, CASSANDRA-12717)
 * Delay releasing Memtable memory on flush until PostFlush has finished running (CASSANDRA-12358)
 * Cassandra stress should dump all setting on startup (CASSANDRA-11914)
 * Make it possible to compact a given token range (CASSANDRA-10643)
 * Allow updating DynamicEndpointSnitch properties via JMX (CASSANDRA-12179)
 * Collect metrics on queries by consistency level (CASSANDRA-7384)
 * Add support for GROUP BY to SELECT statement (CASSANDRA-10707)
 * Deprecate memtable_cleanup_threshold and update default for memtable_flush_writers (CASSANDRA-12228)
 * Upgrade to OHC 0.4.4 (CASSANDRA-12133)
 * Add version command to cassandra-stress (CASSANDRA-12258)
 * Create compaction-stress tool (CASSANDRA-11844)
 * Garbage-collecting compaction operation and schema option (CASSANDRA-7019)
 * Add beta protocol flag for v5 native protocol (CASSANDRA-12142)
 * Support filtering on non-PRIMARY KEY columns in the CREATE
   MATERIALIZED VIEW statement's WHERE clause (CASSANDRA-10368)
 * Unify STDOUT and SYSTEMLOG logback format (CASSANDRA-12004)
 * COPY FROM should raise error for non-existing input files (CASSANDRA-12174)
 * Faster write path (CASSANDRA-12269)
 * Option to leave omitted columns in INSERT JSON unset (CASSANDRA-11424)
 * Support json/yaml output in nodetool tpstats (CASSANDRA-12035)
 * Expose metrics for successful/failed authentication attempts (CASSANDRA-10635)
 * Prepend snapshot name with "truncated" or "dropped" when a snapshot
   is taken before truncating or dropping a table (CASSANDRA-12178)
 * Optimize RestrictionSet (CASSANDRA-12153)
 * cqlsh does not automatically downgrade CQL version (CASSANDRA-12150)
 * Omit (de)serialization of state variable in UDAs (CASSANDRA-9613)
 * Create a system table to expose prepared statements (CASSANDRA-8831)
 * Reuse DataOutputBuffer from ColumnIndex (CASSANDRA-11970)
 * Remove DatabaseDescriptor dependency from SegmentedFile (CASSANDRA-11580)
 * Add supplied username to authentication error messages (CASSANDRA-12076)
 * Remove pre-startup check for open JMX port (CASSANDRA-12074)
 * Remove compaction Severity from DynamicEndpointSnitch (CASSANDRA-11738)
 * Restore resumable hints delivery (CASSANDRA-11960)
 * Properly report LWT contention (CASSANDRA-12626)
Merged from 3.0:
 * Dump threads when unit tests time out (CASSANDRA-13117)
 * Better error when modifying function permissions without explicit keyspace (CASSANDRA-12925)
 * Indexer is not correctly invoked when building indexes over sstables (CASSANDRA-13075)
 * Read repair is not blocking repair to finish in foreground repair (CASSANDRA-13115)
 * Stress daemon help is incorrect(CASSANDRA-12563)
 * Remove ALTER TYPE support (CASSANDRA-12443)
 * Fix assertion for certain legacy range tombstone pattern (CASSANDRA-12203)
 * Replace empty strings with null values if they cannot be converted (CASSANDRA-12794)
 * Fix deserialization of 2.x DeletedCells (CASSANDRA-12620)
 * Add parent repair session id to anticompaction log message (CASSANDRA-12186)
 * Improve contention handling on failure to acquire MV lock for streaming and hints (CASSANDRA-12905)
 * Fix DELETE and UPDATE queries with empty IN restrictions (CASSANDRA-12829)
 * Mark MVs as built after successful bootstrap (CASSANDRA-12984)
 * Estimated TS drop-time histogram updated with Cell.NO_DELETION_TIME (CASSANDRA-13040)
 * Nodetool compactionstats fails with NullPointerException (CASSANDRA-13021)
 * Thread local pools never cleaned up (CASSANDRA-13033)
 * Set RPC_READY to false when draining or if a node is marked as shutdown (CASSANDRA-12781)
 * CQL often queries static columns unnecessarily (CASSANDRA-12768)
 * Make sure sstables only get committed when it's safe to discard commit log records (CASSANDRA-12956)
 * Reject default_time_to_live option when creating or altering MVs (CASSANDRA-12868)
 * Nodetool should use a more sane max heap size (CASSANDRA-12739)
 * LocalToken ensures token values are cloned on heap (CASSANDRA-12651)
 * AnticompactionRequestSerializer serializedSize is incorrect (CASSANDRA-12934)
 * Prevent reloading of logback.xml from UDF sandbox (CASSANDRA-12535)
 * Reenable HeapPool (CASSANDRA-12900)
 * Disallow offheap_buffers memtable allocation (CASSANDRA-11039)
 * Fix CommitLogSegmentManagerTest (CASSANDRA-12283)
 * Pass root cause to CorruptBlockException when uncompression failed (CASSANDRA-12889)
 * Batch with multiple conditional updates for the same partition causes AssertionError (CASSANDRA-12867)
 * Make AbstractReplicationStrategy extendable from outside its package (CASSANDRA-12788)
 * Don't tell users to turn off consistent rangemovements during rebuild. (CASSANDRA-12296)
 * Fix CommitLogTest.testDeleteIfNotDirty (CASSANDRA-12854)
 * Avoid deadlock due to MV lock contention (CASSANDRA-12689)
 * Fix for KeyCacheCqlTest flakiness (CASSANDRA-12801)
 * Include SSTable filename in compacting large row message (CASSANDRA-12384)
 * Fix potential socket leak (CASSANDRA-12329, CASSANDRA-12330)
 * Fix ViewTest.testCompaction (CASSANDRA-12789)
 * Improve avg aggregate functions (CASSANDRA-12417)
 * Preserve quoted reserved keyword column names in MV creation (CASSANDRA-11803)
 * nodetool stopdaemon errors out (CASSANDRA-12646)
 * Split materialized view mutations on build to prevent OOM (CASSANDRA-12268)
 * mx4j does not work in 3.0.8 (CASSANDRA-12274)
 * Abort cqlsh copy-from in case of no answer after prolonged period of time (CASSANDRA-12740)
 * Avoid sstable corrupt exception due to dropped static column (CASSANDRA-12582)
 * Make stress use client mode to avoid checking commit log size on startup (CASSANDRA-12478)
 * Fix exceptions with new vnode allocation (CASSANDRA-12715)
 * Unify drain and shutdown processes (CASSANDRA-12509)
 * Fix NPE in ComponentOfSlice.isEQ() (CASSANDRA-12706)
 * Fix failure in LogTransactionTest (CASSANDRA-12632)
 * Fix potentially incomplete non-frozen UDT values when querying with the
   full primary key specified (CASSANDRA-12605)
 * Make sure repaired tombstones are dropped when only_purge_repaired_tombstones is enabled (CASSANDRA-12703)
 * Skip writing MV mutations to commitlog on mutation.applyUnsafe() (CASSANDRA-11670)
 * Establish consistent distinction between non-existing partition and NULL value for LWTs on static columns (CASSANDRA-12060)
 * Extend ColumnIdentifier.internedInstances key to include the type that generated the byte buffer (CASSANDRA-12516)
 * Handle composite prefixes with final EOC=0 as in 2.x and refactor LegacyLayout.decodeBound (CASSANDRA-12423)
 * select_distinct_with_deletions_test failing on non-vnode environments (CASSANDRA-11126)
 * Stack Overflow returned to queries while upgrading (CASSANDRA-12527)
 * Fix legacy regex for temporary files from 2.2 (CASSANDRA-12565)
 * Add option to state current gc_grace_seconds to tools/bin/sstablemetadata (CASSANDRA-12208)
 * Fix file system race condition that may cause LogAwareFileLister to fail to classify files (CASSANDRA-11889)
 * Fix file handle leaks due to simultaneous compaction/repair and
   listing snapshots, calculating snapshot sizes, or making schema
   changes (CASSANDRA-11594)
 * Fix nodetool repair exits with 0 for some errors (CASSANDRA-12508)
 * Do not shut down BatchlogManager twice during drain (CASSANDRA-12504)
 * Disk failure policy should not be invoked on out of space (CASSANDRA-12385)
 * Calculate last compacted key on startup (CASSANDRA-6216)
 * Add schema to snapshot manifest, add USING TIMESTAMP clause to ALTER TABLE statements (CASSANDRA-7190)
 * If CF has no clustering columns, any row cache is full partition cache (CASSANDRA-12499)
 * Correct log message for statistics of offheap memtable flush (CASSANDRA-12776)
 * Explicitly set locale for string validation (CASSANDRA-12541,CASSANDRA-12542,CASSANDRA-12543,CASSANDRA-12545)
Merged from 2.2:
 * Fix speculative retry bugs (CASSANDRA-13009)
 * Fix handling of nulls and unsets in IN conditions (CASSANDRA-12981)
 * Fix race causing infinite loop if Thrift server is stopped before it starts listening (CASSANDRA-12856)
 * CompactionTasks now correctly drops sstables out of compaction when not enough disk space is available (CASSANDRA-12979)
 * Remove support for non-JavaScript UDFs (CASSANDRA-12883)
 * Fix DynamicEndpointSnitch noop in multi-datacenter situations (CASSANDRA-13074)
 * cqlsh copy-from: encode column names to avoid primary key parsing errors (CASSANDRA-12909)
 * Temporarily fix bug that creates commit log when running offline tools (CASSANDRA-8616)
 * Reduce granuality of OpOrder.Group during index build (CASSANDRA-12796)
 * Test bind parameters and unset parameters in InsertUpdateIfConditionTest (CASSANDRA-12980)
 * Use saved tokens when setting local tokens on StorageService.joinRing (CASSANDRA-12935)
 * cqlsh: fix DESC TYPES errors (CASSANDRA-12914)
 * Fix leak on skipped SSTables in sstableupgrade (CASSANDRA-12899)
 * Avoid blocking gossip during pending range calculation (CASSANDRA-12281)
 * Fix purgeability of tombstones with max timestamp (CASSANDRA-12792)
 * Fail repair if participant dies during sync or anticompaction (CASSANDRA-12901)
 * cqlsh COPY: unprotected pk values before converting them if not using prepared statements (CASSANDRA-12863)
 * Fix Util.spinAssertEquals (CASSANDRA-12283)
 * Fix potential NPE for compactionstats (CASSANDRA-12462)
 * Prepare legacy authenticate statement if credentials table initialised after node startup (CASSANDRA-12813)
 * Change cassandra.wait_for_tracing_events_timeout_secs default to 0 (CASSANDRA-12754)
 * Clean up permissions when a UDA is dropped (CASSANDRA-12720)
 * Limit colUpdateTimeDelta histogram updates to reasonable deltas (CASSANDRA-11117)
 * Fix leak errors and execution rejected exceptions when draining (CASSANDRA-12457)
 * Fix merkle tree depth calculation (CASSANDRA-12580)
 * Make Collections deserialization more robust (CASSANDRA-12618)
 * Better handle invalid system roles table (CASSANDRA-12700)
 * Fix exceptions when enabling gossip on nodes that haven't joined the ring (CASSANDRA-12253)
 * Fix authentication problem when invoking cqlsh copy from a SOURCE command (CASSANDRA-12642)
 * Decrement pending range calculator jobs counter in finally block
 * cqlshlib tests: increase default execute timeout (CASSANDRA-12481)
 * Forward writes to replacement node when replace_address != broadcast_address (CASSANDRA-8523)
 * Fail repair on non-existing table (CASSANDRA-12279)
 * Enable repair -pr and -local together (fix regression of CASSANDRA-7450) (CASSANDRA-12522)
 * Split consistent range movement flag correction (CASSANDRA-12786)
Merged from 2.1:
 * Upgrade netty version to fix memory leak with client encryption (CASSANDRA-13114)
 * cqlsh copy-from: sort user type fields in csv (CASSANDRA-12959)
 * Don't skip sstables based on maxLocalDeletionTime (CASSANDRA-12765)


3.8, 3.9
 * Fix value skipping with counter columns (CASSANDRA-11726)
 * Fix nodetool tablestats miss SSTable count (CASSANDRA-12205)
 * Fixed flacky SSTablesIteratedTest (CASSANDRA-12282)
 * Fixed flacky SSTableRewriterTest: check file counts before calling validateCFS (CASSANDRA-12348)
 * cqlsh: Fix handling of $$-escaped strings (CASSANDRA-12189)
 * Fix SSL JMX requiring truststore containing server cert (CASSANDRA-12109)
 * RTE from new CDC column breaks in flight queries (CASSANDRA-12236)
 * Fix hdr logging for single operation workloads (CASSANDRA-12145)
 * Fix SASI PREFIX search in CONTAINS mode with partial terms (CASSANDRA-12073)
 * Increase size of flushExecutor thread pool (CASSANDRA-12071)
 * Partial revert of CASSANDRA-11971, cannot recycle buffer in SP.sendMessagesToNonlocalDC (CASSANDRA-11950)
 * Upgrade netty to 4.0.39 (CASSANDRA-12032, CASSANDRA-12034)
 * Improve details in compaction log message (CASSANDRA-12080)
 * Allow unset values in CQLSSTableWriter (CASSANDRA-11911)
 * Chunk cache to request compressor-compatible buffers if pool space is exhausted (CASSANDRA-11993)
 * Remove DatabaseDescriptor dependencies from SequentialWriter (CASSANDRA-11579)
 * Move skip_stop_words filter before stemming (CASSANDRA-12078)
 * Support seek() in EncryptedFileSegmentInputStream (CASSANDRA-11957)
 * SSTable tools mishandling LocalPartitioner (CASSANDRA-12002)
 * When SEPWorker assigned work, set thread name to match pool (CASSANDRA-11966)
 * Add cross-DC latency metrics (CASSANDRA-11596)
 * Allow terms in selection clause (CASSANDRA-10783)
 * Add bind variables to trace (CASSANDRA-11719)
 * Switch counter shards' clock to timestamps (CASSANDRA-9811)
 * Introduce HdrHistogram and response/service/wait separation to stress tool (CASSANDRA-11853)
 * entry-weighers in QueryProcessor should respect partitionKeyBindIndexes field (CASSANDRA-11718)
 * Support older ant versions (CASSANDRA-11807)
 * Estimate compressed on disk size when deciding if sstable size limit reached (CASSANDRA-11623)
 * cassandra-stress profiles should support case sensitive schemas (CASSANDRA-11546)
 * Remove DatabaseDescriptor dependency from FileUtils (CASSANDRA-11578)
 * Faster streaming (CASSANDRA-9766)
 * Add prepared query parameter to trace for "Execute CQL3 prepared query" session (CASSANDRA-11425)
 * Add repaired percentage metric (CASSANDRA-11503)
 * Add Change-Data-Capture (CASSANDRA-8844)
Merged from 3.0:
 * Fix paging for 2.x to 3.x upgrades (CASSANDRA-11195)
 * Fix clean interval not sent to commit log for empty memtable flush (CASSANDRA-12436)
 * Fix potential resource leak in RMIServerSocketFactoryImpl (CASSANDRA-12331)
 * Make sure compaction stats are updated when compaction is interrupted (CASSANDRA-12100)
 * Change commitlog and sstables to track dirty and clean intervals (CASSANDRA-11828)
 * NullPointerException during compaction on table with static columns (CASSANDRA-12336)
 * Fixed ConcurrentModificationException when reading metrics in GraphiteReporter (CASSANDRA-11823)
 * Fix upgrade of super columns on thrift (CASSANDRA-12335)
 * Fixed flacky BlacklistingCompactionsTest, switched to fixed size types and increased corruption size (CASSANDRA-12359)
 * Rerun ReplicationAwareTokenAllocatorTest on failure to avoid flakiness (CASSANDRA-12277)
 * Exception when computing read-repair for range tombstones (CASSANDRA-12263)
 * Lost counter writes in compact table and static columns (CASSANDRA-12219)
 * AssertionError with MVs on updating a row that isn't indexed due to a null value (CASSANDRA-12247)
 * Disable RR and speculative retry with EACH_QUORUM reads (CASSANDRA-11980)
 * Add option to override compaction space check (CASSANDRA-12180)
 * Faster startup by only scanning each directory for temporary files once (CASSANDRA-12114)
 * Respond with v1/v2 protocol header when responding to driver that attempts
   to connect with too low of a protocol version (CASSANDRA-11464)
 * NullPointerExpception when reading/compacting table (CASSANDRA-11988)
 * Fix problem with undeleteable rows on upgrade to new sstable format (CASSANDRA-12144)
 * Fix potential bad messaging service message for paged range reads
   within mixed-version 3.x clusters (CASSANDRA-12249)
 * Fix paging logic for deleted partitions with static columns (CASSANDRA-12107)
 * Wait until the message is being send to decide which serializer must be used (CASSANDRA-11393)
 * Fix migration of static thrift column names with non-text comparators (CASSANDRA-12147)
 * Fix upgrading sparse tables that are incorrectly marked as dense (CASSANDRA-11315)
 * Fix reverse queries ignoring range tombstones (CASSANDRA-11733)
 * Avoid potential race when rebuilding CFMetaData (CASSANDRA-12098)
 * Avoid missing sstables when getting the canonical sstables (CASSANDRA-11996)
 * Always select the live sstables when getting sstables in bounds (CASSANDRA-11944)
 * Fix column ordering of results with static columns for Thrift requests in
   a mixed 2.x/3.x cluster, also fix potential non-resolved duplication of
   those static columns in query results (CASSANDRA-12123)
 * Avoid digest mismatch with empty but static rows (CASSANDRA-12090)
 * Fix EOF exception when altering column type (CASSANDRA-11820)
 * Fix potential race in schema during new table creation (CASSANDRA-12083)
 * cqlsh: fix error handling in rare COPY FROM failure scenario (CASSANDRA-12070)
 * Disable autocompaction during drain (CASSANDRA-11878)
 * Add a metrics timer to MemtablePool and use it to track time spent blocked on memory in MemtableAllocator (CASSANDRA-11327)
 * Fix upgrading schema with super columns with non-text subcomparators (CASSANDRA-12023)
 * Add TimeWindowCompactionStrategy (CASSANDRA-9666)
 * Fix JsonTransformer output of partition with deletion info (CASSANDRA-12418)
 * Fix NPE in SSTableLoader when specifying partial directory path (CASSANDRA-12609)
Merged from 2.2:
 * Add local address entry in PropertyFileSnitch (CASSANDRA-11332)
 * cqlsh copy: fix missing counter values (CASSANDRA-12476)
 * Move migration tasks to non-periodic queue, assure flush executor shutdown after non-periodic executor (CASSANDRA-12251)
 * cqlsh copy: fixed possible race in initializing feeding thread (CASSANDRA-11701)
 * Only set broadcast_rpc_address on Ec2MultiRegionSnitch if it's not set (CASSANDRA-11357)
 * Update StorageProxy range metrics for timeouts, failures and unavailables (CASSANDRA-9507)
 * Add Sigar to classes included in clientutil.jar (CASSANDRA-11635)
 * Add decay to histograms and timers used for metrics (CASSANDRA-11752)
 * Fix hanging stream session (CASSANDRA-10992)
 * Fix INSERT JSON, fromJson() support of smallint, tinyint types (CASSANDRA-12371)
 * Restore JVM metric export for metric reporters (CASSANDRA-12312)
 * Release sstables of failed stream sessions only when outgoing transfers are finished (CASSANDRA-11345)
 * Wait for tracing events before returning response and query at same consistency level client side (CASSANDRA-11465)
 * cqlsh copyutil should get host metadata by connected address (CASSANDRA-11979)
 * Fixed cqlshlib.test.remove_test_db (CASSANDRA-12214)
 * Synchronize ThriftServer::stop() (CASSANDRA-12105)
 * Use dedicated thread for JMX notifications (CASSANDRA-12146)
 * Improve streaming synchronization and fault tolerance (CASSANDRA-11414)
 * MemoryUtil.getShort() should return an unsigned short also for architectures not supporting unaligned memory accesses (CASSANDRA-11973)
Merged from 2.1:
 * Fix queries with empty ByteBuffer values in clustering column restrictions (CASSANDRA-12127)
 * Disable passing control to post-flush after flush failure to prevent data loss (CASSANDRA-11828)
 * Allow STCS-in-L0 compactions to reduce scope with LCS (CASSANDRA-12040)
 * cannot use cql since upgrading python to 2.7.11+ (CASSANDRA-11850)
 * Fix filtering on clustering columns when 2i is used (CASSANDRA-11907)


3.0.8
 * Fix potential race in schema during new table creation (CASSANDRA-12083)
 * cqlsh: fix error handling in rare COPY FROM failure scenario (CASSANDRA-12070)
 * Disable autocompaction during drain (CASSANDRA-11878)
 * Add a metrics timer to MemtablePool and use it to track time spent blocked on memory in MemtableAllocator (CASSANDRA-11327)
 * Fix upgrading schema with super columns with non-text subcomparators (CASSANDRA-12023)
 * Add TimeWindowCompactionStrategy (CASSANDRA-9666)
Merged from 2.2:
 * Allow nodetool info to run with readonly JMX access (CASSANDRA-11755)
 * Validate bloom_filter_fp_chance against lowest supported
   value when the table is created (CASSANDRA-11920)
 * Don't send erroneous NEW_NODE notifications on restart (CASSANDRA-11038)
 * StorageService shutdown hook should use a volatile variable (CASSANDRA-11984)
Merged from 2.1:
 * Add system property to set the max number of native transport requests in queue (CASSANDRA-11363)
 * Fix queries with empty ByteBuffer values in clustering column restrictions (CASSANDRA-12127)
 * Disable passing control to post-flush after flush failure to prevent data loss (CASSANDRA-11828)
 * Allow STCS-in-L0 compactions to reduce scope with LCS (CASSANDRA-12040)
 * cannot use cql since upgrading python to 2.7.11+ (CASSANDRA-11850)
 * Fix filtering on clustering columns when 2i is used (CASSANDRA-11907)
 * Avoid stalling paxos when the paxos state expires (CASSANDRA-12043)
 * Remove finished incoming streaming connections from MessagingService (CASSANDRA-11854)
 * Don't try to get sstables for non-repairing column families (CASSANDRA-12077)
 * Avoid marking too many sstables as repaired (CASSANDRA-11696)
 * Prevent select statements with clustering key > 64k (CASSANDRA-11882)
 * Fix clock skew corrupting other nodes with paxos (CASSANDRA-11991)
 * Remove distinction between non-existing static columns and existing but null in LWTs (CASSANDRA-9842)
 * Cache local ranges when calculating repair neighbors (CASSANDRA-11934)
 * Allow LWT operation on static column with only partition keys (CASSANDRA-10532)
 * Create interval tree over canonical sstables to avoid missing sstables during streaming (CASSANDRA-11886)
 * cqlsh COPY FROM: shutdown parent cluster after forking, to avoid corrupting SSL connections (CASSANDRA-11749)


3.7
 * Support multiple folders for user defined compaction tasks (CASSANDRA-11765)
 * Fix race in CompactionStrategyManager's pause/resume (CASSANDRA-11922)
Merged from 3.0:
 * Fix legacy serialization of Thrift-generated non-compound range tombstones
   when communicating with 2.x nodes (CASSANDRA-11930)
 * Fix Directories instantiations where CFS.initialDirectories should be used (CASSANDRA-11849)
 * Avoid referencing DatabaseDescriptor in AbstractType (CASSANDRA-11912)
 * Don't use static dataDirectories field in Directories instances (CASSANDRA-11647)
 * Fix sstables not being protected from removal during index build (CASSANDRA-11905)
 * cqlsh: Suppress stack trace from Read/WriteFailures (CASSANDRA-11032)
 * Remove unneeded code to repair index summaries that have
   been improperly down-sampled (CASSANDRA-11127)
 * Avoid WriteTimeoutExceptions during commit log replay due to materialized
   view lock contention (CASSANDRA-11891)
 * Prevent OOM failures on SSTable corruption, improve tests for corruption detection (CASSANDRA-9530)
 * Use CFS.initialDirectories when clearing snapshots (CASSANDRA-11705)
 * Allow compaction strategies to disable early open (CASSANDRA-11754)
 * Refactor Materialized View code (CASSANDRA-11475)
 * Update Java Driver (CASSANDRA-11615)
Merged from 2.2:
 * Persist local metadata earlier in startup sequence (CASSANDRA-11742)
 * cqlsh: fix tab completion for case-sensitive identifiers (CASSANDRA-11664)
 * Avoid showing estimated key as -1 in tablestats (CASSANDRA-11587)
 * Fix possible race condition in CommitLog.recover (CASSANDRA-11743)
 * Enable client encryption in sstableloader with cli options (CASSANDRA-11708)
 * Possible memory leak in NIODataInputStream (CASSANDRA-11867)
 * Add seconds to cqlsh tracing session duration (CASSANDRA-11753)
 * Fix commit log replay after out-of-order flush completion (CASSANDRA-9669)
 * Prohibit Reversed Counter type as part of the PK (CASSANDRA-9395)
 * cqlsh: correctly handle non-ascii chars in error messages (CASSANDRA-11626)
Merged from 2.1:
 * Run CommitLog tests with different compression settings (CASSANDRA-9039)
 * cqlsh: apply current keyspace to source command (CASSANDRA-11152)
 * Clear out parent repair session if repair coordinator dies (CASSANDRA-11824)
 * Set default streaming_socket_timeout_in_ms to 24 hours (CASSANDRA-11840)
 * Do not consider local node a valid source during replace (CASSANDRA-11848)
 * Add message dropped tasks to nodetool netstats (CASSANDRA-11855)
 * Avoid holding SSTableReaders for duration of incremental repair (CASSANDRA-11739)


3.6
 * Correctly migrate schema for frozen UDTs during 2.x -> 3.x upgrades
   (does not affect any released versions) (CASSANDRA-11613)
 * Allow server startup if JMX is configured directly (CASSANDRA-11725)
 * Prevent direct memory OOM on buffer pool allocations (CASSANDRA-11710)
 * Enhanced Compaction Logging (CASSANDRA-10805)
 * Make prepared statement cache size configurable (CASSANDRA-11555)
 * Integrated JMX authentication and authorization (CASSANDRA-10091)
 * Add units to stress ouput (CASSANDRA-11352)
 * Fix PER PARTITION LIMIT for single and multi partitions queries (CASSANDRA-11603)
 * Add uncompressed chunk cache for RandomAccessReader (CASSANDRA-5863)
 * Clarify ClusteringPrefix hierarchy (CASSANDRA-11213)
 * Always perform collision check before joining ring (CASSANDRA-10134)
 * SSTableWriter output discrepancy (CASSANDRA-11646)
 * Fix potential timeout in NativeTransportService.testConcurrentDestroys (CASSANDRA-10756)
 * Support large partitions on the 3.0 sstable format (CASSANDRA-11206,11763)
 * Add support to rebuild from specific range (CASSANDRA-10406)
 * Optimize the overlapping lookup by calculating all the
   bounds in advance (CASSANDRA-11571)
 * Support json/yaml output in nodetool tablestats (CASSANDRA-5977)
 * (stress) Add datacenter option to -node options (CASSANDRA-11591)
 * Fix handling of empty slices (CASSANDRA-11513)
 * Make number of cores used by cqlsh COPY visible to testing code (CASSANDRA-11437)
 * Allow filtering on clustering columns for queries without secondary indexes (CASSANDRA-11310)
 * Refactor Restriction hierarchy (CASSANDRA-11354)
 * Eliminate allocations in R/W path (CASSANDRA-11421)
 * Update Netty to 4.0.36 (CASSANDRA-11567)
 * Fix PER PARTITION LIMIT for queries requiring post-query ordering (CASSANDRA-11556)
 * Allow instantiation of UDTs and tuples in UDFs (CASSANDRA-10818)
 * Support UDT in CQLSSTableWriter (CASSANDRA-10624)
 * Support for non-frozen user-defined types, updating
   individual fields of user-defined types (CASSANDRA-7423)
 * Make LZ4 compression level configurable (CASSANDRA-11051)
 * Allow per-partition LIMIT clause in CQL (CASSANDRA-7017)
 * Make custom filtering more extensible with UserExpression (CASSANDRA-11295)
 * Improve field-checking and error reporting in cassandra.yaml (CASSANDRA-10649)
 * Print CAS stats in nodetool proxyhistograms (CASSANDRA-11507)
 * More user friendly error when providing an invalid token to nodetool (CASSANDRA-9348)
 * Add static column support to SASI index (CASSANDRA-11183)
 * Support EQ/PREFIX queries in SASI CONTAINS mode without tokenization (CASSANDRA-11434)
 * Support LIKE operator in prepared statements (CASSANDRA-11456)
 * Add a command to see if a Materialized View has finished building (CASSANDRA-9967)
 * Log endpoint and port associated with streaming operation (CASSANDRA-8777)
 * Print sensible units for all log messages (CASSANDRA-9692)
 * Upgrade Netty to version 4.0.34 (CASSANDRA-11096)
 * Break the CQL grammar into separate Parser and Lexer (CASSANDRA-11372)
 * Compress only inter-dc traffic by default (CASSANDRA-8888)
 * Add metrics to track write amplification (CASSANDRA-11420)
 * cassandra-stress: cannot handle "value-less" tables (CASSANDRA-7739)
 * Add/drop multiple columns in one ALTER TABLE statement (CASSANDRA-10411)
 * Add require_endpoint_verification opt for internode encryption (CASSANDRA-9220)
 * Add auto import java.util for UDF code block (CASSANDRA-11392)
 * Add --hex-format option to nodetool getsstables (CASSANDRA-11337)
 * sstablemetadata should print sstable min/max token (CASSANDRA-7159)
 * Do not wrap CassandraException in TriggerExecutor (CASSANDRA-9421)
 * COPY TO should have higher double precision (CASSANDRA-11255)
 * Stress should exit with non-zero status after failure (CASSANDRA-10340)
 * Add client to cqlsh SHOW_SESSION (CASSANDRA-8958)
 * Fix nodetool tablestats keyspace level metrics (CASSANDRA-11226)
 * Store repair options in parent_repair_history (CASSANDRA-11244)
 * Print current leveling in sstableofflinerelevel (CASSANDRA-9588)
 * Change repair message for keyspaces with RF 1 (CASSANDRA-11203)
 * Remove hard-coded SSL cipher suites and protocols (CASSANDRA-10508)
 * Improve concurrency in CompactionStrategyManager (CASSANDRA-10099)
 * (cqlsh) interpret CQL type for formatting blobs (CASSANDRA-11274)
 * Refuse to start and print txn log information in case of disk
   corruption (CASSANDRA-10112)
 * Resolve some eclipse-warnings (CASSANDRA-11086)
 * (cqlsh) Show static columns in a different color (CASSANDRA-11059)
 * Allow to remove TTLs on table with default_time_to_live (CASSANDRA-11207)
Merged from 3.0:
 * Disallow creating view with a static column (CASSANDRA-11602)
 * Reduce the amount of object allocations caused by the getFunctions methods (CASSANDRA-11593)
 * Potential error replaying commitlog with smallint/tinyint/date/time types (CASSANDRA-11618)
 * Fix queries with filtering on counter columns (CASSANDRA-11629)
 * Improve tombstone printing in sstabledump (CASSANDRA-11655)
 * Fix paging for range queries where all clustering columns are specified (CASSANDRA-11669)
 * Don't require HEAP_NEW_SIZE to be set when using G1 (CASSANDRA-11600)
 * Fix sstabledump not showing cells after tombstone marker (CASSANDRA-11654)
 * Ignore all LocalStrategy keyspaces for streaming and other related
   operations (CASSANDRA-11627)
 * Ensure columnfilter covers indexed columns for thrift 2i queries (CASSANDRA-11523)
 * Only open one sstable scanner per sstable (CASSANDRA-11412)
 * Option to specify ProtocolVersion in cassandra-stress (CASSANDRA-11410)
 * ArithmeticException in avgFunctionForDecimal (CASSANDRA-11485)
 * LogAwareFileLister should only use OLD sstable files in current folder to determine disk consistency (CASSANDRA-11470)
 * Notify indexers of expired rows during compaction (CASSANDRA-11329)
 * Properly respond with ProtocolError when a v1/v2 native protocol
   header is received (CASSANDRA-11464)
 * Validate that num_tokens and initial_token are consistent with one another (CASSANDRA-10120)
Merged from 2.2:
 * Exit JVM if JMX server fails to startup (CASSANDRA-11540)
 * Produce a heap dump when exiting on OOM (CASSANDRA-9861)
 * Restore ability to filter on clustering columns when using a 2i (CASSANDRA-11510)
 * JSON datetime formatting needs timezone (CASSANDRA-11137)
 * Fix is_dense recalculation for Thrift-updated tables (CASSANDRA-11502)
 * Remove unnescessary file existence check during anticompaction (CASSANDRA-11660)
 * Add missing files to debian packages (CASSANDRA-11642)
 * Avoid calling Iterables::concat in loops during ModificationStatement::getFunctions (CASSANDRA-11621)
 * cqlsh: COPY FROM should use regular inserts for single statement batches and
   report errors correctly if workers processes crash on initialization (CASSANDRA-11474)
 * Always close cluster with connection in CqlRecordWriter (CASSANDRA-11553)
 * Allow only DISTINCT queries with partition keys restrictions (CASSANDRA-11339)
 * CqlConfigHelper no longer requires both a keystore and truststore to work (CASSANDRA-11532)
 * Make deprecated repair methods backward-compatible with previous notification service (CASSANDRA-11430)
 * IncomingStreamingConnection version check message wrong (CASSANDRA-11462)
Merged from 2.1:
 * Support mlockall on IBM POWER arch (CASSANDRA-11576)
 * Add option to disable use of severity in DynamicEndpointSnitch (CASSANDRA-11737)
 * cqlsh COPY FROM fails for null values with non-prepared statements (CASSANDRA-11631)
 * Make cython optional in pylib/setup.py (CASSANDRA-11630)
 * Change order of directory searching for cassandra.in.sh to favor local one (CASSANDRA-11628)
 * cqlsh COPY FROM fails with []{} chars in UDT/tuple fields/values (CASSANDRA-11633)
 * clqsh: COPY FROM throws TypeError with Cython extensions enabled (CASSANDRA-11574)
 * cqlsh: COPY FROM ignores NULL values in conversion (CASSANDRA-11549)
 * Validate levels when building LeveledScanner to avoid overlaps with orphaned sstables (CASSANDRA-9935)


3.5
 * StaticTokenTreeBuilder should respect posibility of duplicate tokens (CASSANDRA-11525)
 * Correctly fix potential assertion error during compaction (CASSANDRA-11353)
 * Avoid index segment stitching in RAM which lead to OOM on big SSTable files (CASSANDRA-11383)
 * Fix clustering and row filters for LIKE queries on clustering columns (CASSANDRA-11397)
Merged from 3.0:
 * Fix rare NPE on schema upgrade from 2.x to 3.x (CASSANDRA-10943)
 * Improve backoff policy for cqlsh COPY FROM (CASSANDRA-11320)
 * Improve IF NOT EXISTS check in CREATE INDEX (CASSANDRA-11131)
 * Upgrade ohc to 0.4.3
 * Enable SO_REUSEADDR for JMX RMI server sockets (CASSANDRA-11093)
 * Allocate merkletrees with the correct size (CASSANDRA-11390)
 * Support streaming pre-3.0 sstables (CASSANDRA-10990)
 * Add backpressure to compressed or encrypted commit log (CASSANDRA-10971)
 * SSTableExport supports secondary index tables (CASSANDRA-11330)
 * Fix sstabledump to include missing info in debug output (CASSANDRA-11321)
 * Establish and implement canonical bulk reading workload(s) (CASSANDRA-10331)
 * Fix paging for IN queries on tables without clustering columns (CASSANDRA-11208)
 * Remove recursive call from CompositesSearcher (CASSANDRA-11304)
 * Fix filtering on non-primary key columns for queries without index (CASSANDRA-6377)
 * Fix sstableloader fail when using materialized view (CASSANDRA-11275)
Merged from 2.2:
 * DatabaseDescriptor should log stacktrace in case of Eception during seed provider creation (CASSANDRA-11312)
 * Use canonical path for directory in SSTable descriptor (CASSANDRA-10587)
 * Add cassandra-stress keystore option (CASSANDRA-9325)
 * Dont mark sstables as repairing with sub range repairs (CASSANDRA-11451)
 * Notify when sstables change after cancelling compaction (CASSANDRA-11373)
 * cqlsh: COPY FROM should check that explicit column names are valid (CASSANDRA-11333)
 * Add -Dcassandra.start_gossip startup option (CASSANDRA-10809)
 * Fix UTF8Validator.validate() for modified UTF-8 (CASSANDRA-10748)
 * Clarify that now() function is calculated on the coordinator node in CQL documentation (CASSANDRA-10900)
 * Fix bloom filter sizing with LCS (CASSANDRA-11344)
 * (cqlsh) Fix error when result is 0 rows with EXPAND ON (CASSANDRA-11092)
 * Add missing newline at end of bin/cqlsh (CASSANDRA-11325)
 * Unresolved hostname leads to replace being ignored (CASSANDRA-11210)
 * Only log yaml config once, at startup (CASSANDRA-11217)
 * Reference leak with parallel repairs on the same table (CASSANDRA-11215)
Merged from 2.1:
 * Add a -j parameter to scrub/cleanup/upgradesstables to state how
   many threads to use (CASSANDRA-11179)
 * COPY FROM on large datasets: fix progress report and debug performance (CASSANDRA-11053)
 * InvalidateKeys should have a weak ref to key cache (CASSANDRA-11176)


3.4
 * (cqlsh) add cqlshrc option to always connect using ssl (CASSANDRA-10458)
 * Cleanup a few resource warnings (CASSANDRA-11085)
 * Allow custom tracing implementations (CASSANDRA-10392)
 * Extract LoaderOptions to be able to be used from outside (CASSANDRA-10637)
 * fix OnDiskIndexTest to properly treat empty ranges (CASSANDRA-11205)
 * fix TrackerTest to handle new notifications (CASSANDRA-11178)
 * add SASI validation for partitioner and complex columns (CASSANDRA-11169)
 * Add caching of encrypted credentials in PasswordAuthenticator (CASSANDRA-7715)
 * fix SASI memtable switching on flush (CASSANDRA-11159)
 * Remove duplicate offline compaction tracking (CASSANDRA-11148)
 * fix EQ semantics of analyzed SASI indexes (CASSANDRA-11130)
 * Support long name output for nodetool commands (CASSANDRA-7950)
 * Encrypted hints (CASSANDRA-11040)
 * SASI index options validation (CASSANDRA-11136)
 * Optimize disk seek using min/max column name meta data when the LIMIT clause is used
   (CASSANDRA-8180)
 * Add LIKE support to CQL3 (CASSANDRA-11067)
 * Generic Java UDF types (CASSANDRA-10819)
 * cqlsh: Include sub-second precision in timestamps by default (CASSANDRA-10428)
 * Set javac encoding to utf-8 (CASSANDRA-11077)
 * Integrate SASI index into Cassandra (CASSANDRA-10661)
 * Add --skip-flush option to nodetool snapshot
 * Skip values for non-queried columns (CASSANDRA-10657)
 * Add support for secondary indexes on static columns (CASSANDRA-8103)
 * CommitLogUpgradeTestMaker creates broken commit logs (CASSANDRA-11051)
 * Add metric for number of dropped mutations (CASSANDRA-10866)
 * Simplify row cache invalidation code (CASSANDRA-10396)
 * Support user-defined compaction through nodetool (CASSANDRA-10660)
 * Stripe view locks by key and table ID to reduce contention (CASSANDRA-10981)
 * Add nodetool gettimeout and settimeout commands (CASSANDRA-10953)
 * Add 3.0 metadata to sstablemetadata output (CASSANDRA-10838)
Merged from 3.0:
 * MV should only query complex columns included in the view (CASSANDRA-11069)
 * Failed aggregate creation breaks server permanently (CASSANDRA-11064)
 * Add sstabledump tool (CASSANDRA-7464)
 * Introduce backpressure for hints (CASSANDRA-10972)
 * Fix ClusteringPrefix not being able to read tombstone range boundaries (CASSANDRA-11158)
 * Prevent logging in sandboxed state (CASSANDRA-11033)
 * Disallow drop/alter operations of UDTs used by UDAs (CASSANDRA-10721)
 * Add query time validation method on Index (CASSANDRA-11043)
 * Avoid potential AssertionError in mixed version cluster (CASSANDRA-11128)
 * Properly handle hinted handoff after topology changes (CASSANDRA-5902)
 * AssertionError when listing sstable files on inconsistent disk state (CASSANDRA-11156)
 * Fix wrong rack counting and invalid conditions check for TokenAllocation
   (CASSANDRA-11139)
 * Avoid creating empty hint files (CASSANDRA-11090)
 * Fix leak detection strong reference loop using weak reference (CASSANDRA-11120)
 * Configurie BatchlogManager to stop delayed tasks on shutdown (CASSANDRA-11062)
 * Hadoop integration is incompatible with Cassandra Driver 3.0.0 (CASSANDRA-11001)
 * Add dropped_columns to the list of schema table so it gets handled
   properly (CASSANDRA-11050)
 * Fix NPE when using forceRepairRangeAsync without DC (CASSANDRA-11239)
Merged from 2.2:
 * Preserve order for preferred SSL cipher suites (CASSANDRA-11164)
 * Range.compareTo() violates the contract of Comparable (CASSANDRA-11216)
 * Avoid NPE when serializing ErrorMessage with null message (CASSANDRA-11167)
 * Replacing an aggregate with a new version doesn't reset INITCOND (CASSANDRA-10840)
 * (cqlsh) cqlsh cannot be called through symlink (CASSANDRA-11037)
 * fix ohc and java-driver pom dependencies in build.xml (CASSANDRA-10793)
 * Protect from keyspace dropped during repair (CASSANDRA-11065)
 * Handle adding fields to a UDT in SELECT JSON and toJson() (CASSANDRA-11146)
 * Better error message for cleanup (CASSANDRA-10991)
 * cqlsh pg-style-strings broken if line ends with ';' (CASSANDRA-11123)
 * Always persist upsampled index summaries (CASSANDRA-10512)
 * (cqlsh) Fix inconsistent auto-complete (CASSANDRA-10733)
 * Make SELECT JSON and toJson() threadsafe (CASSANDRA-11048)
 * Fix SELECT on tuple relations for mixed ASC/DESC clustering order (CASSANDRA-7281)
 * Use cloned TokenMetadata in size estimates to avoid race against membership check
   (CASSANDRA-10736)
 * (cqlsh) Support utf-8/cp65001 encoding on Windows (CASSANDRA-11030)
 * Fix paging on DISTINCT queries repeats result when first row in partition changes
   (CASSANDRA-10010)
 * (cqlsh) Support timezone conversion using pytz (CASSANDRA-10397)
 * cqlsh: change default encoding to UTF-8 (CASSANDRA-11124)
Merged from 2.1:
 * Checking if an unlogged batch is local is inefficient (CASSANDRA-11529)
 * Fix out-of-space error treatment in memtable flushing (CASSANDRA-11448).
 * Don't do defragmentation if reading from repaired sstables (CASSANDRA-10342)
 * Fix streaming_socket_timeout_in_ms not enforced (CASSANDRA-11286)
 * Avoid dropping message too quickly due to missing unit conversion (CASSANDRA-11302)
 * Don't remove FailureDetector history on removeEndpoint (CASSANDRA-10371)
 * Only notify if repair status changed (CASSANDRA-11172)
 * Use logback setting for 'cassandra -v' command (CASSANDRA-10767)
 * Fix sstableloader to unthrottle streaming by default (CASSANDRA-9714)
 * Fix incorrect warning in 'nodetool status' (CASSANDRA-10176)
 * Properly release sstable ref when doing offline scrub (CASSANDRA-10697)
 * Improve nodetool status performance for large cluster (CASSANDRA-7238)
 * Gossiper#isEnabled is not thread safe (CASSANDRA-11116)
 * Avoid major compaction mixing repaired and unrepaired sstables in DTCS (CASSANDRA-11113)
 * Make it clear what DTCS timestamp_resolution is used for (CASSANDRA-11041)
 * (cqlsh) Display milliseconds when datetime overflows (CASSANDRA-10625)


3.3
 * Avoid infinite loop if owned range is smaller than number of
   data dirs (CASSANDRA-11034)
 * Avoid bootstrap hanging when existing nodes have no data to stream (CASSANDRA-11010)
Merged from 3.0:
 * Remove double initialization of newly added tables (CASSANDRA-11027)
 * Filter keys searcher results by target range (CASSANDRA-11104)
 * Fix deserialization of legacy read commands (CASSANDRA-11087)
 * Fix incorrect computation of deletion time in sstable metadata (CASSANDRA-11102)
 * Avoid memory leak when collecting sstable metadata (CASSANDRA-11026)
 * Mutations do not block for completion under view lock contention (CASSANDRA-10779)
 * Invalidate legacy schema tables when unloading them (CASSANDRA-11071)
 * (cqlsh) handle INSERT and UPDATE statements with LWT conditions correctly
   (CASSANDRA-11003)
 * Fix DISTINCT queries in mixed version clusters (CASSANDRA-10762)
 * Migrate build status for indexes along with legacy schema (CASSANDRA-11046)
 * Ensure SSTables for legacy KEYS indexes can be read (CASSANDRA-11045)
 * Added support for IBM zSystems architecture (CASSANDRA-11054)
 * Update CQL documentation (CASSANDRA-10899)
 * Check the column name, not cell name, for dropped columns when reading
   legacy sstables (CASSANDRA-11018)
 * Don't attempt to index clustering values of static rows (CASSANDRA-11021)
 * Remove checksum files after replaying hints (CASSANDRA-10947)
 * Support passing base table metadata to custom 2i validation (CASSANDRA-10924)
 * Ensure stale index entries are purged during reads (CASSANDRA-11013)
 * (cqlsh) Also apply --connect-timeout to control connection
   timeout (CASSANDRA-10959)
 * Fix AssertionError when removing from list using UPDATE (CASSANDRA-10954)
 * Fix UnsupportedOperationException when reading old sstable with range
   tombstone (CASSANDRA-10743)
 * MV should use the maximum timestamp of the primary key (CASSANDRA-10910)
 * Fix potential assertion error during compaction (CASSANDRA-10944)
Merged from 2.2:
 * maxPurgeableTimestamp needs to check memtables too (CASSANDRA-9949)
 * Apply change to compaction throughput in real time (CASSANDRA-10025)
 * (cqlsh) encode input correctly when saving history
 * Fix potential NPE on ORDER BY queries with IN (CASSANDRA-10955)
 * Start L0 STCS-compactions even if there is a L0 -> L1 compaction
   going (CASSANDRA-10979)
 * Make UUID LSB unique per process (CASSANDRA-7925)
 * Avoid NPE when performing sstable tasks (scrub etc.) (CASSANDRA-10980)
 * Make sure client gets tombstone overwhelmed warning (CASSANDRA-9465)
 * Fix error streaming section more than 2GB (CASSANDRA-10961)
 * Histogram buckets exposed in jmx are sorted incorrectly (CASSANDRA-10975)
 * Enable GC logging by default (CASSANDRA-10140)
 * Optimize pending range computation (CASSANDRA-9258)
 * Skip commit log and saved cache directories in SSTable version startup check (CASSANDRA-10902)
 * drop/alter user should be case sensitive (CASSANDRA-10817)
Merged from 2.1:
 * test_bulk_round_trip_blogposts is failing occasionally (CASSANDRA-10938)
 * Fix isJoined return true only after becoming cluster member (CASANDRA-11007)
 * Fix bad gossip generation seen in long-running clusters (CASSANDRA-10969)
 * Avoid NPE when incremental repair fails (CASSANDRA-10909)
 * Unmark sstables compacting once they are done in cleanup/scrub/upgradesstables (CASSANDRA-10829)
 * Allow simultaneous bootstrapping with strict consistency when no vnodes are used (CASSANDRA-11005)
 * Log a message when major compaction does not result in a single file (CASSANDRA-10847)
 * (cqlsh) fix cqlsh_copy_tests when vnodes are disabled (CASSANDRA-10997)
 * (cqlsh) Add request timeout option to cqlsh (CASSANDRA-10686)
 * Avoid AssertionError while submitting hint with LWT (CASSANDRA-10477)
 * If CompactionMetadata is not in stats file, use index summary instead (CASSANDRA-10676)
 * Retry sending gossip syn multiple times during shadow round (CASSANDRA-8072)
 * Fix pending range calculation during moves (CASSANDRA-10887)
 * Sane default (200Mbps) for inter-DC streaming througput (CASSANDRA-8708)



3.2
 * Make sure tokens don't exist in several data directories (CASSANDRA-6696)
 * Add requireAuthorization method to IAuthorizer (CASSANDRA-10852)
 * Move static JVM options to conf/jvm.options file (CASSANDRA-10494)
 * Fix CassandraVersion to accept x.y version string (CASSANDRA-10931)
 * Add forceUserDefinedCleanup to allow more flexible cleanup (CASSANDRA-10708)
 * (cqlsh) allow setting TTL with COPY (CASSANDRA-9494)
 * Fix counting of received sstables in streaming (CASSANDRA-10949)
 * Implement hints compression (CASSANDRA-9428)
 * Fix potential assertion error when reading static columns (CASSANDRA-10903)
 * Fix EstimatedHistogram creation in nodetool tablehistograms (CASSANDRA-10859)
 * Establish bootstrap stream sessions sequentially (CASSANDRA-6992)
 * Sort compactionhistory output by timestamp (CASSANDRA-10464)
 * More efficient BTree removal (CASSANDRA-9991)
 * Make tablehistograms accept the same syntax as tablestats (CASSANDRA-10149)
 * Group pending compactions based on table (CASSANDRA-10718)
 * Add compressor name in sstablemetadata output (CASSANDRA-9879)
 * Fix type casting for counter columns (CASSANDRA-10824)
 * Prevent running Cassandra as root (CASSANDRA-8142)
 * bound maximum in-flight commit log replay mutation bytes to 64 megabytes (CASSANDRA-8639)
 * Normalize all scripts (CASSANDRA-10679)
 * Make compression ratio much more accurate (CASSANDRA-10225)
 * Optimize building of Clustering object when only one is created (CASSANDRA-10409)
 * Make index building pluggable (CASSANDRA-10681)
 * Add sstable flush observer (CASSANDRA-10678)
 * Improve NTS endpoints calculation (CASSANDRA-10200)
 * Improve performance of the folderSize function (CASSANDRA-10677)
 * Add support for type casting in selection clause (CASSANDRA-10310)
 * Added graphing option to cassandra-stress (CASSANDRA-7918)
 * Abort in-progress queries that time out (CASSANDRA-7392)
 * Add transparent data encryption core classes (CASSANDRA-9945)
Merged from 3.0:
 * Better handling of SSL connection errors inter-node (CASSANDRA-10816)
 * Avoid NoSuchElementException when executing empty batch (CASSANDRA-10711)
 * Avoid building PartitionUpdate in toString (CASSANDRA-10897)
 * Reduce heap spent when receiving many SSTables (CASSANDRA-10797)
 * Add back support for 3rd party auth providers to bulk loader (CASSANDRA-10873)
 * Eliminate the dependency on jgrapht for UDT resolution (CASSANDRA-10653)
 * (Hadoop) Close Clusters and Sessions in Hadoop Input/Output classes (CASSANDRA-10837)
 * Fix sstableloader not working with upper case keyspace name (CASSANDRA-10806)
Merged from 2.2:
 * jemalloc detection fails due to quoting issues in regexv (CASSANDRA-10946)
 * (cqlsh) show correct column names for empty result sets (CASSANDRA-9813)
 * Add new types to Stress (CASSANDRA-9556)
 * Add property to allow listening on broadcast interface (CASSANDRA-9748)
Merged from 2.1:
 * Match cassandra-loader options in COPY FROM (CASSANDRA-9303)
 * Fix binding to any address in CqlBulkRecordWriter (CASSANDRA-9309)
 * cqlsh fails to decode utf-8 characters for text typed columns (CASSANDRA-10875)
 * Log error when stream session fails (CASSANDRA-9294)
 * Fix bugs in commit log archiving startup behavior (CASSANDRA-10593)
 * (cqlsh) further optimise COPY FROM (CASSANDRA-9302)
 * Allow CREATE TABLE WITH ID (CASSANDRA-9179)
 * Make Stress compiles within eclipse (CASSANDRA-10807)
 * Cassandra Daemon should print JVM arguments (CASSANDRA-10764)
 * Allow cancellation of index summary redistribution (CASSANDRA-8805)


3.1.1
Merged from 3.0:
  * Fix upgrade data loss due to range tombstone deleting more data than then should
    (CASSANDRA-10822)


3.1
Merged from 3.0:
 * Avoid MV race during node decommission (CASSANDRA-10674)
 * Disable reloading of GossipingPropertyFileSnitch (CASSANDRA-9474)
 * Handle single-column deletions correction in materialized views
   when the column is part of the view primary key (CASSANDRA-10796)
 * Fix issue with datadir migration on upgrade (CASSANDRA-10788)
 * Fix bug with range tombstones on reverse queries and test coverage for
   AbstractBTreePartition (CASSANDRA-10059)
 * Remove 64k limit on collection elements (CASSANDRA-10374)
 * Remove unclear Indexer.indexes() method (CASSANDRA-10690)
 * Fix NPE on stream read error (CASSANDRA-10771)
 * Normalize cqlsh DESC output (CASSANDRA-10431)
 * Rejects partition range deletions when columns are specified (CASSANDRA-10739)
 * Fix error when saving cached key for old format sstable (CASSANDRA-10778)
 * Invalidate prepared statements on DROP INDEX (CASSANDRA-10758)
 * Fix SELECT statement with IN restrictions on partition key,
   ORDER BY and LIMIT (CASSANDRA-10729)
 * Improve stress performance over 1k threads (CASSANDRA-7217)
 * Wait for migration responses to complete before bootstrapping (CASSANDRA-10731)
 * Unable to create a function with argument of type Inet (CASSANDRA-10741)
 * Fix backward incompatibiliy in CqlInputFormat (CASSANDRA-10717)
 * Correctly preserve deletion info on updated rows when notifying indexers
   of single-row deletions (CASSANDRA-10694)
 * Notify indexers of partition delete during cleanup (CASSANDRA-10685)
 * Keep the file open in trySkipCache (CASSANDRA-10669)
 * Updated trigger example (CASSANDRA-10257)
Merged from 2.2:
 * Verify tables in pseudo-system keyspaces at startup (CASSANDRA-10761)
 * Fix IllegalArgumentException in DataOutputBuffer.reallocate for large buffers (CASSANDRA-10592)
 * Show CQL help in cqlsh in web browser (CASSANDRA-7225)
 * Serialize on disk the proper SSTable compression ratio (CASSANDRA-10775)
 * Reject index queries while the index is building (CASSANDRA-8505)
 * CQL.textile syntax incorrectly includes optional keyspace for aggregate SFUNC and FINALFUNC (CASSANDRA-10747)
 * Fix JSON update with prepared statements (CASSANDRA-10631)
 * Don't do anticompaction after subrange repair (CASSANDRA-10422)
 * Fix SimpleDateType type compatibility (CASSANDRA-10027)
 * (Hadoop) fix splits calculation (CASSANDRA-10640)
 * (Hadoop) ensure that Cluster instances are always closed (CASSANDRA-10058)
Merged from 2.1:
 * Fix Stress profile parsing on Windows (CASSANDRA-10808)
 * Fix incremental repair hang when replica is down (CASSANDRA-10288)
 * Optimize the way we check if a token is repaired in anticompaction (CASSANDRA-10768)
 * Add proper error handling to stream receiver (CASSANDRA-10774)
 * Warn or fail when changing cluster topology live (CASSANDRA-10243)
 * Status command in debian/ubuntu init script doesn't work (CASSANDRA-10213)
 * Some DROP ... IF EXISTS incorrectly result in exceptions on non-existing KS (CASSANDRA-10658)
 * DeletionTime.compareTo wrong in rare cases (CASSANDRA-10749)
 * Force encoding when computing statement ids (CASSANDRA-10755)
 * Properly reject counters as map keys (CASSANDRA-10760)
 * Fix the sstable-needs-cleanup check (CASSANDRA-10740)
 * (cqlsh) Print column names before COPY operation (CASSANDRA-8935)
 * Fix CompressedInputStream for proper cleanup (CASSANDRA-10012)
 * (cqlsh) Support counters in COPY commands (CASSANDRA-9043)
 * Try next replica if not possible to connect to primary replica on
   ColumnFamilyRecordReader (CASSANDRA-2388)
 * Limit window size in DTCS (CASSANDRA-10280)
 * sstableloader does not use MAX_HEAP_SIZE env parameter (CASSANDRA-10188)
 * (cqlsh) Improve COPY TO performance and error handling (CASSANDRA-9304)
 * Create compression chunk for sending file only (CASSANDRA-10680)
 * Forbid compact clustering column type changes in ALTER TABLE (CASSANDRA-8879)
 * Reject incremental repair with subrange repair (CASSANDRA-10422)
 * Add a nodetool command to refresh size_estimates (CASSANDRA-9579)
 * Invalidate cache after stream receive task is completed (CASSANDRA-10341)
 * Reject counter writes in CQLSSTableWriter (CASSANDRA-10258)
 * Remove superfluous COUNTER_MUTATION stage mapping (CASSANDRA-10605)


3.0
 * Fix AssertionError while flushing memtable due to materialized views
   incorrectly inserting empty rows (CASSANDRA-10614)
 * Store UDA initcond as CQL literal in the schema table, instead of a blob (CASSANDRA-10650)
 * Don't use -1 for the position of partition key in schema (CASSANDRA-10491)
 * Fix distinct queries in mixed version cluster (CASSANDRA-10573)
 * Skip sstable on clustering in names query (CASSANDRA-10571)
 * Remove value skipping as it breaks read-repair (CASSANDRA-10655)
 * Fix bootstrapping with MVs (CASSANDRA-10621)
 * Make sure EACH_QUORUM reads are using NTS (CASSANDRA-10584)
 * Fix MV replica filtering for non-NetworkTopologyStrategy (CASSANDRA-10634)
 * (Hadoop) fix CIF describeSplits() not handling 0 size estimates (CASSANDRA-10600)
 * Fix reading of legacy sstables (CASSANDRA-10590)
 * Use CQL type names in schema metadata tables (CASSANDRA-10365)
 * Guard batchlog replay against integer division by zero (CASSANDRA-9223)
 * Fix bug when adding a column to thrift with the same name than a primary key (CASSANDRA-10608)
 * Add client address argument to IAuthenticator::newSaslNegotiator (CASSANDRA-8068)
 * Fix implementation of LegacyLayout.LegacyBoundComparator (CASSANDRA-10602)
 * Don't use 'names query' read path for counters (CASSANDRA-10572)
 * Fix backward compatibility for counters (CASSANDRA-10470)
 * Remove memory_allocator paramter from cassandra.yaml (CASSANDRA-10581,10628)
 * Execute the metadata reload task of all registered indexes on CFS::reload (CASSANDRA-10604)
 * Fix thrift cas operations with defined columns (CASSANDRA-10576)
 * Fix PartitionUpdate.operationCount()for updates with static column operations (CASSANDRA-10606)
 * Fix thrift get() queries with defined columns (CASSANDRA-10586)
 * Fix marking of indexes as built and removed (CASSANDRA-10601)
 * Skip initialization of non-registered 2i instances, remove Index::getIndexName (CASSANDRA-10595)
 * Fix batches on multiple tables (CASSANDRA-10554)
 * Ensure compaction options are validated when updating KeyspaceMetadata (CASSANDRA-10569)
 * Flatten Iterator Transformation Hierarchy (CASSANDRA-9975)
 * Remove token generator (CASSANDRA-5261)
 * RolesCache should not be created for any authenticator that does not requireAuthentication (CASSANDRA-10562)
 * Fix LogTransaction checking only a single directory for files (CASSANDRA-10421)
 * Fix handling of range tombstones when reading old format sstables (CASSANDRA-10360)
 * Aggregate with Initial Condition fails with C* 3.0 (CASSANDRA-10367)
Merged from 2.2:
 * (cqlsh) show partial trace if incomplete after max_trace_wait (CASSANDRA-7645)
 * Use most up-to-date version of schema for system tables (CASSANDRA-10652)
 * Deprecate memory_allocator in cassandra.yaml (CASSANDRA-10581,10628)
 * Expose phi values from failure detector via JMX and tweak debug
   and trace logging (CASSANDRA-9526)
 * Fix IllegalArgumentException in DataOutputBuffer.reallocate for large buffers (CASSANDRA-10592)
Merged from 2.1:
 * Shutdown compaction in drain to prevent leak (CASSANDRA-10079)
 * (cqlsh) fix COPY using wrong variable name for time_format (CASSANDRA-10633)
 * Do not run SizeEstimatesRecorder if a node is not a member of the ring (CASSANDRA-9912)
 * Improve handling of dead nodes in gossip (CASSANDRA-10298)
 * Fix logback-tools.xml incorrectly configured for outputing to System.err
   (CASSANDRA-9937)
 * Fix streaming to catch exception so retry not fail (CASSANDRA-10557)
 * Add validation method to PerRowSecondaryIndex (CASSANDRA-10092)
 * Support encrypted and plain traffic on the same port (CASSANDRA-10559)
 * Do STCS in DTCS windows (CASSANDRA-10276)
 * Avoid repetition of JVM_OPTS in debian package (CASSANDRA-10251)
 * Fix potential NPE from handling result of SIM.highestSelectivityIndex (CASSANDRA-10550)
 * Fix paging issues with partitions containing only static columns data (CASSANDRA-10381)
 * Fix conditions on static columns (CASSANDRA-10264)
 * AssertionError: attempted to delete non-existing file CommitLog (CASSANDRA-10377)
 * Fix sorting for queries with an IN condition on partition key columns (CASSANDRA-10363)


3.0-rc2
 * Fix SELECT DISTINCT queries between 2.2.2 nodes and 3.0 nodes (CASSANDRA-10473)
 * Remove circular references in SegmentedFile (CASSANDRA-10543)
 * Ensure validation of indexed values only occurs once per-partition (CASSANDRA-10536)
 * Fix handling of static columns for range tombstones in thrift (CASSANDRA-10174)
 * Support empty ColumnFilter for backward compatility on empty IN (CASSANDRA-10471)
 * Remove Pig support (CASSANDRA-10542)
 * Fix LogFile throws Exception when assertion is disabled (CASSANDRA-10522)
 * Revert CASSANDRA-7486, make CMS default GC, move GC config to
   conf/jvm.options (CASSANDRA-10403)
 * Fix TeeingAppender causing some logs to be truncated/empty (CASSANDRA-10447)
 * Allow EACH_QUORUM for reads (CASSANDRA-9602)
 * Fix potential ClassCastException while upgrading (CASSANDRA-10468)
 * Fix NPE in MVs on update (CASSANDRA-10503)
 * Only include modified cell data in indexing deltas (CASSANDRA-10438)
 * Do not load keyspace when creating sstable writer (CASSANDRA-10443)
 * If node is not yet gossiping write all MV updates to batchlog only (CASSANDRA-10413)
 * Re-populate token metadata after commit log recovery (CASSANDRA-10293)
 * Provide additional metrics for materialized views (CASSANDRA-10323)
 * Flush system schema tables after local schema changes (CASSANDRA-10429)
Merged from 2.2:
 * Reduce contention getting instances of CompositeType (CASSANDRA-10433)
 * Fix the regression when using LIMIT with aggregates (CASSANDRA-10487)
 * Avoid NoClassDefFoundError during DataDescriptor initialization on windows (CASSANDRA-10412)
 * Preserve case of quoted Role & User names (CASSANDRA-10394)
 * cqlsh pg-style-strings broken (CASSANDRA-10484)
 * cqlsh prompt includes name of keyspace after failed `use` statement (CASSANDRA-10369)
Merged from 2.1:
 * (cqlsh) Distinguish negative and positive infinity in output (CASSANDRA-10523)
 * (cqlsh) allow custom time_format for COPY TO (CASSANDRA-8970)
 * Don't allow startup if the node's rack has changed (CASSANDRA-10242)
 * (cqlsh) show partial trace if incomplete after max_trace_wait (CASSANDRA-7645)
 * Allow LOCAL_JMX to be easily overridden (CASSANDRA-10275)
 * Mark nodes as dead even if they've already left (CASSANDRA-10205)


3.0.0-rc1
 * Fix mixed version read request compatibility for compact static tables
   (CASSANDRA-10373)
 * Fix paging of DISTINCT with static and IN (CASSANDRA-10354)
 * Allow MATERIALIZED VIEW's SELECT statement to restrict primary key
   columns (CASSANDRA-9664)
 * Move crc_check_chance out of compression options (CASSANDRA-9839)
 * Fix descending iteration past end of BTreeSearchIterator (CASSANDRA-10301)
 * Transfer hints to a different node on decommission (CASSANDRA-10198)
 * Check partition keys for CAS operations during stmt validation (CASSANDRA-10338)
 * Add custom query expressions to SELECT (CASSANDRA-10217)
 * Fix minor bugs in MV handling (CASSANDRA-10362)
 * Allow custom indexes with 0,1 or multiple target columns (CASSANDRA-10124)
 * Improve MV schema representation (CASSANDRA-9921)
 * Add flag to enable/disable coordinator batchlog for MV writes (CASSANDRA-10230)
 * Update cqlsh COPY for new internal driver serialization interface (CASSANDRA-10318)
 * Give index implementations more control over rebuild operations (CASSANDRA-10312)
 * Update index file format (CASSANDRA-10314)
 * Add "shadowable" row tombstones to deal with mv timestamp issues (CASSANDRA-10261)
 * CFS.loadNewSSTables() broken for pre-3.0 sstables
 * Cache selected index in read command to reduce lookups (CASSANDRA-10215)
 * Small optimizations of sstable index serialization (CASSANDRA-10232)
 * Support for both encrypted and unencrypted native transport connections (CASSANDRA-9590)
Merged from 2.2:
 * Configurable page size in cqlsh (CASSANDRA-9855)
 * Defer default role manager setup until all nodes are on 2.2+ (CASSANDRA-9761)
 * Handle missing RoleManager in config after upgrade to 2.2 (CASSANDRA-10209)
Merged from 2.1:
 * Bulk Loader API could not tolerate even node failure (CASSANDRA-10347)
 * Avoid misleading pushed notifications when multiple nodes
   share an rpc_address (CASSANDRA-10052)
 * Fix dropping undroppable when message queue is full (CASSANDRA-10113)
 * Fix potential ClassCastException during paging (CASSANDRA-10352)
 * Prevent ALTER TYPE from creating circular references (CASSANDRA-10339)
 * Fix cache handling of 2i and base tables (CASSANDRA-10155, 10359)
 * Fix NPE in nodetool compactionhistory (CASSANDRA-9758)
 * (Pig) support BulkOutputFormat as a URL parameter (CASSANDRA-7410)
 * BATCH statement is broken in cqlsh (CASSANDRA-10272)
 * (cqlsh) Make cqlsh PEP8 Compliant (CASSANDRA-10066)
 * (cqlsh) Fix error when starting cqlsh with --debug (CASSANDRA-10282)
 * Scrub, Cleanup and Upgrade do not unmark compacting until all operations
   have completed, regardless of the occurence of exceptions (CASSANDRA-10274)


3.0.0-beta2
 * Fix columns returned by AbstractBtreePartitions (CASSANDRA-10220)
 * Fix backward compatibility issue due to AbstractBounds serialization bug (CASSANDRA-9857)
 * Fix startup error when upgrading nodes (CASSANDRA-10136)
 * Base table PRIMARY KEY can be assumed to be NOT NULL in MV creation (CASSANDRA-10147)
 * Improve batchlog write patch (CASSANDRA-9673)
 * Re-apply MaterializedView updates on commitlog replay (CASSANDRA-10164)
 * Require AbstractType.isByteOrderComparable declaration in constructor (CASSANDRA-9901)
 * Avoid digest mismatch on upgrade to 3.0 (CASSANDRA-9554)
 * Fix Materialized View builder when adding multiple MVs (CASSANDRA-10156)
 * Choose better poolingOptions for protocol v4 in cassandra-stress (CASSANDRA-10182)
 * Fix LWW bug affecting Materialized Views (CASSANDRA-10197)
 * Ensures frozen sets and maps are always sorted (CASSANDRA-10162)
 * Don't deadlock when flushing CFS backed custom indexes (CASSANDRA-10181)
 * Fix double flushing of secondary index tables (CASSANDRA-10180)
 * Fix incorrect handling of range tombstones in thrift (CASSANDRA-10046)
 * Only use batchlog when paired materialized view replica is remote (CASSANDRA-10061)
 * Reuse TemporalRow when updating multiple MaterializedViews (CASSANDRA-10060)
 * Validate gc_grace_seconds for batchlog writes and MVs (CASSANDRA-9917)
 * Fix sstablerepairedset (CASSANDRA-10132)
Merged from 2.2:
 * Cancel transaction for sstables we wont redistribute index summary
   for (CASSANDRA-10270)
 * Retry snapshot deletion after compaction and gc on Windows (CASSANDRA-10222)
 * Fix failure to start with space in directory path on Windows (CASSANDRA-10239)
 * Fix repair hang when snapshot failed (CASSANDRA-10057)
 * Fall back to 1/4 commitlog volume for commitlog_total_space on small disks
   (CASSANDRA-10199)
Merged from 2.1:
 * Added configurable warning threshold for GC duration (CASSANDRA-8907)
 * Fix handling of streaming EOF (CASSANDRA-10206)
 * Only check KeyCache when it is enabled
 * Change streaming_socket_timeout_in_ms default to 1 hour (CASSANDRA-8611)
 * (cqlsh) update list of CQL keywords (CASSANDRA-9232)
 * Add nodetool gettraceprobability command (CASSANDRA-10234)
Merged from 2.0:
 * Fix rare race where older gossip states can be shadowed (CASSANDRA-10366)
 * Fix consolidating racks violating the RF contract (CASSANDRA-10238)
 * Disallow decommission when node is in drained state (CASSANDRA-8741)


2.2.1
 * Fix race during construction of commit log (CASSANDRA-10049)
 * Fix LeveledCompactionStrategyTest (CASSANDRA-9757)
 * Fix broken UnbufferedDataOutputStreamPlus.writeUTF (CASSANDRA-10203)
 * (cqlsh) default load-from-file encoding to utf-8 (CASSANDRA-9898)
 * Avoid returning Permission.NONE when failing to query users table (CASSANDRA-10168)
 * (cqlsh) add CLEAR command (CASSANDRA-10086)
 * Support string literals as Role names for compatibility (CASSANDRA-10135)
Merged from 2.1:
 * Only check KeyCache when it is enabled
 * Change streaming_socket_timeout_in_ms default to 1 hour (CASSANDRA-8611)
 * (cqlsh) update list of CQL keywords (CASSANDRA-9232)


3.0.0-beta1
 * Redesign secondary index API (CASSANDRA-9459, 7771, 9041)
 * Fix throwing ReadFailure instead of ReadTimeout on range queries (CASSANDRA-10125)
 * Rewrite hinted handoff (CASSANDRA-6230)
 * Fix query on static compact tables (CASSANDRA-10093)
 * Fix race during construction of commit log (CASSANDRA-10049)
 * Add option to only purge repaired tombstones (CASSANDRA-6434)
 * Change authorization handling for MVs (CASSANDRA-9927)
 * Add custom JMX enabled executor for UDF sandbox (CASSANDRA-10026)
 * Fix row deletion bug for Materialized Views (CASSANDRA-10014)
 * Support mixed-version clusters with Cassandra 2.1 and 2.2 (CASSANDRA-9704)
 * Fix multiple slices on RowSearchers (CASSANDRA-10002)
 * Fix bug in merging of collections (CASSANDRA-10001)
 * Optimize batchlog replay to avoid full scans (CASSANDRA-7237)
 * Repair improvements when using vnodes (CASSANDRA-5220)
 * Disable scripted UDFs by default (CASSANDRA-9889)
 * Bytecode inspection for Java-UDFs (CASSANDRA-9890)
 * Use byte to serialize MT hash length (CASSANDRA-9792)
 * Replace usage of Adler32 with CRC32 (CASSANDRA-8684)
 * Fix migration to new format from 2.1 SSTable (CASSANDRA-10006)
 * SequentialWriter should extend BufferedDataOutputStreamPlus (CASSANDRA-9500)
 * Use the same repairedAt timestamp within incremental repair session (CASSANDRA-9111)
Merged from 2.2:
 * Allow count(*) and count(1) to be use as normal aggregation (CASSANDRA-10114)
 * An NPE is thrown if the column name is unknown for an IN relation (CASSANDRA-10043)
 * Apply commit_failure_policy to more errors on startup (CASSANDRA-9749)
 * Fix histogram overflow exception (CASSANDRA-9973)
 * Route gossip messages over dedicated socket (CASSANDRA-9237)
 * Add checksum to saved cache files (CASSANDRA-9265)
 * Log warning when using an aggregate without partition key (CASSANDRA-9737)
Merged from 2.1:
 * (cqlsh) Allow encoding to be set through command line (CASSANDRA-10004)
 * Add new JMX methods to change local compaction strategy (CASSANDRA-9965)
 * Write hints for paxos commits (CASSANDRA-7342)
 * (cqlsh) Fix timestamps before 1970 on Windows, always
   use UTC for timestamp display (CASSANDRA-10000)
 * (cqlsh) Avoid overwriting new config file with old config
   when both exist (CASSANDRA-9777)
 * Release snapshot selfRef when doing snapshot repair (CASSANDRA-9998)
 * Cannot replace token does not exist - DN node removed as Fat Client (CASSANDRA-9871)
Merged from 2.0:
 * Don't cast expected bf size to an int (CASSANDRA-9959)
 * Make getFullyExpiredSSTables less expensive (CASSANDRA-9882)


3.0.0-alpha1
 * Implement proper sandboxing for UDFs (CASSANDRA-9402)
 * Simplify (and unify) cleanup of compaction leftovers (CASSANDRA-7066)
 * Allow extra schema definitions in cassandra-stress yaml (CASSANDRA-9850)
 * Metrics should use up to date nomenclature (CASSANDRA-9448)
 * Change CREATE/ALTER TABLE syntax for compression (CASSANDRA-8384)
 * Cleanup crc and adler code for java 8 (CASSANDRA-9650)
 * Storage engine refactor (CASSANDRA-8099, 9743, 9746, 9759, 9781, 9808, 9825,
   9848, 9705, 9859, 9867, 9874, 9828, 9801)
 * Update Guava to 18.0 (CASSANDRA-9653)
 * Bloom filter false positive ratio is not honoured (CASSANDRA-8413)
 * New option for cassandra-stress to leave a ratio of columns null (CASSANDRA-9522)
 * Change hinted_handoff_enabled yaml setting, JMX (CASSANDRA-9035)
 * Add algorithmic token allocation (CASSANDRA-7032)
 * Add nodetool command to replay batchlog (CASSANDRA-9547)
 * Make file buffer cache independent of paths being read (CASSANDRA-8897)
 * Remove deprecated legacy Hadoop code (CASSANDRA-9353)
 * Decommissioned nodes will not rejoin the cluster (CASSANDRA-8801)
 * Change gossip stabilization to use endpoit size (CASSANDRA-9401)
 * Change default garbage collector to G1 (CASSANDRA-7486)
 * Populate TokenMetadata early during startup (CASSANDRA-9317)
 * Undeprecate cache recentHitRate (CASSANDRA-6591)
 * Add support for selectively varint encoding fields (CASSANDRA-9499, 9865)
 * Materialized Views (CASSANDRA-6477)
Merged from 2.2:
 * Avoid grouping sstables for anticompaction with DTCS (CASSANDRA-9900)
 * UDF / UDA execution time in trace (CASSANDRA-9723)
 * Fix broken internode SSL (CASSANDRA-9884)
Merged from 2.1:
 * Add new JMX methods to change local compaction strategy (CASSANDRA-9965)
 * Fix handling of enable/disable autocompaction (CASSANDRA-9899)
 * Add consistency level to tracing ouput (CASSANDRA-9827)
 * Remove repair snapshot leftover on startup (CASSANDRA-7357)
 * Use random nodes for batch log when only 2 racks (CASSANDRA-8735)
 * Ensure atomicity inside thrift and stream session (CASSANDRA-7757)
 * Fix nodetool info error when the node is not joined (CASSANDRA-9031)
Merged from 2.0:
 * Log when messages are dropped due to cross_node_timeout (CASSANDRA-9793)
 * Don't track hotness when opening from snapshot for validation (CASSANDRA-9382)


2.2.0
 * Allow the selection of columns together with aggregates (CASSANDRA-9767)
 * Fix cqlsh copy methods and other windows specific issues (CASSANDRA-9795)
 * Don't wrap byte arrays in SequentialWriter (CASSANDRA-9797)
 * sum() and avg() functions missing for smallint and tinyint types (CASSANDRA-9671)
 * Revert CASSANDRA-9542 (allow native functions in UDA) (CASSANDRA-9771)
Merged from 2.1:
 * Fix MarshalException when upgrading superColumn family (CASSANDRA-9582)
 * Fix broken logging for "empty" flushes in Memtable (CASSANDRA-9837)
 * Handle corrupt files on startup (CASSANDRA-9686)
 * Fix clientutil jar and tests (CASSANDRA-9760)
 * (cqlsh) Allow the SSL protocol version to be specified through the
    config file or environment variables (CASSANDRA-9544)
Merged from 2.0:
 * Add tool to find why expired sstables are not getting dropped (CASSANDRA-10015)
 * Remove erroneous pending HH tasks from tpstats/jmx (CASSANDRA-9129)
 * Don't cast expected bf size to an int (CASSANDRA-9959)
 * checkForEndpointCollision fails for legitimate collisions (CASSANDRA-9765)
 * Complete CASSANDRA-8448 fix (CASSANDRA-9519)
 * Don't include auth credentials in debug log (CASSANDRA-9682)
 * Can't transition from write survey to normal mode (CASSANDRA-9740)
 * Scrub (recover) sstables even when -Index.db is missing (CASSANDRA-9591)
 * Fix growing pending background compaction (CASSANDRA-9662)


2.2.0-rc2
 * Re-enable memory-mapped I/O on Windows (CASSANDRA-9658)
 * Warn when an extra-large partition is compacted (CASSANDRA-9643)
 * (cqlsh) Allow setting the initial connection timeout (CASSANDRA-9601)
 * BulkLoader has --transport-factory option but does not use it (CASSANDRA-9675)
 * Allow JMX over SSL directly from nodetool (CASSANDRA-9090)
 * Update cqlsh for UDFs (CASSANDRA-7556)
 * Change Windows kernel default timer resolution (CASSANDRA-9634)
 * Deprected sstable2json and json2sstable (CASSANDRA-9618)
 * Allow native functions in user-defined aggregates (CASSANDRA-9542)
 * Don't repair system_distributed by default (CASSANDRA-9621)
 * Fix mixing min, max, and count aggregates for blob type (CASSANRA-9622)
 * Rename class for DATE type in Java driver (CASSANDRA-9563)
 * Duplicate compilation of UDFs on coordinator (CASSANDRA-9475)
 * Fix connection leak in CqlRecordWriter (CASSANDRA-9576)
 * Mlockall before opening system sstables & remove boot_without_jna option (CASSANDRA-9573)
 * Add functions to convert timeuuid to date or time, deprecate dateOf and unixTimestampOf (CASSANDRA-9229)
 * Make sure we cancel non-compacting sstables from LifecycleTransaction (CASSANDRA-9566)
 * Fix deprecated repair JMX API (CASSANDRA-9570)
 * Add logback metrics (CASSANDRA-9378)
 * Update and refactor ant test/test-compression to run the tests in parallel (CASSANDRA-9583)
 * Fix upgrading to new directory for secondary index (CASSANDRA-9687)
Merged from 2.1:
 * (cqlsh) Fix bad check for CQL compatibility when DESCRIBE'ing
   COMPACT STORAGE tables with no clustering columns
 * Eliminate strong self-reference chains in sstable ref tidiers (CASSANDRA-9656)
 * Ensure StreamSession uses canonical sstable reader instances (CASSANDRA-9700)
 * Ensure memtable book keeping is not corrupted in the event we shrink usage (CASSANDRA-9681)
 * Update internal python driver for cqlsh (CASSANDRA-9064)
 * Fix IndexOutOfBoundsException when inserting tuple with too many
   elements using the string literal notation (CASSANDRA-9559)
 * Enable describe on indices (CASSANDRA-7814)
 * Fix incorrect result for IN queries where column not found (CASSANDRA-9540)
 * ColumnFamilyStore.selectAndReference may block during compaction (CASSANDRA-9637)
 * Fix bug in cardinality check when compacting (CASSANDRA-9580)
 * Fix memory leak in Ref due to ConcurrentLinkedQueue.remove() behaviour (CASSANDRA-9549)
 * Make rebuild only run one at a time (CASSANDRA-9119)
Merged from 2.0:
 * Avoid NPE in AuthSuccess#decode (CASSANDRA-9727)
 * Add listen_address to system.local (CASSANDRA-9603)
 * Bug fixes to resultset metadata construction (CASSANDRA-9636)
 * Fix setting 'durable_writes' in ALTER KEYSPACE (CASSANDRA-9560)
 * Avoids ballot clash in Paxos (CASSANDRA-9649)
 * Improve trace messages for RR (CASSANDRA-9479)
 * Fix suboptimal secondary index selection when restricted
   clustering column is also indexed (CASSANDRA-9631)
 * (cqlsh) Add min_threshold to DTCS option autocomplete (CASSANDRA-9385)
 * Fix error message when attempting to create an index on a column
   in a COMPACT STORAGE table with clustering columns (CASSANDRA-9527)
 * 'WITH WITH' in alter keyspace statements causes NPE (CASSANDRA-9565)
 * Expose some internals of SelectStatement for inspection (CASSANDRA-9532)
 * ArrivalWindow should use primitives (CASSANDRA-9496)
 * Periodically submit background compaction tasks (CASSANDRA-9592)
 * Set HAS_MORE_PAGES flag to false when PagingState is null (CASSANDRA-9571)


2.2.0-rc1
 * Compressed commit log should measure compressed space used (CASSANDRA-9095)
 * Fix comparison bug in CassandraRoleManager#collectRoles (CASSANDRA-9551)
 * Add tinyint,smallint,time,date support for UDFs (CASSANDRA-9400)
 * Deprecates SSTableSimpleWriter and SSTableSimpleUnsortedWriter (CASSANDRA-9546)
 * Empty INITCOND treated as null in aggregate (CASSANDRA-9457)
 * Remove use of Cell in Thrift MapReduce classes (CASSANDRA-8609)
 * Integrate pre-release Java Driver 2.2-rc1, custom build (CASSANDRA-9493)
 * Clean up gossiper logic for old versions (CASSANDRA-9370)
 * Fix custom payload coding/decoding to match the spec (CASSANDRA-9515)
 * ant test-all results incomplete when parsed (CASSANDRA-9463)
 * Disallow frozen<> types in function arguments and return types for
   clarity (CASSANDRA-9411)
 * Static Analysis to warn on unsafe use of Autocloseable instances (CASSANDRA-9431)
 * Update commitlog archiving examples now that commitlog segments are
   not recycled (CASSANDRA-9350)
 * Extend Transactional API to sstable lifecycle management (CASSANDRA-8568)
 * (cqlsh) Add support for native protocol 4 (CASSANDRA-9399)
 * Ensure that UDF and UDAs are keyspace-isolated (CASSANDRA-9409)
 * Revert CASSANDRA-7807 (tracing completion client notifications) (CASSANDRA-9429)
 * Add ability to stop compaction by ID (CASSANDRA-7207)
 * Let CassandraVersion handle SNAPSHOT version (CASSANDRA-9438)
Merged from 2.1:
 * (cqlsh) Fix using COPY through SOURCE or -f (CASSANDRA-9083)
 * Fix occasional lack of `system` keyspace in schema tables (CASSANDRA-8487)
 * Use ProtocolError code instead of ServerError code for native protocol
   error responses to unsupported protocol versions (CASSANDRA-9451)
 * Default commitlog_sync_batch_window_in_ms changed to 2ms (CASSANDRA-9504)
 * Fix empty partition assertion in unsorted sstable writing tools (CASSANDRA-9071)
 * Ensure truncate without snapshot cannot produce corrupt responses (CASSANDRA-9388)
 * Consistent error message when a table mixes counter and non-counter
   columns (CASSANDRA-9492)
 * Avoid getting unreadable keys during anticompaction (CASSANDRA-9508)
 * (cqlsh) Better float precision by default (CASSANDRA-9224)
 * Improve estimated row count (CASSANDRA-9107)
 * Optimize range tombstone memory footprint (CASSANDRA-8603)
 * Use configured gcgs in anticompaction (CASSANDRA-9397)
Merged from 2.0:
 * Don't accumulate more range than necessary in RangeTombstone.Tracker (CASSANDRA-9486)
 * Add broadcast and rpc addresses to system.local (CASSANDRA-9436)
 * Always mark sstable suspect when corrupted (CASSANDRA-9478)
 * Add database users and permissions to CQL3 documentation (CASSANDRA-7558)
 * Allow JVM_OPTS to be passed to standalone tools (CASSANDRA-5969)
 * Fix bad condition in RangeTombstoneList (CASSANDRA-9485)
 * Fix potential StackOverflow when setting CrcCheckChance over JMX (CASSANDRA-9488)
 * Fix null static columns in pages after the first, paged reversed
   queries (CASSANDRA-8502)
 * Fix counting cache serialization in request metrics (CASSANDRA-9466)
 * Add option not to validate atoms during scrub (CASSANDRA-9406)


2.2.0-beta1
 * Introduce Transactional API for internal state changes (CASSANDRA-8984)
 * Add a flag in cassandra.yaml to enable UDFs (CASSANDRA-9404)
 * Better support of null for UDF (CASSANDRA-8374)
 * Use ecj instead of javassist for UDFs (CASSANDRA-8241)
 * faster async logback configuration for tests (CASSANDRA-9376)
 * Add `smallint` and `tinyint` data types (CASSANDRA-8951)
 * Avoid thrift schema creation when native driver is used in stress tool (CASSANDRA-9374)
 * Make Functions.declared thread-safe
 * Add client warnings to native protocol v4 (CASSANDRA-8930)
 * Allow roles cache to be invalidated (CASSANDRA-8967)
 * Upgrade Snappy (CASSANDRA-9063)
 * Don't start Thrift rpc by default (CASSANDRA-9319)
 * Only stream from unrepaired sstables with incremental repair (CASSANDRA-8267)
 * Aggregate UDFs allow SFUNC return type to differ from STYPE if FFUNC specified (CASSANDRA-9321)
 * Remove Thrift dependencies in bundled tools (CASSANDRA-8358)
 * Disable memory mapping of hsperfdata file for JVM statistics (CASSANDRA-9242)
 * Add pre-startup checks to detect potential incompatibilities (CASSANDRA-8049)
 * Distinguish between null and unset in protocol v4 (CASSANDRA-7304)
 * Add user/role permissions for user-defined functions (CASSANDRA-7557)
 * Allow cassandra config to be updated to restart daemon without unloading classes (CASSANDRA-9046)
 * Don't initialize compaction writer before checking if iter is empty (CASSANDRA-9117)
 * Don't execute any functions at prepare-time (CASSANDRA-9037)
 * Share file handles between all instances of a SegmentedFile (CASSANDRA-8893)
 * Make it possible to major compact LCS (CASSANDRA-7272)
 * Make FunctionExecutionException extend RequestExecutionException
   (CASSANDRA-9055)
 * Add support for SELECT JSON, INSERT JSON syntax and new toJson(), fromJson()
   functions (CASSANDRA-7970)
 * Optimise max purgeable timestamp calculation in compaction (CASSANDRA-8920)
 * Constrain internode message buffer sizes, and improve IO class hierarchy (CASSANDRA-8670)
 * New tool added to validate all sstables in a node (CASSANDRA-5791)
 * Push notification when tracing completes for an operation (CASSANDRA-7807)
 * Delay "node up" and "node added" notifications until native protocol server is started (CASSANDRA-8236)
 * Compressed Commit Log (CASSANDRA-6809)
 * Optimise IntervalTree (CASSANDRA-8988)
 * Add a key-value payload for third party usage (CASSANDRA-8553, 9212)
 * Bump metrics-reporter-config dependency for metrics 3.0 (CASSANDRA-8149)
 * Partition intra-cluster message streams by size, not type (CASSANDRA-8789)
 * Add WriteFailureException to native protocol, notify coordinator of
   write failures (CASSANDRA-8592)
 * Convert SequentialWriter to nio (CASSANDRA-8709)
 * Add role based access control (CASSANDRA-7653, 8650, 7216, 8760, 8849, 8761, 8850)
 * Record client ip address in tracing sessions (CASSANDRA-8162)
 * Indicate partition key columns in response metadata for prepared
   statements (CASSANDRA-7660)
 * Merge UUIDType and TimeUUIDType parse logic (CASSANDRA-8759)
 * Avoid memory allocation when searching index summary (CASSANDRA-8793)
 * Optimise (Time)?UUIDType Comparisons (CASSANDRA-8730)
 * Make CRC32Ex into a separate maven dependency (CASSANDRA-8836)
 * Use preloaded jemalloc w/ Unsafe (CASSANDRA-8714, 9197)
 * Avoid accessing partitioner through StorageProxy (CASSANDRA-8244, 8268)
 * Upgrade Metrics library and remove depricated metrics (CASSANDRA-5657)
 * Serializing Row cache alternative, fully off heap (CASSANDRA-7438)
 * Duplicate rows returned when in clause has repeated values (CASSANDRA-6706)
 * Make CassandraException unchecked, extend RuntimeException (CASSANDRA-8560)
 * Support direct buffer decompression for reads (CASSANDRA-8464)
 * DirectByteBuffer compatible LZ4 methods (CASSANDRA-7039)
 * Group sstables for anticompaction correctly (CASSANDRA-8578)
 * Add ReadFailureException to native protocol, respond
   immediately when replicas encounter errors while handling
   a read request (CASSANDRA-7886)
 * Switch CommitLogSegment from RandomAccessFile to nio (CASSANDRA-8308)
 * Allow mixing token and partition key restrictions (CASSANDRA-7016)
 * Support index key/value entries on map collections (CASSANDRA-8473)
 * Modernize schema tables (CASSANDRA-8261)
 * Support for user-defined aggregation functions (CASSANDRA-8053)
 * Fix NPE in SelectStatement with empty IN values (CASSANDRA-8419)
 * Refactor SelectStatement, return IN results in natural order instead
   of IN value list order and ignore duplicate values in partition key IN restrictions (CASSANDRA-7981)
 * Support UDTs, tuples, and collections in user-defined
   functions (CASSANDRA-7563)
 * Fix aggregate fn results on empty selection, result column name,
   and cqlsh parsing (CASSANDRA-8229)
 * Mark sstables as repaired after full repair (CASSANDRA-7586)
 * Extend Descriptor to include a format value and refactor reader/writer
   APIs (CASSANDRA-7443)
 * Integrate JMH for microbenchmarks (CASSANDRA-8151)
 * Keep sstable levels when bootstrapping (CASSANDRA-7460)
 * Add Sigar library and perform basic OS settings check on startup (CASSANDRA-7838)
 * Support for aggregation functions (CASSANDRA-4914)
 * Remove cassandra-cli (CASSANDRA-7920)
 * Accept dollar quoted strings in CQL (CASSANDRA-7769)
 * Make assassinate a first class command (CASSANDRA-7935)
 * Support IN clause on any partition key column (CASSANDRA-7855)
 * Support IN clause on any clustering column (CASSANDRA-4762)
 * Improve compaction logging (CASSANDRA-7818)
 * Remove YamlFileNetworkTopologySnitch (CASSANDRA-7917)
 * Do anticompaction in groups (CASSANDRA-6851)
 * Support user-defined functions (CASSANDRA-7395, 7526, 7562, 7740, 7781, 7929,
   7924, 7812, 8063, 7813, 7708)
 * Permit configurable timestamps with cassandra-stress (CASSANDRA-7416)
 * Move sstable RandomAccessReader to nio2, which allows using the
   FILE_SHARE_DELETE flag on Windows (CASSANDRA-4050)
 * Remove CQL2 (CASSANDRA-5918)
 * Optimize fetching multiple cells by name (CASSANDRA-6933)
 * Allow compilation in java 8 (CASSANDRA-7028)
 * Make incremental repair default (CASSANDRA-7250)
 * Enable code coverage thru JaCoCo (CASSANDRA-7226)
 * Switch external naming of 'column families' to 'tables' (CASSANDRA-4369)
 * Shorten SSTable path (CASSANDRA-6962)
 * Use unsafe mutations for most unit tests (CASSANDRA-6969)
 * Fix race condition during calculation of pending ranges (CASSANDRA-7390)
 * Fail on very large batch sizes (CASSANDRA-8011)
 * Improve concurrency of repair (CASSANDRA-6455, 8208, 9145)
 * Select optimal CRC32 implementation at runtime (CASSANDRA-8614)
 * Evaluate MurmurHash of Token once per query (CASSANDRA-7096)
 * Generalize progress reporting (CASSANDRA-8901)
 * Resumable bootstrap streaming (CASSANDRA-8838, CASSANDRA-8942)
 * Allow scrub for secondary index (CASSANDRA-5174)
 * Save repair data to system table (CASSANDRA-5839)
 * fix nodetool names that reference column families (CASSANDRA-8872)
 Merged from 2.1:
 * Warn on misuse of unlogged batches (CASSANDRA-9282)
 * Failure detector detects and ignores local pauses (CASSANDRA-9183)
 * Add utility class to support for rate limiting a given log statement (CASSANDRA-9029)
 * Add missing consistency levels to cassandra-stess (CASSANDRA-9361)
 * Fix commitlog getCompletedTasks to not increment (CASSANDRA-9339)
 * Fix for harmless exceptions logged as ERROR (CASSANDRA-8564)
 * Delete processed sstables in sstablesplit/sstableupgrade (CASSANDRA-8606)
 * Improve sstable exclusion from partition tombstones (CASSANDRA-9298)
 * Validate the indexed column rather than the cell's contents for 2i (CASSANDRA-9057)
 * Add support for top-k custom 2i queries (CASSANDRA-8717)
 * Fix error when dropping table during compaction (CASSANDRA-9251)
 * cassandra-stress supports validation operations over user profiles (CASSANDRA-8773)
 * Add support for rate limiting log messages (CASSANDRA-9029)
 * Log the partition key with tombstone warnings (CASSANDRA-8561)
 * Reduce runWithCompactionsDisabled poll interval to 1ms (CASSANDRA-9271)
 * Fix PITR commitlog replay (CASSANDRA-9195)
 * GCInspector logs very different times (CASSANDRA-9124)
 * Fix deleting from an empty list (CASSANDRA-9198)
 * Update tuple and collection types that use a user-defined type when that UDT
   is modified (CASSANDRA-9148, CASSANDRA-9192)
 * Use higher timeout for prepair and snapshot in repair (CASSANDRA-9261)
 * Fix anticompaction blocking ANTI_ENTROPY stage (CASSANDRA-9151)
 * Repair waits for anticompaction to finish (CASSANDRA-9097)
 * Fix streaming not holding ref when stream error (CASSANDRA-9295)
 * Fix canonical view returning early opened SSTables (CASSANDRA-9396)
Merged from 2.0:
 * (cqlsh) Add LOGIN command to switch users (CASSANDRA-7212)
 * Clone SliceQueryFilter in AbstractReadCommand implementations (CASSANDRA-8940)
 * Push correct protocol notification for DROP INDEX (CASSANDRA-9310)
 * token-generator - generated tokens too long (CASSANDRA-9300)
 * Fix counting of tombstones for TombstoneOverwhelmingException (CASSANDRA-9299)
 * Fix ReconnectableSnitch reconnecting to peers during upgrade (CASSANDRA-6702)
 * Include keyspace and table name in error log for collections over the size
   limit (CASSANDRA-9286)
 * Avoid potential overlap in LCS with single-partition sstables (CASSANDRA-9322)
 * Log warning message when a table is queried before the schema has fully
   propagated (CASSANDRA-9136)
 * Overload SecondaryIndex#indexes to accept the column definition (CASSANDRA-9314)
 * (cqlsh) Add SERIAL and LOCAL_SERIAL consistency levels (CASSANDRA-8051)
 * Fix index selection during rebuild with certain table layouts (CASSANDRA-9281)
 * Fix partition-level-delete-only workload accounting (CASSANDRA-9194)
 * Allow scrub to handle corrupted compressed chunks (CASSANDRA-9140)
 * Fix assertion error when resetlocalschema is run during repair (CASSANDRA-9249)
 * Disable single sstable tombstone compactions for DTCS by default (CASSANDRA-9234)
 * IncomingTcpConnection thread is not named (CASSANDRA-9262)
 * Close incoming connections when MessagingService is stopped (CASSANDRA-9238)
 * Fix streaming hang when retrying (CASSANDRA-9132)


2.1.5
 * Re-add deprecated cold_reads_to_omit param for backwards compat (CASSANDRA-9203)
 * Make anticompaction visible in compactionstats (CASSANDRA-9098)
 * Improve nodetool getendpoints documentation about the partition
   key parameter (CASSANDRA-6458)
 * Don't check other keyspaces for schema changes when an user-defined
   type is altered (CASSANDRA-9187)
 * Add generate-idea-files target to build.xml (CASSANDRA-9123)
 * Allow takeColumnFamilySnapshot to take a list of tables (CASSANDRA-8348)
 * Limit major sstable operations to their canonical representation (CASSANDRA-8669)
 * cqlsh: Add tests for INSERT and UPDATE tab completion (CASSANDRA-9125)
 * cqlsh: quote column names when needed in COPY FROM inserts (CASSANDRA-9080)
 * Do not load read meter for offline operations (CASSANDRA-9082)
 * cqlsh: Make CompositeType data readable (CASSANDRA-8919)
 * cqlsh: Fix display of triggers (CASSANDRA-9081)
 * Fix NullPointerException when deleting or setting an element by index on
   a null list collection (CASSANDRA-9077)
 * Buffer bloom filter serialization (CASSANDRA-9066)
 * Fix anti-compaction target bloom filter size (CASSANDRA-9060)
 * Make FROZEN and TUPLE unreserved keywords in CQL (CASSANDRA-9047)
 * Prevent AssertionError from SizeEstimatesRecorder (CASSANDRA-9034)
 * Avoid overwriting index summaries for sstables with an older format that
   does not support downsampling; rebuild summaries on startup when this
   is detected (CASSANDRA-8993)
 * Fix potential data loss in CompressedSequentialWriter (CASSANDRA-8949)
 * Make PasswordAuthenticator number of hashing rounds configurable (CASSANDRA-8085)
 * Fix AssertionError when binding nested collections in DELETE (CASSANDRA-8900)
 * Check for overlap with non-early sstables in LCS (CASSANDRA-8739)
 * Only calculate max purgable timestamp if we have to (CASSANDRA-8914)
 * (cqlsh) Greatly improve performance of COPY FROM (CASSANDRA-8225)
 * IndexSummary effectiveIndexInterval is now a guideline, not a rule (CASSANDRA-8993)
 * Use correct bounds for page cache eviction of compressed files (CASSANDRA-8746)
 * SSTableScanner enforces its bounds (CASSANDRA-8946)
 * Cleanup cell equality (CASSANDRA-8947)
 * Introduce intra-cluster message coalescing (CASSANDRA-8692)
 * DatabaseDescriptor throws NPE when rpc_interface is used (CASSANDRA-8839)
 * Don't check if an sstable is live for offline compactions (CASSANDRA-8841)
 * Don't set clientMode in SSTableLoader (CASSANDRA-8238)
 * Fix SSTableRewriter with disabled early open (CASSANDRA-8535)
 * Fix cassandra-stress so it respects the CL passed in user mode (CASSANDRA-8948)
 * Fix rare NPE in ColumnDefinition#hasIndexOption() (CASSANDRA-8786)
 * cassandra-stress reports per-operation statistics, plus misc (CASSANDRA-8769)
 * Add SimpleDate (cql date) and Time (cql time) types (CASSANDRA-7523)
 * Use long for key count in cfstats (CASSANDRA-8913)
 * Make SSTableRewriter.abort() more robust to failure (CASSANDRA-8832)
 * Remove cold_reads_to_omit from STCS (CASSANDRA-8860)
 * Make EstimatedHistogram#percentile() use ceil instead of floor (CASSANDRA-8883)
 * Fix top partitions reporting wrong cardinality (CASSANDRA-8834)
 * Fix rare NPE in KeyCacheSerializer (CASSANDRA-8067)
 * Pick sstables for validation as late as possible inc repairs (CASSANDRA-8366)
 * Fix commitlog getPendingTasks to not increment (CASSANDRA-8862)
 * Fix parallelism adjustment in range and secondary index queries
   when the first fetch does not satisfy the limit (CASSANDRA-8856)
 * Check if the filtered sstables is non-empty in STCS (CASSANDRA-8843)
 * Upgrade java-driver used for cassandra-stress (CASSANDRA-8842)
 * Fix CommitLog.forceRecycleAllSegments() memory access error (CASSANDRA-8812)
 * Improve assertions in Memory (CASSANDRA-8792)
 * Fix SSTableRewriter cleanup (CASSANDRA-8802)
 * Introduce SafeMemory for CompressionMetadata.Writer (CASSANDRA-8758)
 * 'nodetool info' prints exception against older node (CASSANDRA-8796)
 * Ensure SSTableReader.last corresponds exactly with the file end (CASSANDRA-8750)
 * Make SSTableWriter.openEarly more robust and obvious (CASSANDRA-8747)
 * Enforce SSTableReader.first/last (CASSANDRA-8744)
 * Cleanup SegmentedFile API (CASSANDRA-8749)
 * Avoid overlap with early compaction replacement (CASSANDRA-8683)
 * Safer Resource Management++ (CASSANDRA-8707)
 * Write partition size estimates into a system table (CASSANDRA-7688)
 * cqlsh: Fix keys() and full() collection indexes in DESCRIBE output
   (CASSANDRA-8154)
 * Show progress of streaming in nodetool netstats (CASSANDRA-8886)
 * IndexSummaryBuilder utilises offheap memory, and shares data between
   each IndexSummary opened from it (CASSANDRA-8757)
 * markCompacting only succeeds if the exact SSTableReader instances being
   marked are in the live set (CASSANDRA-8689)
 * cassandra-stress support for varint (CASSANDRA-8882)
 * Fix Adler32 digest for compressed sstables (CASSANDRA-8778)
 * Add nodetool statushandoff/statusbackup (CASSANDRA-8912)
 * Use stdout for progress and stats in sstableloader (CASSANDRA-8982)
 * Correctly identify 2i datadir from older versions (CASSANDRA-9116)
Merged from 2.0:
 * Ignore gossip SYNs after shutdown (CASSANDRA-9238)
 * Avoid overflow when calculating max sstable size in LCS (CASSANDRA-9235)
 * Make sstable blacklisting work with compression (CASSANDRA-9138)
 * Do not attempt to rebuild indexes if no index accepts any column (CASSANDRA-9196)
 * Don't initiate snitch reconnection for dead states (CASSANDRA-7292)
 * Fix ArrayIndexOutOfBoundsException in CQLSSTableWriter (CASSANDRA-8978)
 * Add shutdown gossip state to prevent timeouts during rolling restarts (CASSANDRA-8336)
 * Fix running with java.net.preferIPv6Addresses=true (CASSANDRA-9137)
 * Fix failed bootstrap/replace attempts being persisted in system.peers (CASSANDRA-9180)
 * Flush system.IndexInfo after marking index built (CASSANDRA-9128)
 * Fix updates to min/max_compaction_threshold through cassandra-cli
   (CASSANDRA-8102)
 * Don't include tmp files when doing offline relevel (CASSANDRA-9088)
 * Use the proper CAS WriteType when finishing a previous round during Paxos
   preparation (CASSANDRA-8672)
 * Avoid race in cancelling compactions (CASSANDRA-9070)
 * More aggressive check for expired sstables in DTCS (CASSANDRA-8359)
 * Fix ignored index_interval change in ALTER TABLE statements (CASSANDRA-7976)
 * Do more aggressive compaction in old time windows in DTCS (CASSANDRA-8360)
 * java.lang.AssertionError when reading saved cache (CASSANDRA-8740)
 * "disk full" when running cleanup (CASSANDRA-9036)
 * Lower logging level from ERROR to DEBUG when a scheduled schema pull
   cannot be completed due to a node being down (CASSANDRA-9032)
 * Fix MOVED_NODE client event (CASSANDRA-8516)
 * Allow overriding MAX_OUTSTANDING_REPLAY_COUNT (CASSANDRA-7533)
 * Fix malformed JMX ObjectName containing IPv6 addresses (CASSANDRA-9027)
 * (cqlsh) Allow increasing CSV field size limit through
   cqlshrc config option (CASSANDRA-8934)
 * Stop logging range tombstones when exceeding the threshold
   (CASSANDRA-8559)
 * Fix NullPointerException when nodetool getendpoints is run
   against invalid keyspaces or tables (CASSANDRA-8950)
 * Allow specifying the tmp dir (CASSANDRA-7712)
 * Improve compaction estimated tasks estimation (CASSANDRA-8904)
 * Fix duplicate up/down messages sent to native clients (CASSANDRA-7816)
 * Expose commit log archive status via JMX (CASSANDRA-8734)
 * Provide better exceptions for invalid replication strategy parameters
   (CASSANDRA-8909)
 * Fix regression in mixed single and multi-column relation support for
   SELECT statements (CASSANDRA-8613)
 * Add ability to limit number of native connections (CASSANDRA-8086)
 * Fix CQLSSTableWriter throwing exception and spawning threads
   (CASSANDRA-8808)
 * Fix MT mismatch between empty and GC-able data (CASSANDRA-8979)
 * Fix incorrect validation when snapshotting single table (CASSANDRA-8056)
 * Add offline tool to relevel sstables (CASSANDRA-8301)
 * Preserve stream ID for more protocol errors (CASSANDRA-8848)
 * Fix combining token() function with multi-column relations on
   clustering columns (CASSANDRA-8797)
 * Make CFS.markReferenced() resistant to bad refcounting (CASSANDRA-8829)
 * Fix StreamTransferTask abort/complete bad refcounting (CASSANDRA-8815)
 * Fix AssertionError when querying a DESC clustering ordered
   table with ASC ordering and paging (CASSANDRA-8767)
 * AssertionError: "Memory was freed" when running cleanup (CASSANDRA-8716)
 * Make it possible to set max_sstable_age to fractional days (CASSANDRA-8406)
 * Fix some multi-column relations with indexes on some clustering
   columns (CASSANDRA-8275)
 * Fix memory leak in SSTableSimple*Writer and SSTableReader.validate()
   (CASSANDRA-8748)
 * Throw OOM if allocating memory fails to return a valid pointer (CASSANDRA-8726)
 * Fix SSTableSimpleUnsortedWriter ConcurrentModificationException (CASSANDRA-8619)
 * 'nodetool info' prints exception against older node (CASSANDRA-8796)
 * Ensure SSTableSimpleUnsortedWriter.close() terminates if
   disk writer has crashed (CASSANDRA-8807)


2.1.4
 * Bind JMX to localhost unless explicitly configured otherwise (CASSANDRA-9085)


2.1.3
 * Fix HSHA/offheap_objects corruption (CASSANDRA-8719)
 * Upgrade libthrift to 0.9.2 (CASSANDRA-8685)
 * Don't use the shared ref in sstableloader (CASSANDRA-8704)
 * Purge internal prepared statements if related tables or
   keyspaces are dropped (CASSANDRA-8693)
 * (cqlsh) Handle unicode BOM at start of files (CASSANDRA-8638)
 * Stop compactions before exiting offline tools (CASSANDRA-8623)
 * Update tools/stress/README.txt to match current behaviour (CASSANDRA-7933)
 * Fix schema from Thrift conversion with empty metadata (CASSANDRA-8695)
 * Safer Resource Management (CASSANDRA-7705)
 * Make sure we compact highly overlapping cold sstables with
   STCS (CASSANDRA-8635)
 * rpc_interface and listen_interface generate NPE on startup when specified
   interface doesn't exist (CASSANDRA-8677)
 * Fix ArrayIndexOutOfBoundsException in nodetool cfhistograms (CASSANDRA-8514)
 * Switch from yammer metrics for nodetool cf/proxy histograms (CASSANDRA-8662)
 * Make sure we don't add tmplink files to the compaction
   strategy (CASSANDRA-8580)
 * (cqlsh) Handle maps with blob keys (CASSANDRA-8372)
 * (cqlsh) Handle DynamicCompositeType schemas correctly (CASSANDRA-8563)
 * Duplicate rows returned when in clause has repeated values (CASSANDRA-6706)
 * Add tooling to detect hot partitions (CASSANDRA-7974)
 * Fix cassandra-stress user-mode truncation of partition generation (CASSANDRA-8608)
 * Only stream from unrepaired sstables during inc repair (CASSANDRA-8267)
 * Don't allow starting multiple inc repairs on the same sstables (CASSANDRA-8316)
 * Invalidate prepared BATCH statements when related tables
   or keyspaces are dropped (CASSANDRA-8652)
 * Fix missing results in secondary index queries on collections
   with ALLOW FILTERING (CASSANDRA-8421)
 * Expose EstimatedHistogram metrics for range slices (CASSANDRA-8627)
 * (cqlsh) Escape clqshrc passwords properly (CASSANDRA-8618)
 * Fix NPE when passing wrong argument in ALTER TABLE statement (CASSANDRA-8355)
 * Pig: Refactor and deprecate CqlStorage (CASSANDRA-8599)
 * Don't reuse the same cleanup strategy for all sstables (CASSANDRA-8537)
 * Fix case-sensitivity of index name on CREATE and DROP INDEX
   statements (CASSANDRA-8365)
 * Better detection/logging for corruption in compressed sstables (CASSANDRA-8192)
 * Use the correct repairedAt value when closing writer (CASSANDRA-8570)
 * (cqlsh) Handle a schema mismatch being detected on startup (CASSANDRA-8512)
 * Properly calculate expected write size during compaction (CASSANDRA-8532)
 * Invalidate affected prepared statements when a table's columns
   are altered (CASSANDRA-7910)
 * Stress - user defined writes should populate sequentally (CASSANDRA-8524)
 * Fix regression in SSTableRewriter causing some rows to become unreadable
   during compaction (CASSANDRA-8429)
 * Run major compactions for repaired/unrepaired in parallel (CASSANDRA-8510)
 * (cqlsh) Fix compression options in DESCRIBE TABLE output when compression
   is disabled (CASSANDRA-8288)
 * (cqlsh) Fix DESCRIBE output after keyspaces are altered (CASSANDRA-7623)
 * Make sure we set lastCompactedKey correctly (CASSANDRA-8463)
 * (cqlsh) Fix output of CONSISTENCY command (CASSANDRA-8507)
 * (cqlsh) Fixed the handling of LIST statements (CASSANDRA-8370)
 * Make sstablescrub check leveled manifest again (CASSANDRA-8432)
 * Check first/last keys in sstable when giving out positions (CASSANDRA-8458)
 * Disable mmap on Windows (CASSANDRA-6993)
 * Add missing ConsistencyLevels to cassandra-stress (CASSANDRA-8253)
 * Add auth support to cassandra-stress (CASSANDRA-7985)
 * Fix ArrayIndexOutOfBoundsException when generating error message
   for some CQL syntax errors (CASSANDRA-8455)
 * Scale memtable slab allocation logarithmically (CASSANDRA-7882)
 * cassandra-stress simultaneous inserts over same seed (CASSANDRA-7964)
 * Reduce cassandra-stress sampling memory requirements (CASSANDRA-7926)
 * Ensure memtable flush cannot expire commit log entries from its future (CASSANDRA-8383)
 * Make read "defrag" async to reclaim memtables (CASSANDRA-8459)
 * Remove tmplink files for offline compactions (CASSANDRA-8321)
 * Reduce maxHintsInProgress (CASSANDRA-8415)
 * BTree updates may call provided update function twice (CASSANDRA-8018)
 * Release sstable references after anticompaction (CASSANDRA-8386)
 * Handle abort() in SSTableRewriter properly (CASSANDRA-8320)
 * Centralize shared executors (CASSANDRA-8055)
 * Fix filtering for CONTAINS (KEY) relations on frozen collection
   clustering columns when the query is restricted to a single
   partition (CASSANDRA-8203)
 * Do more aggressive entire-sstable TTL expiry checks (CASSANDRA-8243)
 * Add more log info if readMeter is null (CASSANDRA-8238)
 * add check of the system wall clock time at startup (CASSANDRA-8305)
 * Support for frozen collections (CASSANDRA-7859)
 * Fix overflow on histogram computation (CASSANDRA-8028)
 * Have paxos reuse the timestamp generation of normal queries (CASSANDRA-7801)
 * Fix incremental repair not remove parent session on remote (CASSANDRA-8291)
 * Improve JBOD disk utilization (CASSANDRA-7386)
 * Log failed host when preparing incremental repair (CASSANDRA-8228)
 * Force config client mode in CQLSSTableWriter (CASSANDRA-8281)
 * Fix sstableupgrade throws exception (CASSANDRA-8688)
 * Fix hang when repairing empty keyspace (CASSANDRA-8694)
Merged from 2.0:
 * Fix IllegalArgumentException in dynamic snitch (CASSANDRA-8448)
 * Add support for UPDATE ... IF EXISTS (CASSANDRA-8610)
 * Fix reversal of list prepends (CASSANDRA-8733)
 * Prevent non-zero default_time_to_live on tables with counters
   (CASSANDRA-8678)
 * Fix SSTableSimpleUnsortedWriter ConcurrentModificationException
   (CASSANDRA-8619)
 * Round up time deltas lower than 1ms in BulkLoader (CASSANDRA-8645)
 * Add batch remove iterator to ABSC (CASSANDRA-8414, 8666)
 * Round up time deltas lower than 1ms in BulkLoader (CASSANDRA-8645)
 * Fix isClientMode check in Keyspace (CASSANDRA-8687)
 * Use more efficient slice size for querying internal secondary
   index tables (CASSANDRA-8550)
 * Fix potentially returning deleted rows with range tombstone (CASSANDRA-8558)
 * Check for available disk space before starting a compaction (CASSANDRA-8562)
 * Fix DISTINCT queries with LIMITs or paging when some partitions
   contain only tombstones (CASSANDRA-8490)
 * Introduce background cache refreshing to permissions cache
   (CASSANDRA-8194)
 * Fix race condition in StreamTransferTask that could lead to
   infinite loops and premature sstable deletion (CASSANDRA-7704)
 * Add an extra version check to MigrationTask (CASSANDRA-8462)
 * Ensure SSTableWriter cleans up properly after failure (CASSANDRA-8499)
 * Increase bf true positive count on key cache hit (CASSANDRA-8525)
 * Move MeteredFlusher to its own thread (CASSANDRA-8485)
 * Fix non-distinct results in DISTNCT queries on static columns when
   paging is enabled (CASSANDRA-8087)
 * Move all hints related tasks to hints internal executor (CASSANDRA-8285)
 * Fix paging for multi-partition IN queries (CASSANDRA-8408)
 * Fix MOVED_NODE topology event never being emitted when a node
   moves its token (CASSANDRA-8373)
 * Fix validation of indexes in COMPACT tables (CASSANDRA-8156)
 * Avoid StackOverflowError when a large list of IN values
   is used for a clustering column (CASSANDRA-8410)
 * Fix NPE when writetime() or ttl() calls are wrapped by
   another function call (CASSANDRA-8451)
 * Fix NPE after dropping a keyspace (CASSANDRA-8332)
 * Fix error message on read repair timeouts (CASSANDRA-7947)
 * Default DTCS base_time_seconds changed to 60 (CASSANDRA-8417)
 * Refuse Paxos operation with more than one pending endpoint (CASSANDRA-8346, 8640)
 * Throw correct exception when trying to bind a keyspace or table
   name (CASSANDRA-6952)
 * Make HHOM.compact synchronized (CASSANDRA-8416)
 * cancel latency-sampling task when CF is dropped (CASSANDRA-8401)
 * don't block SocketThread for MessagingService (CASSANDRA-8188)
 * Increase quarantine delay on replacement (CASSANDRA-8260)
 * Expose off-heap memory usage stats (CASSANDRA-7897)
 * Ignore Paxos commits for truncated tables (CASSANDRA-7538)
 * Validate size of indexed column values (CASSANDRA-8280)
 * Make LCS split compaction results over all data directories (CASSANDRA-8329)
 * Fix some failing queries that use multi-column relations
   on COMPACT STORAGE tables (CASSANDRA-8264)
 * Fix InvalidRequestException with ORDER BY (CASSANDRA-8286)
 * Disable SSLv3 for POODLE (CASSANDRA-8265)
 * Fix millisecond timestamps in Tracing (CASSANDRA-8297)
 * Include keyspace name in error message when there are insufficient
   live nodes to stream from (CASSANDRA-8221)
 * Avoid overlap in L1 when L0 contains many nonoverlapping
   sstables (CASSANDRA-8211)
 * Improve PropertyFileSnitch logging (CASSANDRA-8183)
 * Add DC-aware sequential repair (CASSANDRA-8193)
 * Use live sstables in snapshot repair if possible (CASSANDRA-8312)
 * Fix hints serialized size calculation (CASSANDRA-8587)


2.1.2
 * (cqlsh) parse_for_table_meta errors out on queries with undefined
   grammars (CASSANDRA-8262)
 * (cqlsh) Fix SELECT ... TOKEN() function broken in C* 2.1.1 (CASSANDRA-8258)
 * Fix Cassandra crash when running on JDK8 update 40 (CASSANDRA-8209)
 * Optimize partitioner tokens (CASSANDRA-8230)
 * Improve compaction of repaired/unrepaired sstables (CASSANDRA-8004)
 * Make cache serializers pluggable (CASSANDRA-8096)
 * Fix issues with CONTAINS (KEY) queries on secondary indexes
   (CASSANDRA-8147)
 * Fix read-rate tracking of sstables for some queries (CASSANDRA-8239)
 * Fix default timestamp in QueryOptions (CASSANDRA-8246)
 * Set socket timeout when reading remote version (CASSANDRA-8188)
 * Refactor how we track live size (CASSANDRA-7852)
 * Make sure unfinished compaction files are removed (CASSANDRA-8124)
 * Fix shutdown when run as Windows service (CASSANDRA-8136)
 * Fix DESCRIBE TABLE with custom indexes (CASSANDRA-8031)
 * Fix race in RecoveryManagerTest (CASSANDRA-8176)
 * Avoid IllegalArgumentException while sorting sstables in
   IndexSummaryManager (CASSANDRA-8182)
 * Shutdown JVM on file descriptor exhaustion (CASSANDRA-7579)
 * Add 'die' policy for commit log and disk failure (CASSANDRA-7927)
 * Fix installing as service on Windows (CASSANDRA-8115)
 * Fix CREATE TABLE for CQL2 (CASSANDRA-8144)
 * Avoid boxing in ColumnStats min/max trackers (CASSANDRA-8109)
Merged from 2.0:
 * Correctly handle non-text column names in cql3 (CASSANDRA-8178)
 * Fix deletion for indexes on primary key columns (CASSANDRA-8206)
 * Add 'nodetool statusgossip' (CASSANDRA-8125)
 * Improve client notification that nodes are ready for requests (CASSANDRA-7510)
 * Handle negative timestamp in writetime method (CASSANDRA-8139)
 * Pig: Remove errant LIMIT clause in CqlNativeStorage (CASSANDRA-8166)
 * Throw ConfigurationException when hsha is used with the default
   rpc_max_threads setting of 'unlimited' (CASSANDRA-8116)
 * Allow concurrent writing of the same table in the same JVM using
   CQLSSTableWriter (CASSANDRA-7463)
 * Fix totalDiskSpaceUsed calculation (CASSANDRA-8205)


2.1.1
 * Fix spin loop in AtomicSortedColumns (CASSANDRA-7546)
 * Dont notify when replacing tmplink files (CASSANDRA-8157)
 * Fix validation with multiple CONTAINS clause (CASSANDRA-8131)
 * Fix validation of collections in TriggerExecutor (CASSANDRA-8146)
 * Fix IllegalArgumentException when a list of IN values containing tuples
   is passed as a single arg to a prepared statement with the v1 or v2
   protocol (CASSANDRA-8062)
 * Fix ClassCastException in DISTINCT query on static columns with
   query paging (CASSANDRA-8108)
 * Fix NPE on null nested UDT inside a set (CASSANDRA-8105)
 * Fix exception when querying secondary index on set items or map keys
   when some clustering columns are specified (CASSANDRA-8073)
 * Send proper error response when there is an error during native
   protocol message decode (CASSANDRA-8118)
 * Gossip should ignore generation numbers too far in the future (CASSANDRA-8113)
 * Fix NPE when creating a table with frozen sets, lists (CASSANDRA-8104)
 * Fix high memory use due to tracking reads on incrementally opened sstable
   readers (CASSANDRA-8066)
 * Fix EXECUTE request with skipMetadata=false returning no metadata
   (CASSANDRA-8054)
 * Allow concurrent use of CQLBulkOutputFormat (CASSANDRA-7776)
 * Shutdown JVM on OOM (CASSANDRA-7507)
 * Upgrade netty version and enable epoll event loop (CASSANDRA-7761)
 * Don't duplicate sstables smaller than split size when using
   the sstablesplitter tool (CASSANDRA-7616)
 * Avoid re-parsing already prepared statements (CASSANDRA-7923)
 * Fix some Thrift slice deletions and updates of COMPACT STORAGE
   tables with some clustering columns omitted (CASSANDRA-7990)
 * Fix filtering for CONTAINS on sets (CASSANDRA-8033)
 * Properly track added size (CASSANDRA-7239)
 * Allow compilation in java 8 (CASSANDRA-7208)
 * Fix Assertion error on RangeTombstoneList diff (CASSANDRA-8013)
 * Release references to overlapping sstables during compaction (CASSANDRA-7819)
 * Send notification when opening compaction results early (CASSANDRA-8034)
 * Make native server start block until properly bound (CASSANDRA-7885)
 * (cqlsh) Fix IPv6 support (CASSANDRA-7988)
 * Ignore fat clients when checking for endpoint collision (CASSANDRA-7939)
 * Make sstablerepairedset take a list of files (CASSANDRA-7995)
 * (cqlsh) Tab completeion for indexes on map keys (CASSANDRA-7972)
 * (cqlsh) Fix UDT field selection in select clause (CASSANDRA-7891)
 * Fix resource leak in event of corrupt sstable
 * (cqlsh) Add command line option for cqlshrc file path (CASSANDRA-7131)
 * Provide visibility into prepared statements churn (CASSANDRA-7921, CASSANDRA-7930)
 * Invalidate prepared statements when their keyspace or table is
   dropped (CASSANDRA-7566)
 * cassandra-stress: fix support for NetworkTopologyStrategy (CASSANDRA-7945)
 * Fix saving caches when a table is dropped (CASSANDRA-7784)
 * Add better error checking of new stress profile (CASSANDRA-7716)
 * Use ThreadLocalRandom and remove FBUtilities.threadLocalRandom (CASSANDRA-7934)
 * Prevent operator mistakes due to simultaneous bootstrap (CASSANDRA-7069)
 * cassandra-stress supports whitelist mode for node config (CASSANDRA-7658)
 * GCInspector more closely tracks GC; cassandra-stress and nodetool report it (CASSANDRA-7916)
 * nodetool won't output bogus ownership info without a keyspace (CASSANDRA-7173)
 * Add human readable option to nodetool commands (CASSANDRA-5433)
 * Don't try to set repairedAt on old sstables (CASSANDRA-7913)
 * Add metrics for tracking PreparedStatement use (CASSANDRA-7719)
 * (cqlsh) tab-completion for triggers (CASSANDRA-7824)
 * (cqlsh) Support for query paging (CASSANDRA-7514)
 * (cqlsh) Show progress of COPY operations (CASSANDRA-7789)
 * Add syntax to remove multiple elements from a map (CASSANDRA-6599)
 * Support non-equals conditions in lightweight transactions (CASSANDRA-6839)
 * Add IF [NOT] EXISTS to create/drop triggers (CASSANDRA-7606)
 * (cqlsh) Display the current logged-in user (CASSANDRA-7785)
 * (cqlsh) Don't ignore CTRL-C during COPY FROM execution (CASSANDRA-7815)
 * (cqlsh) Order UDTs according to cross-type dependencies in DESCRIBE
   output (CASSANDRA-7659)
 * (cqlsh) Fix handling of CAS statement results (CASSANDRA-7671)
 * (cqlsh) COPY TO/FROM improvements (CASSANDRA-7405)
 * Support list index operations with conditions (CASSANDRA-7499)
 * Add max live/tombstoned cells to nodetool cfstats output (CASSANDRA-7731)
 * Validate IPv6 wildcard addresses properly (CASSANDRA-7680)
 * (cqlsh) Error when tracing query (CASSANDRA-7613)
 * Avoid IOOBE when building SyntaxError message snippet (CASSANDRA-7569)
 * SSTableExport uses correct validator to create string representation of partition
   keys (CASSANDRA-7498)
 * Avoid NPEs when receiving type changes for an unknown keyspace (CASSANDRA-7689)
 * Add support for custom 2i validation (CASSANDRA-7575)
 * Pig support for hadoop CqlInputFormat (CASSANDRA-6454)
 * Add duration mode to cassandra-stress (CASSANDRA-7468)
 * Add listen_interface and rpc_interface options (CASSANDRA-7417)
 * Improve schema merge performance (CASSANDRA-7444)
 * Adjust MT depth based on # of partition validating (CASSANDRA-5263)
 * Optimise NativeCell comparisons (CASSANDRA-6755)
 * Configurable client timeout for cqlsh (CASSANDRA-7516)
 * Include snippet of CQL query near syntax error in messages (CASSANDRA-7111)
 * Make repair -pr work with -local (CASSANDRA-7450)
 * Fix error in sstableloader with -cph > 1 (CASSANDRA-8007)
 * Fix snapshot repair error on indexed tables (CASSANDRA-8020)
 * Do not exit nodetool repair when receiving JMX NOTIF_LOST (CASSANDRA-7909)
 * Stream to private IP when available (CASSANDRA-8084)
Merged from 2.0:
 * Reject conditions on DELETE unless full PK is given (CASSANDRA-6430)
 * Properly reject the token function DELETE (CASSANDRA-7747)
 * Force batchlog replay before decommissioning a node (CASSANDRA-7446)
 * Fix hint replay with many accumulated expired hints (CASSANDRA-6998)
 * Fix duplicate results in DISTINCT queries on static columns with query
   paging (CASSANDRA-8108)
 * Add DateTieredCompactionStrategy (CASSANDRA-6602)
 * Properly validate ascii and utf8 string literals in CQL queries (CASSANDRA-8101)
 * (cqlsh) Fix autocompletion for alter keyspace (CASSANDRA-8021)
 * Create backup directories for commitlog archiving during startup (CASSANDRA-8111)
 * Reduce totalBlockFor() for LOCAL_* consistency levels (CASSANDRA-8058)
 * Fix merging schemas with re-dropped keyspaces (CASSANDRA-7256)
 * Fix counters in supercolumns during live upgrades from 1.2 (CASSANDRA-7188)
 * Notify DT subscribers when a column family is truncated (CASSANDRA-8088)
 * Add sanity check of $JAVA on startup (CASSANDRA-7676)
 * Schedule fat client schema pull on join (CASSANDRA-7993)
 * Don't reset nodes' versions when closing IncomingTcpConnections
   (CASSANDRA-7734)
 * Record the real messaging version in all cases in OutboundTcpConnection
   (CASSANDRA-8057)
 * SSL does not work in cassandra-cli (CASSANDRA-7899)
 * Fix potential exception when using ReversedType in DynamicCompositeType
   (CASSANDRA-7898)
 * Better validation of collection values (CASSANDRA-7833)
 * Track min/max timestamps correctly (CASSANDRA-7969)
 * Fix possible overflow while sorting CL segments for replay (CASSANDRA-7992)
 * Increase nodetool Xmx (CASSANDRA-7956)
 * Archive any commitlog segments present at startup (CASSANDRA-6904)
 * CrcCheckChance should adjust based on live CFMetadata not
   sstable metadata (CASSANDRA-7978)
 * token() should only accept columns in the partitioning
   key order (CASSANDRA-6075)
 * Add method to invalidate permission cache via JMX (CASSANDRA-7977)
 * Allow propagating multiple gossip states atomically (CASSANDRA-6125)
 * Log exceptions related to unclean native protocol client disconnects
   at DEBUG or INFO (CASSANDRA-7849)
 * Allow permissions cache to be set via JMX (CASSANDRA-7698)
 * Include schema_triggers CF in readable system resources (CASSANDRA-7967)
 * Fix RowIndexEntry to report correct serializedSize (CASSANDRA-7948)
 * Make CQLSSTableWriter sync within partitions (CASSANDRA-7360)
 * Potentially use non-local replicas in CqlConfigHelper (CASSANDRA-7906)
 * Explicitly disallow mixing multi-column and single-column
   relations on clustering columns (CASSANDRA-7711)
 * Better error message when condition is set on PK column (CASSANDRA-7804)
 * Don't send schema change responses and events for no-op DDL
   statements (CASSANDRA-7600)
 * (Hadoop) fix cluster initialisation for a split fetching (CASSANDRA-7774)
 * Throw InvalidRequestException when queries contain relations on entire
   collection columns (CASSANDRA-7506)
 * (cqlsh) enable CTRL-R history search with libedit (CASSANDRA-7577)
 * (Hadoop) allow ACFRW to limit nodes to local DC (CASSANDRA-7252)
 * (cqlsh) cqlsh should automatically disable tracing when selecting
   from system_traces (CASSANDRA-7641)
 * (Hadoop) Add CqlOutputFormat (CASSANDRA-6927)
 * Don't depend on cassandra config for nodetool ring (CASSANDRA-7508)
 * (cqlsh) Fix failing cqlsh formatting tests (CASSANDRA-7703)
 * Fix IncompatibleClassChangeError from hadoop2 (CASSANDRA-7229)
 * Add 'nodetool sethintedhandoffthrottlekb' (CASSANDRA-7635)
 * (cqlsh) Add tab-completion for CREATE/DROP USER IF [NOT] EXISTS (CASSANDRA-7611)
 * Catch errors when the JVM pulls the rug out from GCInspector (CASSANDRA-5345)
 * cqlsh fails when version number parts are not int (CASSANDRA-7524)
 * Fix NPE when table dropped during streaming (CASSANDRA-7946)
 * Fix wrong progress when streaming uncompressed (CASSANDRA-7878)
 * Fix possible infinite loop in creating repair range (CASSANDRA-7983)
 * Fix unit in nodetool for streaming throughput (CASSANDRA-7375)
Merged from 1.2:
 * Don't index tombstones (CASSANDRA-7828)
 * Improve PasswordAuthenticator default super user setup (CASSANDRA-7788)


2.1.0
 * (cqlsh) Removed "ALTER TYPE <name> RENAME TO <name>" from tab-completion
   (CASSANDRA-7895)
 * Fixed IllegalStateException in anticompaction (CASSANDRA-7892)
 * cqlsh: DESCRIBE support for frozen UDTs, tuples (CASSANDRA-7863)
 * Avoid exposing internal classes over JMX (CASSANDRA-7879)
 * Add null check for keys when freezing collection (CASSANDRA-7869)
 * Improve stress workload realism (CASSANDRA-7519)
Merged from 2.0:
 * Configure system.paxos with LeveledCompactionStrategy (CASSANDRA-7753)
 * Fix ALTER clustering column type from DateType to TimestampType when
   using DESC clustering order (CASSANRDA-7797)
 * Throw EOFException if we run out of chunks in compressed datafile
   (CASSANDRA-7664)
 * Fix PRSI handling of CQL3 row markers for row cleanup (CASSANDRA-7787)
 * Fix dropping collection when it's the last regular column (CASSANDRA-7744)
 * Make StreamReceiveTask thread safe and gc friendly (CASSANDRA-7795)
 * Validate empty cell names from counter updates (CASSANDRA-7798)
Merged from 1.2:
 * Don't allow compacted sstables to be marked as compacting (CASSANDRA-7145)
 * Track expired tombstones (CASSANDRA-7810)


2.1.0-rc7
 * Add frozen keyword and require UDT to be frozen (CASSANDRA-7857)
 * Track added sstable size correctly (CASSANDRA-7239)
 * (cqlsh) Fix case insensitivity (CASSANDRA-7834)
 * Fix failure to stream ranges when moving (CASSANDRA-7836)
 * Correctly remove tmplink files (CASSANDRA-7803)
 * (cqlsh) Fix column name formatting for functions, CAS operations,
   and UDT field selections (CASSANDRA-7806)
 * (cqlsh) Fix COPY FROM handling of null/empty primary key
   values (CASSANDRA-7792)
 * Fix ordering of static cells (CASSANDRA-7763)
Merged from 2.0:
 * Forbid re-adding dropped counter columns (CASSANDRA-7831)
 * Fix CFMetaData#isThriftCompatible() for PK-only tables (CASSANDRA-7832)
 * Always reject inequality on the partition key without token()
   (CASSANDRA-7722)
 * Always send Paxos commit to all replicas (CASSANDRA-7479)
 * Make disruptor_thrift_server invocation pool configurable (CASSANDRA-7594)
 * Make repair no-op when RF=1 (CASSANDRA-7864)


2.1.0-rc6
 * Fix OOM issue from netty caching over time (CASSANDRA-7743)
 * json2sstable couldn't import JSON for CQL table (CASSANDRA-7477)
 * Invalidate all caches on table drop (CASSANDRA-7561)
 * Skip strict endpoint selection for ranges if RF == nodes (CASSANRA-7765)
 * Fix Thrift range filtering without 2ary index lookups (CASSANDRA-7741)
 * Add tracing entries about concurrent range requests (CASSANDRA-7599)
 * (cqlsh) Fix DESCRIBE for NTS keyspaces (CASSANDRA-7729)
 * Remove netty buffer ref-counting (CASSANDRA-7735)
 * Pass mutated cf to index updater for use by PRSI (CASSANDRA-7742)
 * Include stress yaml example in release and deb (CASSANDRA-7717)
 * workaround for netty issue causing corrupted data off the wire (CASSANDRA-7695)
 * cqlsh DESC CLUSTER fails retrieving ring information (CASSANDRA-7687)
 * Fix binding null values inside UDT (CASSANDRA-7685)
 * Fix UDT field selection with empty fields (CASSANDRA-7670)
 * Bogus deserialization of static cells from sstable (CASSANDRA-7684)
 * Fix NPE on compaction leftover cleanup for dropped table (CASSANDRA-7770)
Merged from 2.0:
 * Fix race condition in StreamTransferTask that could lead to
   infinite loops and premature sstable deletion (CASSANDRA-7704)
 * (cqlsh) Wait up to 10 sec for a tracing session (CASSANDRA-7222)
 * Fix NPE in FileCacheService.sizeInBytes (CASSANDRA-7756)
 * Remove duplicates from StorageService.getJoiningNodes (CASSANDRA-7478)
 * Clone token map outside of hot gossip loops (CASSANDRA-7758)
 * Fix MS expiring map timeout for Paxos messages (CASSANDRA-7752)
 * Do not flush on truncate if durable_writes is false (CASSANDRA-7750)
 * Give CRR a default input_cql Statement (CASSANDRA-7226)
 * Better error message when adding a collection with the same name
   than a previously dropped one (CASSANDRA-6276)
 * Fix validation when adding static columns (CASSANDRA-7730)
 * (Thrift) fix range deletion of supercolumns (CASSANDRA-7733)
 * Fix potential AssertionError in RangeTombstoneList (CASSANDRA-7700)
 * Validate arguments of blobAs* functions (CASSANDRA-7707)
 * Fix potential AssertionError with 2ndary indexes (CASSANDRA-6612)
 * Avoid logging CompactionInterrupted at ERROR (CASSANDRA-7694)
 * Minor leak in sstable2jon (CASSANDRA-7709)
 * Add cassandra.auto_bootstrap system property (CASSANDRA-7650)
 * Update java driver (for hadoop) (CASSANDRA-7618)
 * Remove CqlPagingRecordReader/CqlPagingInputFormat (CASSANDRA-7570)
 * Support connecting to ipv6 jmx with nodetool (CASSANDRA-7669)


2.1.0-rc5
 * Reject counters inside user types (CASSANDRA-7672)
 * Switch to notification-based GCInspector (CASSANDRA-7638)
 * (cqlsh) Handle nulls in UDTs and tuples correctly (CASSANDRA-7656)
 * Don't use strict consistency when replacing (CASSANDRA-7568)
 * Fix min/max cell name collection on 2.0 SSTables with range
   tombstones (CASSANDRA-7593)
 * Tolerate min/max cell names of different lengths (CASSANDRA-7651)
 * Filter cached results correctly (CASSANDRA-7636)
 * Fix tracing on the new SEPExecutor (CASSANDRA-7644)
 * Remove shuffle and taketoken (CASSANDRA-7601)
 * Clean up Windows batch scripts (CASSANDRA-7619)
 * Fix native protocol drop user type notification (CASSANDRA-7571)
 * Give read access to system.schema_usertypes to all authenticated users
   (CASSANDRA-7578)
 * (cqlsh) Fix cqlsh display when zero rows are returned (CASSANDRA-7580)
 * Get java version correctly when JAVA_TOOL_OPTIONS is set (CASSANDRA-7572)
 * Fix NPE when dropping index from non-existent keyspace, AssertionError when
   dropping non-existent index with IF EXISTS (CASSANDRA-7590)
 * Fix sstablelevelresetter hang (CASSANDRA-7614)
 * (cqlsh) Fix deserialization of blobs (CASSANDRA-7603)
 * Use "keyspace updated" schema change message for UDT changes in v1 and
   v2 protocols (CASSANDRA-7617)
 * Fix tracing of range slices and secondary index lookups that are local
   to the coordinator (CASSANDRA-7599)
 * Set -Dcassandra.storagedir for all tool shell scripts (CASSANDRA-7587)
 * Don't swap max/min col names when mutating sstable metadata (CASSANDRA-7596)
 * (cqlsh) Correctly handle paged result sets (CASSANDRA-7625)
 * (cqlsh) Improve waiting for a trace to complete (CASSANDRA-7626)
 * Fix tracing of concurrent range slices and 2ary index queries (CASSANDRA-7626)
 * Fix scrub against collection type (CASSANDRA-7665)
Merged from 2.0:
 * Set gc_grace_seconds to seven days for system schema tables (CASSANDRA-7668)
 * SimpleSeedProvider no longer caches seeds forever (CASSANDRA-7663)
 * Always flush on truncate (CASSANDRA-7511)
 * Fix ReversedType(DateType) mapping to native protocol (CASSANDRA-7576)
 * Always merge ranges owned by a single node (CASSANDRA-6930)
 * Track max/min timestamps for range tombstones (CASSANDRA-7647)
 * Fix NPE when listing saved caches dir (CASSANDRA-7632)


2.1.0-rc4
 * Fix word count hadoop example (CASSANDRA-7200)
 * Updated memtable_cleanup_threshold and memtable_flush_writers defaults
   (CASSANDRA-7551)
 * (Windows) fix startup when WMI memory query fails (CASSANDRA-7505)
 * Anti-compaction proceeds if any part of the repair failed (CASSANDRA-7521)
 * Add missing table name to DROP INDEX responses and notifications (CASSANDRA-7539)
 * Bump CQL version to 3.2.0 and update CQL documentation (CASSANDRA-7527)
 * Fix configuration error message when running nodetool ring (CASSANDRA-7508)
 * Support conditional updates, tuple type, and the v3 protocol in cqlsh (CASSANDRA-7509)
 * Handle queries on multiple secondary index types (CASSANDRA-7525)
 * Fix cqlsh authentication with v3 native protocol (CASSANDRA-7564)
 * Fix NPE when unknown prepared statement ID is used (CASSANDRA-7454)
Merged from 2.0:
 * (Windows) force range-based repair to non-sequential mode (CASSANDRA-7541)
 * Fix range merging when DES scores are zero (CASSANDRA-7535)
 * Warn when SSL certificates have expired (CASSANDRA-7528)
 * Fix error when doing reversed queries with static columns (CASSANDRA-7490)
Merged from 1.2:
 * Set correct stream ID on responses when non-Exception Throwables
   are thrown while handling native protocol messages (CASSANDRA-7470)


2.1.0-rc3
 * Consider expiry when reconciling otherwise equal cells (CASSANDRA-7403)
 * Introduce CQL support for stress tool (CASSANDRA-6146)
 * Fix ClassCastException processing expired messages (CASSANDRA-7496)
 * Fix prepared marker for collections inside UDT (CASSANDRA-7472)
 * Remove left-over populate_io_cache_on_flush and replicate_on_write
   uses (CASSANDRA-7493)
 * (Windows) handle spaces in path names (CASSANDRA-7451)
 * Ensure writes have completed after dropping a table, before recycling
   commit log segments (CASSANDRA-7437)
 * Remove left-over rows_per_partition_to_cache (CASSANDRA-7493)
 * Fix error when CONTAINS is used with a bind marker (CASSANDRA-7502)
 * Properly reject unknown UDT field (CASSANDRA-7484)
Merged from 2.0:
 * Fix CC#collectTimeOrderedData() tombstone optimisations (CASSANDRA-7394)
 * Support DISTINCT for static columns and fix behaviour when DISTINC is
   not use (CASSANDRA-7305).
 * Workaround JVM NPE on JMX bind failure (CASSANDRA-7254)
 * Fix race in FileCacheService RemovalListener (CASSANDRA-7278)
 * Fix inconsistent use of consistencyForCommit that allowed LOCAL_QUORUM
   operations to incorrect become full QUORUM (CASSANDRA-7345)
 * Properly handle unrecognized opcodes and flags (CASSANDRA-7440)
 * (Hadoop) close CqlRecordWriter clients when finished (CASSANDRA-7459)
 * Commit disk failure policy (CASSANDRA-7429)
 * Make sure high level sstables get compacted (CASSANDRA-7414)
 * Fix AssertionError when using empty clustering columns and static columns
   (CASSANDRA-7455)
 * Add option to disable STCS in L0 (CASSANDRA-6621)
 * Upgrade to snappy-java 1.0.5.2 (CASSANDRA-7476)


2.1.0-rc2
 * Fix heap size calculation for CompoundSparseCellName and
   CompoundSparseCellName.WithCollection (CASSANDRA-7421)
 * Allow counter mutations in UNLOGGED batches (CASSANDRA-7351)
 * Modify reconcile logic to always pick a tombstone over a counter cell
   (CASSANDRA-7346)
 * Avoid incremental compaction on Windows (CASSANDRA-7365)
 * Fix exception when querying a composite-keyed table with a collection index
   (CASSANDRA-7372)
 * Use node's host id in place of counter ids (CASSANDRA-7366)
 * Fix error when doing reversed queries with static columns (CASSANDRA-7490)
 * Backport CASSANDRA-6747 (CASSANDRA-7560)
 * Track max/min timestamps for range tombstones (CASSANDRA-7647)
 * Fix NPE when listing saved caches dir (CASSANDRA-7632)
 * Fix sstableloader unable to connect encrypted node (CASSANDRA-7585)
Merged from 1.2:
 * Clone token map outside of hot gossip loops (CASSANDRA-7758)
 * Add stop method to EmbeddedCassandraService (CASSANDRA-7595)
 * Support connecting to ipv6 jmx with nodetool (CASSANDRA-7669)
 * Set gc_grace_seconds to seven days for system schema tables (CASSANDRA-7668)
 * SimpleSeedProvider no longer caches seeds forever (CASSANDRA-7663)
 * Set correct stream ID on responses when non-Exception Throwables
   are thrown while handling native protocol messages (CASSANDRA-7470)
 * Fix row size miscalculation in LazilyCompactedRow (CASSANDRA-7543)
 * Fix race in background compaction check (CASSANDRA-7745)
 * Don't clear out range tombstones during compaction (CASSANDRA-7808)


2.1.0-rc1
 * Revert flush directory (CASSANDRA-6357)
 * More efficient executor service for fast operations (CASSANDRA-4718)
 * Move less common tools into a new cassandra-tools package (CASSANDRA-7160)
 * Support more concurrent requests in native protocol (CASSANDRA-7231)
 * Add tab-completion to debian nodetool packaging (CASSANDRA-6421)
 * Change concurrent_compactors defaults (CASSANDRA-7139)
 * Add PowerShell Windows launch scripts (CASSANDRA-7001)
 * Make commitlog archive+restore more robust (CASSANDRA-6974)
 * Fix marking commitlogsegments clean (CASSANDRA-6959)
 * Add snapshot "manifest" describing files included (CASSANDRA-6326)
 * Parallel streaming for sstableloader (CASSANDRA-3668)
 * Fix bugs in supercolumns handling (CASSANDRA-7138)
 * Fix ClassClassException on composite dense tables (CASSANDRA-7112)
 * Cleanup and optimize collation and slice iterators (CASSANDRA-7107)
 * Upgrade NBHM lib (CASSANDRA-7128)
 * Optimize netty server (CASSANDRA-6861)
 * Fix repair hang when given CF does not exist (CASSANDRA-7189)
 * Allow c* to be shutdown in an embedded mode (CASSANDRA-5635)
 * Add server side batching to native transport (CASSANDRA-5663)
 * Make batchlog replay asynchronous (CASSANDRA-6134)
 * remove unused classes (CASSANDRA-7197)
 * Limit user types to the keyspace they are defined in (CASSANDRA-6643)
 * Add validate method to CollectionType (CASSANDRA-7208)
 * New serialization format for UDT values (CASSANDRA-7209, CASSANDRA-7261)
 * Fix nodetool netstats (CASSANDRA-7270)
 * Fix potential ClassCastException in HintedHandoffManager (CASSANDRA-7284)
 * Use prepared statements internally (CASSANDRA-6975)
 * Fix broken paging state with prepared statement (CASSANDRA-7120)
 * Fix IllegalArgumentException in CqlStorage (CASSANDRA-7287)
 * Allow nulls/non-existant fields in UDT (CASSANDRA-7206)
 * Add Thrift MultiSliceRequest (CASSANDRA-6757, CASSANDRA-7027)
 * Handle overlapping MultiSlices (CASSANDRA-7279)
 * Fix DataOutputTest on Windows (CASSANDRA-7265)
 * Embedded sets in user defined data-types are not updating (CASSANDRA-7267)
 * Add tuple type to CQL/native protocol (CASSANDRA-7248)
 * Fix CqlPagingRecordReader on tables with few rows (CASSANDRA-7322)
Merged from 2.0:
 * Copy compaction options to make sure they are reloaded (CASSANDRA-7290)
 * Add option to do more aggressive tombstone compactions (CASSANDRA-6563)
 * Don't try to compact already-compacting files in HHOM (CASSANDRA-7288)
 * Always reallocate buffers in HSHA (CASSANDRA-6285)
 * (Hadoop) support authentication in CqlRecordReader (CASSANDRA-7221)
 * (Hadoop) Close java driver Cluster in CQLRR.close (CASSANDRA-7228)
 * Warn when 'USING TIMESTAMP' is used on a CAS BATCH (CASSANDRA-7067)
 * return all cpu values from BackgroundActivityMonitor.readAndCompute (CASSANDRA-7183)
 * Correctly delete scheduled range xfers (CASSANDRA-7143)
 * return all cpu values from BackgroundActivityMonitor.readAndCompute (CASSANDRA-7183)
 * reduce garbage creation in calculatePendingRanges (CASSANDRA-7191)
 * fix c* launch issues on Russian os's due to output of linux 'free' cmd (CASSANDRA-6162)
 * Fix disabling autocompaction (CASSANDRA-7187)
 * Fix potential NumberFormatException when deserializing IntegerType (CASSANDRA-7088)
 * cqlsh can't tab-complete disabling compaction (CASSANDRA-7185)
 * cqlsh: Accept and execute CQL statement(s) from command-line parameter (CASSANDRA-7172)
 * Fix IllegalStateException in CqlPagingRecordReader (CASSANDRA-7198)
 * Fix the InvertedIndex trigger example (CASSANDRA-7211)
 * Add --resolve-ip option to 'nodetool ring' (CASSANDRA-7210)
 * reduce garbage on codec flag deserialization (CASSANDRA-7244)
 * Fix duplicated error messages on directory creation error at startup (CASSANDRA-5818)
 * Proper null handle for IF with map element access (CASSANDRA-7155)
 * Improve compaction visibility (CASSANDRA-7242)
 * Correctly delete scheduled range xfers (CASSANDRA-7143)
 * Make batchlog replica selection rack-aware (CASSANDRA-6551)
 * Fix CFMetaData#getColumnDefinitionFromColumnName() (CASSANDRA-7074)
 * Fix writetime/ttl functions for static columns (CASSANDRA-7081)
 * Suggest CTRL-C or semicolon after three blank lines in cqlsh (CASSANDRA-7142)
 * Fix 2ndary index queries with DESC clustering order (CASSANDRA-6950)
 * Invalid key cache entries on DROP (CASSANDRA-6525)
 * Fix flapping RecoveryManagerTest (CASSANDRA-7084)
 * Add missing iso8601 patterns for date strings (CASSANDRA-6973)
 * Support selecting multiple rows in a partition using IN (CASSANDRA-6875)
 * Add authentication support to shuffle (CASSANDRA-6484)
 * Swap local and global default read repair chances (CASSANDRA-7320)
 * Add conditional CREATE/DROP USER support (CASSANDRA-7264)
 * Cqlsh counts non-empty lines for "Blank lines" warning (CASSANDRA-7325)
Merged from 1.2:
 * Add Cloudstack snitch (CASSANDRA-7147)
 * Update system.peers correctly when relocating tokens (CASSANDRA-7126)
 * Add Google Compute Engine snitch (CASSANDRA-7132)
 * remove duplicate query for local tokens (CASSANDRA-7182)
 * exit CQLSH with error status code if script fails (CASSANDRA-6344)
 * Fix bug with some IN queries missig results (CASSANDRA-7105)
 * Fix availability validation for LOCAL_ONE CL (CASSANDRA-7319)
 * Hint streaming can cause decommission to fail (CASSANDRA-7219)


2.1.0-beta2
 * Increase default CL space to 8GB (CASSANDRA-7031)
 * Add range tombstones to read repair digests (CASSANDRA-6863)
 * Fix BTree.clear for large updates (CASSANDRA-6943)
 * Fail write instead of logging a warning when unable to append to CL
   (CASSANDRA-6764)
 * Eliminate possibility of CL segment appearing twice in active list
   (CASSANDRA-6557)
 * Apply DONTNEED fadvise to commitlog segments (CASSANDRA-6759)
 * Switch CRC component to Adler and include it for compressed sstables
   (CASSANDRA-4165)
 * Allow cassandra-stress to set compaction strategy options (CASSANDRA-6451)
 * Add broadcast_rpc_address option to cassandra.yaml (CASSANDRA-5899)
 * Auto reload GossipingPropertyFileSnitch config (CASSANDRA-5897)
 * Fix overflow of memtable_total_space_in_mb (CASSANDRA-6573)
 * Fix ABTC NPE and apply update function correctly (CASSANDRA-6692)
 * Allow nodetool to use a file or prompt for password (CASSANDRA-6660)
 * Fix AIOOBE when concurrently accessing ABSC (CASSANDRA-6742)
 * Fix assertion error in ALTER TYPE RENAME (CASSANDRA-6705)
 * Scrub should not always clear out repaired status (CASSANDRA-5351)
 * Improve handling of range tombstone for wide partitions (CASSANDRA-6446)
 * Fix ClassCastException for compact table with composites (CASSANDRA-6738)
 * Fix potentially repairing with wrong nodes (CASSANDRA-6808)
 * Change caching option syntax (CASSANDRA-6745)
 * Fix stress to do proper counter reads (CASSANDRA-6835)
 * Fix help message for stress counter_write (CASSANDRA-6824)
 * Fix stress smart Thrift client to pick servers correctly (CASSANDRA-6848)
 * Add logging levels (minimal, normal or verbose) to stress tool (CASSANDRA-6849)
 * Fix race condition in Batch CLE (CASSANDRA-6860)
 * Improve cleanup/scrub/upgradesstables failure handling (CASSANDRA-6774)
 * ByteBuffer write() methods for serializing sstables (CASSANDRA-6781)
 * Proper compare function for CollectionType (CASSANDRA-6783)
 * Update native server to Netty 4 (CASSANDRA-6236)
 * Fix off-by-one error in stress (CASSANDRA-6883)
 * Make OpOrder AutoCloseable (CASSANDRA-6901)
 * Remove sync repair JMX interface (CASSANDRA-6900)
 * Add multiple memory allocation options for memtables (CASSANDRA-6689, 6694)
 * Remove adjusted op rate from stress output (CASSANDRA-6921)
 * Add optimized CF.hasColumns() implementations (CASSANDRA-6941)
 * Serialize batchlog mutations with the version of the target node
   (CASSANDRA-6931)
 * Optimize CounterColumn#reconcile() (CASSANDRA-6953)
 * Properly remove 1.2 sstable support in 2.1 (CASSANDRA-6869)
 * Lock counter cells, not partitions (CASSANDRA-6880)
 * Track presence of legacy counter shards in sstables (CASSANDRA-6888)
 * Ensure safe resource cleanup when replacing sstables (CASSANDRA-6912)
 * Add failure handler to async callback (CASSANDRA-6747)
 * Fix AE when closing SSTable without releasing reference (CASSANDRA-7000)
 * Clean up IndexInfo on keyspace/table drops (CASSANDRA-6924)
 * Only snapshot relative SSTables when sequential repair (CASSANDRA-7024)
 * Require nodetool rebuild_index to specify index names (CASSANDRA-7038)
 * fix cassandra stress errors on reads with native protocol (CASSANDRA-7033)
 * Use OpOrder to guard sstable references for reads (CASSANDRA-6919)
 * Preemptive opening of compaction result (CASSANDRA-6916)
 * Multi-threaded scrub/cleanup/upgradesstables (CASSANDRA-5547)
 * Optimize cellname comparison (CASSANDRA-6934)
 * Native protocol v3 (CASSANDRA-6855)
 * Optimize Cell liveness checks and clean up Cell (CASSANDRA-7119)
 * Support consistent range movements (CASSANDRA-2434)
 * Display min timestamp in sstablemetadata viewer (CASSANDRA-6767)
Merged from 2.0:
 * Avoid race-prone second "scrub" of system keyspace (CASSANDRA-6797)
 * Pool CqlRecordWriter clients by inetaddress rather than Range
   (CASSANDRA-6665)
 * Fix compaction_history timestamps (CASSANDRA-6784)
 * Compare scores of full replica ordering in DES (CASSANDRA-6683)
 * fix CME in SessionInfo updateProgress affecting netstats (CASSANDRA-6577)
 * Allow repairing between specific replicas (CASSANDRA-6440)
 * Allow per-dc enabling of hints (CASSANDRA-6157)
 * Add compatibility for Hadoop 0.2.x (CASSANDRA-5201)
 * Fix EstimatedHistogram races (CASSANDRA-6682)
 * Failure detector correctly converts initial value to nanos (CASSANDRA-6658)
 * Add nodetool taketoken to relocate vnodes (CASSANDRA-4445)
 * Expose bulk loading progress over JMX (CASSANDRA-4757)
 * Correctly handle null with IF conditions and TTL (CASSANDRA-6623)
 * Account for range/row tombstones in tombstone drop
   time histogram (CASSANDRA-6522)
 * Stop CommitLogSegment.close() from calling sync() (CASSANDRA-6652)
 * Make commitlog failure handling configurable (CASSANDRA-6364)
 * Avoid overlaps in LCS (CASSANDRA-6688)
 * Improve support for paginating over composites (CASSANDRA-4851)
 * Fix count(*) queries in a mixed cluster (CASSANDRA-6707)
 * Improve repair tasks(snapshot, differencing) concurrency (CASSANDRA-6566)
 * Fix replaying pre-2.0 commit logs (CASSANDRA-6714)
 * Add static columns to CQL3 (CASSANDRA-6561)
 * Optimize single partition batch statements (CASSANDRA-6737)
 * Disallow post-query re-ordering when paging (CASSANDRA-6722)
 * Fix potential paging bug with deleted columns (CASSANDRA-6748)
 * Fix NPE on BulkLoader caused by losing StreamEvent (CASSANDRA-6636)
 * Fix truncating compression metadata (CASSANDRA-6791)
 * Add CMSClassUnloadingEnabled JVM option (CASSANDRA-6541)
 * Catch memtable flush exceptions during shutdown (CASSANDRA-6735)
 * Fix upgradesstables NPE for non-CF-based indexes (CASSANDRA-6645)
 * Fix UPDATE updating PRIMARY KEY columns implicitly (CASSANDRA-6782)
 * Fix IllegalArgumentException when updating from 1.2 with SuperColumns
   (CASSANDRA-6733)
 * FBUtilities.singleton() should use the CF comparator (CASSANDRA-6778)
 * Fix CQLSStableWriter.addRow(Map<String, Object>) (CASSANDRA-6526)
 * Fix HSHA server introducing corrupt data (CASSANDRA-6285)
 * Fix CAS conditions for COMPACT STORAGE tables (CASSANDRA-6813)
 * Starting threads in OutboundTcpConnectionPool constructor causes race conditions (CASSANDRA-7177)
 * Allow overriding cassandra-rackdc.properties file (CASSANDRA-7072)
 * Set JMX RMI port to 7199 (CASSANDRA-7087)
 * Use LOCAL_QUORUM for data reads at LOCAL_SERIAL (CASSANDRA-6939)
 * Log a warning for large batches (CASSANDRA-6487)
 * Put nodes in hibernate when join_ring is false (CASSANDRA-6961)
 * Avoid early loading of non-system keyspaces before compaction-leftovers
   cleanup at startup (CASSANDRA-6913)
 * Restrict Windows to parallel repairs (CASSANDRA-6907)
 * (Hadoop) Allow manually specifying start/end tokens in CFIF (CASSANDRA-6436)
 * Fix NPE in MeteredFlusher (CASSANDRA-6820)
 * Fix race processing range scan responses (CASSANDRA-6820)
 * Allow deleting snapshots from dropped keyspaces (CASSANDRA-6821)
 * Add uuid() function (CASSANDRA-6473)
 * Omit tombstones from schema digests (CASSANDRA-6862)
 * Include correct consistencyLevel in LWT timeout (CASSANDRA-6884)
 * Lower chances for losing new SSTables during nodetool refresh and
   ColumnFamilyStore.loadNewSSTables (CASSANDRA-6514)
 * Add support for DELETE ... IF EXISTS to CQL3 (CASSANDRA-5708)
 * Update hadoop_cql3_word_count example (CASSANDRA-6793)
 * Fix handling of RejectedExecution in sync Thrift server (CASSANDRA-6788)
 * Log more information when exceeding tombstone_warn_threshold (CASSANDRA-6865)
 * Fix truncate to not abort due to unreachable fat clients (CASSANDRA-6864)
 * Fix schema concurrency exceptions (CASSANDRA-6841)
 * Fix leaking validator FH in StreamWriter (CASSANDRA-6832)
 * Fix saving triggers to schema (CASSANDRA-6789)
 * Fix trigger mutations when base mutation list is immutable (CASSANDRA-6790)
 * Fix accounting in FileCacheService to allow re-using RAR (CASSANDRA-6838)
 * Fix static counter columns (CASSANDRA-6827)
 * Restore expiring->deleted (cell) compaction optimization (CASSANDRA-6844)
 * Fix CompactionManager.needsCleanup (CASSANDRA-6845)
 * Correctly compare BooleanType values other than 0 and 1 (CASSANDRA-6779)
 * Read message id as string from earlier versions (CASSANDRA-6840)
 * Properly use the Paxos consistency for (non-protocol) batch (CASSANDRA-6837)
 * Add paranoid disk failure option (CASSANDRA-6646)
 * Improve PerRowSecondaryIndex performance (CASSANDRA-6876)
 * Extend triggers to support CAS updates (CASSANDRA-6882)
 * Static columns with IF NOT EXISTS don't always work as expected (CASSANDRA-6873)
 * Fix paging with SELECT DISTINCT (CASSANDRA-6857)
 * Fix UnsupportedOperationException on CAS timeout (CASSANDRA-6923)
 * Improve MeteredFlusher handling of MF-unaffected column families
   (CASSANDRA-6867)
 * Add CqlRecordReader using native pagination (CASSANDRA-6311)
 * Add QueryHandler interface (CASSANDRA-6659)
 * Track liveRatio per-memtable, not per-CF (CASSANDRA-6945)
 * Make sure upgradesstables keeps sstable level (CASSANDRA-6958)
 * Fix LIMIT with static columns (CASSANDRA-6956)
 * Fix clash with CQL column name in thrift validation (CASSANDRA-6892)
 * Fix error with super columns in mixed 1.2-2.0 clusters (CASSANDRA-6966)
 * Fix bad skip of sstables on slice query with composite start/finish (CASSANDRA-6825)
 * Fix unintended update with conditional statement (CASSANDRA-6893)
 * Fix map element access in IF (CASSANDRA-6914)
 * Avoid costly range calculations for range queries on system keyspaces
   (CASSANDRA-6906)
 * Fix SSTable not released if stream session fails (CASSANDRA-6818)
 * Avoid build failure due to ANTLR timeout (CASSANDRA-6991)
 * Queries on compact tables can return more rows that requested (CASSANDRA-7052)
 * USING TIMESTAMP for batches does not work (CASSANDRA-7053)
 * Fix performance regression from CASSANDRA-5614 (CASSANDRA-6949)
 * Ensure that batchlog and hint timeouts do not produce hints (CASSANDRA-7058)
 * Merge groupable mutations in TriggerExecutor#execute() (CASSANDRA-7047)
 * Plug holes in resource release when wiring up StreamSession (CASSANDRA-7073)
 * Re-add parameter columns to tracing session (CASSANDRA-6942)
 * Preserves CQL metadata when updating table from thrift (CASSANDRA-6831)
Merged from 1.2:
 * Fix nodetool display with vnodes (CASSANDRA-7082)
 * Add UNLOGGED, COUNTER options to BATCH documentation (CASSANDRA-6816)
 * add extra SSL cipher suites (CASSANDRA-6613)
 * fix nodetool getsstables for blob PK (CASSANDRA-6803)
 * Fix BatchlogManager#deleteBatch() use of millisecond timestamps
   (CASSANDRA-6822)
 * Continue assassinating even if the endpoint vanishes (CASSANDRA-6787)
 * Schedule schema pulls on change (CASSANDRA-6971)
 * Non-droppable verbs shouldn't be dropped from OTC (CASSANDRA-6980)
 * Shutdown batchlog executor in SS#drain() (CASSANDRA-7025)
 * Fix batchlog to account for CF truncation records (CASSANDRA-6999)
 * Fix CQLSH parsing of functions and BLOB literals (CASSANDRA-7018)
 * Properly load trustore in the native protocol (CASSANDRA-6847)
 * Always clean up references in SerializingCache (CASSANDRA-6994)
 * Don't shut MessagingService down when replacing a node (CASSANDRA-6476)
 * fix npe when doing -Dcassandra.fd_initial_value_ms (CASSANDRA-6751)


2.1.0-beta1
 * Add flush directory distinct from compaction directories (CASSANDRA-6357)
 * Require JNA by default (CASSANDRA-6575)
 * add listsnapshots command to nodetool (CASSANDRA-5742)
 * Introduce AtomicBTreeColumns (CASSANDRA-6271, 6692)
 * Multithreaded commitlog (CASSANDRA-3578)
 * allocate fixed index summary memory pool and resample cold index summaries
   to use less memory (CASSANDRA-5519)
 * Removed multithreaded compaction (CASSANDRA-6142)
 * Parallelize fetching rows for low-cardinality indexes (CASSANDRA-1337)
 * change logging from log4j to logback (CASSANDRA-5883)
 * switch to LZ4 compression for internode communication (CASSANDRA-5887)
 * Stop using Thrift-generated Index* classes internally (CASSANDRA-5971)
 * Remove 1.2 network compatibility code (CASSANDRA-5960)
 * Remove leveled json manifest migration code (CASSANDRA-5996)
 * Remove CFDefinition (CASSANDRA-6253)
 * Use AtomicIntegerFieldUpdater in RefCountedMemory (CASSANDRA-6278)
 * User-defined types for CQL3 (CASSANDRA-5590)
 * Use of o.a.c.metrics in nodetool (CASSANDRA-5871, 6406)
 * Batch read from OTC's queue and cleanup (CASSANDRA-1632)
 * Secondary index support for collections (CASSANDRA-4511, 6383)
 * SSTable metadata(Stats.db) format change (CASSANDRA-6356)
 * Push composites support in the storage engine
   (CASSANDRA-5417, CASSANDRA-6520)
 * Add snapshot space used to cfstats (CASSANDRA-6231)
 * Add cardinality estimator for key count estimation (CASSANDRA-5906)
 * CF id is changed to be non-deterministic. Data dir/key cache are created
   uniquely for CF id (CASSANDRA-5202)
 * New counters implementation (CASSANDRA-6504)
 * Replace UnsortedColumns, EmptyColumns, TreeMapBackedSortedColumns with new
   ArrayBackedSortedColumns (CASSANDRA-6630, CASSANDRA-6662, CASSANDRA-6690)
 * Add option to use row cache with a given amount of rows (CASSANDRA-5357)
 * Avoid repairing already repaired data (CASSANDRA-5351)
 * Reject counter updates with USING TTL/TIMESTAMP (CASSANDRA-6649)
 * Replace index_interval with min/max_index_interval (CASSANDRA-6379)
 * Lift limitation that order by columns must be selected for IN queries (CASSANDRA-4911)


2.0.5
 * Reduce garbage generated by bloom filter lookups (CASSANDRA-6609)
 * Add ks.cf names to tombstone logging (CASSANDRA-6597)
 * Use LOCAL_QUORUM for LWT operations at LOCAL_SERIAL (CASSANDRA-6495)
 * Wait for gossip to settle before accepting client connections (CASSANDRA-4288)
 * Delete unfinished compaction incrementally (CASSANDRA-6086)
 * Allow specifying custom secondary index options in CQL3 (CASSANDRA-6480)
 * Improve replica pinning for cache efficiency in DES (CASSANDRA-6485)
 * Fix LOCAL_SERIAL from thrift (CASSANDRA-6584)
 * Don't special case received counts in CAS timeout exceptions (CASSANDRA-6595)
 * Add support for 2.1 global counter shards (CASSANDRA-6505)
 * Fix NPE when streaming connection is not yet established (CASSANDRA-6210)
 * Avoid rare duplicate read repair triggering (CASSANDRA-6606)
 * Fix paging discardFirst (CASSANDRA-6555)
 * Fix ArrayIndexOutOfBoundsException in 2ndary index query (CASSANDRA-6470)
 * Release sstables upon rebuilding 2i (CASSANDRA-6635)
 * Add AbstractCompactionStrategy.startup() method (CASSANDRA-6637)
 * SSTableScanner may skip rows during cleanup (CASSANDRA-6638)
 * sstables from stalled repair sessions can resurrect deleted data (CASSANDRA-6503)
 * Switch stress to use ITransportFactory (CASSANDRA-6641)
 * Fix IllegalArgumentException during prepare (CASSANDRA-6592)
 * Fix possible loss of 2ndary index entries during compaction (CASSANDRA-6517)
 * Fix direct Memory on architectures that do not support unaligned long access
   (CASSANDRA-6628)
 * Let scrub optionally skip broken counter partitions (CASSANDRA-5930)
Merged from 1.2:
 * fsync compression metadata (CASSANDRA-6531)
 * Validate CF existence on execution for prepared statement (CASSANDRA-6535)
 * Add ability to throttle batchlog replay (CASSANDRA-6550)
 * Fix executing LOCAL_QUORUM with SimpleStrategy (CASSANDRA-6545)
 * Avoid StackOverflow when using large IN queries (CASSANDRA-6567)
 * Nodetool upgradesstables includes secondary indexes (CASSANDRA-6598)
 * Paginate batchlog replay (CASSANDRA-6569)
 * skip blocking on streaming during drain (CASSANDRA-6603)
 * Improve error message when schema doesn't match loaded sstable (CASSANDRA-6262)
 * Add properties to adjust FD initial value and max interval (CASSANDRA-4375)
 * Fix preparing with batch and delete from collection (CASSANDRA-6607)
 * Fix ABSC reverse iterator's remove() method (CASSANDRA-6629)
 * Handle host ID conflicts properly (CASSANDRA-6615)
 * Move handling of migration event source to solve bootstrap race. (CASSANDRA-6648)
 * Make sure compaction throughput value doesn't overflow with int math (CASSANDRA-6647)


2.0.4
 * Allow removing snapshots of no-longer-existing CFs (CASSANDRA-6418)
 * add StorageService.stopDaemon() (CASSANDRA-4268)
 * add IRE for invalid CF supplied to get_count (CASSANDRA-5701)
 * add client encryption support to sstableloader (CASSANDRA-6378)
 * Fix accept() loop for SSL sockets post-shutdown (CASSANDRA-6468)
 * Fix size-tiered compaction in LCS L0 (CASSANDRA-6496)
 * Fix assertion failure in filterColdSSTables (CASSANDRA-6483)
 * Fix row tombstones in larger-than-memory compactions (CASSANDRA-6008)
 * Fix cleanup ClassCastException (CASSANDRA-6462)
 * Reduce gossip memory use by interning VersionedValue strings (CASSANDRA-6410)
 * Allow specifying datacenters to participate in a repair (CASSANDRA-6218)
 * Fix divide-by-zero in PCI (CASSANDRA-6403)
 * Fix setting last compacted key in the wrong level for LCS (CASSANDRA-6284)
 * Add millisecond precision formats to the timestamp parser (CASSANDRA-6395)
 * Expose a total memtable size metric for a CF (CASSANDRA-6391)
 * cqlsh: handle symlinks properly (CASSANDRA-6425)
 * Fix potential infinite loop when paging query with IN (CASSANDRA-6464)
 * Fix assertion error in AbstractQueryPager.discardFirst (CASSANDRA-6447)
 * Fix streaming older SSTable yields unnecessary tombstones (CASSANDRA-6527)
Merged from 1.2:
 * Improved error message on bad properties in DDL queries (CASSANDRA-6453)
 * Randomize batchlog candidates selection (CASSANDRA-6481)
 * Fix thundering herd on endpoint cache invalidation (CASSANDRA-6345, 6485)
 * Improve batchlog write performance with vnodes (CASSANDRA-6488)
 * cqlsh: quote single quotes in strings inside collections (CASSANDRA-6172)
 * Improve gossip performance for typical messages (CASSANDRA-6409)
 * Throw IRE if a prepared statement has more markers than supported
   (CASSANDRA-5598)
 * Expose Thread metrics for the native protocol server (CASSANDRA-6234)
 * Change snapshot response message verb to INTERNAL to avoid dropping it
   (CASSANDRA-6415)
 * Warn when collection read has > 65K elements (CASSANDRA-5428)
 * Fix cache persistence when both row and key cache are enabled
   (CASSANDRA-6413)
 * (Hadoop) add describe_local_ring (CASSANDRA-6268)
 * Fix handling of concurrent directory creation failure (CASSANDRA-6459)
 * Allow executing CREATE statements multiple times (CASSANDRA-6471)
 * Don't send confusing info with timeouts (CASSANDRA-6491)
 * Don't resubmit counter mutation runnables internally (CASSANDRA-6427)
 * Don't drop local mutations without a hint (CASSANDRA-6510)
 * Don't allow null max_hint_window_in_ms (CASSANDRA-6419)
 * Validate SliceRange start and finish lengths (CASSANDRA-6521)


2.0.3
 * Fix FD leak on slice read path (CASSANDRA-6275)
 * Cancel read meter task when closing SSTR (CASSANDRA-6358)
 * free off-heap IndexSummary during bulk (CASSANDRA-6359)
 * Recover from IOException in accept() thread (CASSANDRA-6349)
 * Improve Gossip tolerance of abnormally slow tasks (CASSANDRA-6338)
 * Fix trying to hint timed out counter writes (CASSANDRA-6322)
 * Allow restoring specific columnfamilies from archived CL (CASSANDRA-4809)
 * Avoid flushing compaction_history after each operation (CASSANDRA-6287)
 * Fix repair assertion error when tombstones expire (CASSANDRA-6277)
 * Skip loading corrupt key cache (CASSANDRA-6260)
 * Fixes for compacting larger-than-memory rows (CASSANDRA-6274)
 * Compact hottest sstables first and optionally omit coldest from
   compaction entirely (CASSANDRA-6109)
 * Fix modifying column_metadata from thrift (CASSANDRA-6182)
 * cqlsh: fix LIST USERS output (CASSANDRA-6242)
 * Add IRequestSink interface (CASSANDRA-6248)
 * Update memtable size while flushing (CASSANDRA-6249)
 * Provide hooks around CQL2/CQL3 statement execution (CASSANDRA-6252)
 * Require Permission.SELECT for CAS updates (CASSANDRA-6247)
 * New CQL-aware SSTableWriter (CASSANDRA-5894)
 * Reject CAS operation when the protocol v1 is used (CASSANDRA-6270)
 * Correctly throw error when frame too large (CASSANDRA-5981)
 * Fix serialization bug in PagedRange with 2ndary indexes (CASSANDRA-6299)
 * Fix CQL3 table validation in Thrift (CASSANDRA-6140)
 * Fix bug missing results with IN clauses (CASSANDRA-6327)
 * Fix paging with reversed slices (CASSANDRA-6343)
 * Set minTimestamp correctly to be able to drop expired sstables (CASSANDRA-6337)
 * Support NaN and Infinity as float literals (CASSANDRA-6003)
 * Remove RF from nodetool ring output (CASSANDRA-6289)
 * Fix attempting to flush empty rows (CASSANDRA-6374)
 * Fix potential out of bounds exception when paging (CASSANDRA-6333)
Merged from 1.2:
 * Optimize FD phi calculation (CASSANDRA-6386)
 * Improve initial FD phi estimate when starting up (CASSANDRA-6385)
 * Don't list CQL3 table in CLI describe even if named explicitely
   (CASSANDRA-5750)
 * Invalidate row cache when dropping CF (CASSANDRA-6351)
 * add non-jamm path for cached statements (CASSANDRA-6293)
 * add windows bat files for shell commands (CASSANDRA-6145)
 * Require logging in for Thrift CQL2/3 statement preparation (CASSANDRA-6254)
 * restrict max_num_tokens to 1536 (CASSANDRA-6267)
 * Nodetool gets default JMX port from cassandra-env.sh (CASSANDRA-6273)
 * make calculatePendingRanges asynchronous (CASSANDRA-6244)
 * Remove blocking flushes in gossip thread (CASSANDRA-6297)
 * Fix potential socket leak in connectionpool creation (CASSANDRA-6308)
 * Allow LOCAL_ONE/LOCAL_QUORUM to work with SimpleStrategy (CASSANDRA-6238)
 * cqlsh: handle 'null' as session duration (CASSANDRA-6317)
 * Fix json2sstable handling of range tombstones (CASSANDRA-6316)
 * Fix missing one row in reverse query (CASSANDRA-6330)
 * Fix reading expired row value from row cache (CASSANDRA-6325)
 * Fix AssertionError when doing set element deletion (CASSANDRA-6341)
 * Make CL code for the native protocol match the one in C* 2.0
   (CASSANDRA-6347)
 * Disallow altering CQL3 table from thrift (CASSANDRA-6370)
 * Fix size computation of prepared statement (CASSANDRA-6369)


2.0.2
 * Update FailureDetector to use nanontime (CASSANDRA-4925)
 * Fix FileCacheService regressions (CASSANDRA-6149)
 * Never return WriteTimeout for CL.ANY (CASSANDRA-6132)
 * Fix race conditions in bulk loader (CASSANDRA-6129)
 * Add configurable metrics reporting (CASSANDRA-4430)
 * drop queries exceeding a configurable number of tombstones (CASSANDRA-6117)
 * Track and persist sstable read activity (CASSANDRA-5515)
 * Fixes for speculative retry (CASSANDRA-5932, CASSANDRA-6194)
 * Improve memory usage of metadata min/max column names (CASSANDRA-6077)
 * Fix thrift validation refusing row markers on CQL3 tables (CASSANDRA-6081)
 * Fix insertion of collections with CAS (CASSANDRA-6069)
 * Correctly send metadata on SELECT COUNT (CASSANDRA-6080)
 * Track clients' remote addresses in ClientState (CASSANDRA-6070)
 * Create snapshot dir if it does not exist when migrating
   leveled manifest (CASSANDRA-6093)
 * make sequential nodetool repair the default (CASSANDRA-5950)
 * Add more hooks for compaction strategy implementations (CASSANDRA-6111)
 * Fix potential NPE on composite 2ndary indexes (CASSANDRA-6098)
 * Delete can potentially be skipped in batch (CASSANDRA-6115)
 * Allow alter keyspace on system_traces (CASSANDRA-6016)
 * Disallow empty column names in cql (CASSANDRA-6136)
 * Use Java7 file-handling APIs and fix file moving on Windows (CASSANDRA-5383)
 * Save compaction history to system keyspace (CASSANDRA-5078)
 * Fix NPE if StorageService.getOperationMode() is executed before full startup (CASSANDRA-6166)
 * CQL3: support pre-epoch longs for TimestampType (CASSANDRA-6212)
 * Add reloadtriggers command to nodetool (CASSANDRA-4949)
 * cqlsh: ignore empty 'value alias' in DESCRIBE (CASSANDRA-6139)
 * Fix sstable loader (CASSANDRA-6205)
 * Reject bootstrapping if the node already exists in gossip (CASSANDRA-5571)
 * Fix NPE while loading paxos state (CASSANDRA-6211)
 * cqlsh: add SHOW SESSION <tracing-session> command (CASSANDRA-6228)
Merged from 1.2:
 * (Hadoop) Require CFRR batchSize to be at least 2 (CASSANDRA-6114)
 * Add a warning for small LCS sstable size (CASSANDRA-6191)
 * Add ability to list specific KS/CF combinations in nodetool cfstats (CASSANDRA-4191)
 * Mark CF clean if a mutation raced the drop and got it marked dirty (CASSANDRA-5946)
 * Add a LOCAL_ONE consistency level (CASSANDRA-6202)
 * Limit CQL prepared statement cache by size instead of count (CASSANDRA-6107)
 * Tracing should log write failure rather than raw exceptions (CASSANDRA-6133)
 * lock access to TM.endpointToHostIdMap (CASSANDRA-6103)
 * Allow estimated memtable size to exceed slab allocator size (CASSANDRA-6078)
 * Start MeteredFlusher earlier to prevent OOM during CL replay (CASSANDRA-6087)
 * Avoid sending Truncate command to fat clients (CASSANDRA-6088)
 * Allow where clause conditions to be in parenthesis (CASSANDRA-6037)
 * Do not open non-ssl storage port if encryption option is all (CASSANDRA-3916)
 * Move batchlog replay to its own executor (CASSANDRA-6079)
 * Add tombstone debug threshold and histogram (CASSANDRA-6042, 6057)
 * Enable tcp keepalive on incoming connections (CASSANDRA-4053)
 * Fix fat client schema pull NPE (CASSANDRA-6089)
 * Fix memtable flushing for indexed tables (CASSANDRA-6112)
 * Fix skipping columns with multiple slices (CASSANDRA-6119)
 * Expose connected thrift + native client counts (CASSANDRA-5084)
 * Optimize auth setup (CASSANDRA-6122)
 * Trace index selection (CASSANDRA-6001)
 * Update sstablesPerReadHistogram to use biased sampling (CASSANDRA-6164)
 * Log UnknownColumnfamilyException when closing socket (CASSANDRA-5725)
 * Properly error out on CREATE INDEX for counters table (CASSANDRA-6160)
 * Handle JMX notification failure for repair (CASSANDRA-6097)
 * (Hadoop) Fetch no more than 128 splits in parallel (CASSANDRA-6169)
 * stress: add username/password authentication support (CASSANDRA-6068)
 * Fix indexed queries with row cache enabled on parent table (CASSANDRA-5732)
 * Fix compaction race during columnfamily drop (CASSANDRA-5957)
 * Fix validation of empty column names for compact tables (CASSANDRA-6152)
 * Skip replaying mutations that pass CRC but fail to deserialize (CASSANDRA-6183)
 * Rework token replacement to use replace_address (CASSANDRA-5916)
 * Fix altering column types (CASSANDRA-6185)
 * cqlsh: fix CREATE/ALTER WITH completion (CASSANDRA-6196)
 * add windows bat files for shell commands (CASSANDRA-6145)
 * Fix potential stack overflow during range tombstones insertion (CASSANDRA-6181)
 * (Hadoop) Make LOCAL_ONE the default consistency level (CASSANDRA-6214)


2.0.1
 * Fix bug that could allow reading deleted data temporarily (CASSANDRA-6025)
 * Improve memory use defaults (CASSANDRA-6059)
 * Make ThriftServer more easlly extensible (CASSANDRA-6058)
 * Remove Hadoop dependency from ITransportFactory (CASSANDRA-6062)
 * add file_cache_size_in_mb setting (CASSANDRA-5661)
 * Improve error message when yaml contains invalid properties (CASSANDRA-5958)
 * Improve leveled compaction's ability to find non-overlapping L0 compactions
   to work on concurrently (CASSANDRA-5921)
 * Notify indexer of columns shadowed by range tombstones (CASSANDRA-5614)
 * Log Merkle tree stats (CASSANDRA-2698)
 * Switch from crc32 to adler32 for compressed sstable checksums (CASSANDRA-5862)
 * Improve offheap memcpy performance (CASSANDRA-5884)
 * Use a range aware scanner for cleanup (CASSANDRA-2524)
 * Cleanup doesn't need to inspect sstables that contain only local data
   (CASSANDRA-5722)
 * Add ability for CQL3 to list partition keys (CASSANDRA-4536)
 * Improve native protocol serialization (CASSANDRA-5664)
 * Upgrade Thrift to 0.9.1 (CASSANDRA-5923)
 * Require superuser status for adding triggers (CASSANDRA-5963)
 * Make standalone scrubber handle old and new style leveled manifest
   (CASSANDRA-6005)
 * Fix paxos bugs (CASSANDRA-6012, 6013, 6023)
 * Fix paged ranges with multiple replicas (CASSANDRA-6004)
 * Fix potential AssertionError during tracing (CASSANDRA-6041)
 * Fix NPE in sstablesplit (CASSANDRA-6027)
 * Migrate pre-2.0 key/value/column aliases to system.schema_columns
   (CASSANDRA-6009)
 * Paging filter empty rows too agressively (CASSANDRA-6040)
 * Support variadic parameters for IN clauses (CASSANDRA-4210)
 * cqlsh: return the result of CAS writes (CASSANDRA-5796)
 * Fix validation of IN clauses with 2ndary indexes (CASSANDRA-6050)
 * Support named bind variables in CQL (CASSANDRA-6033)
Merged from 1.2:
 * Allow cache-keys-to-save to be set at runtime (CASSANDRA-5980)
 * Avoid second-guessing out-of-space state (CASSANDRA-5605)
 * Tuning knobs for dealing with large blobs and many CFs (CASSANDRA-5982)
 * (Hadoop) Fix CQLRW for thrift tables (CASSANDRA-6002)
 * Fix possible divide-by-zero in HHOM (CASSANDRA-5990)
 * Allow local batchlog writes for CL.ANY (CASSANDRA-5967)
 * Upgrade metrics-core to version 2.2.0 (CASSANDRA-5947)
 * Fix CqlRecordWriter with composite keys (CASSANDRA-5949)
 * Add snitch, schema version, cluster, partitioner to JMX (CASSANDRA-5881)
 * Allow disabling SlabAllocator (CASSANDRA-5935)
 * Make user-defined compaction JMX blocking (CASSANDRA-4952)
 * Fix streaming does not transfer wrapped range (CASSANDRA-5948)
 * Fix loading index summary containing empty key (CASSANDRA-5965)
 * Correctly handle limits in CompositesSearcher (CASSANDRA-5975)
 * Pig: handle CQL collections (CASSANDRA-5867)
 * Pass the updated cf to the PRSI index() method (CASSANDRA-5999)
 * Allow empty CQL3 batches (as no-op) (CASSANDRA-5994)
 * Support null in CQL3 functions (CASSANDRA-5910)
 * Replace the deprecated MapMaker with CacheLoader (CASSANDRA-6007)
 * Add SSTableDeletingNotification to DataTracker (CASSANDRA-6010)
 * Fix snapshots in use get deleted during snapshot repair (CASSANDRA-6011)
 * Move hints and exception count to o.a.c.metrics (CASSANDRA-6017)
 * Fix memory leak in snapshot repair (CASSANDRA-6047)
 * Fix sstable2sjon for CQL3 tables (CASSANDRA-5852)


2.0.0
 * Fix thrift validation when inserting into CQL3 tables (CASSANDRA-5138)
 * Fix periodic memtable flushing behavior with clean memtables (CASSANDRA-5931)
 * Fix dateOf() function for pre-2.0 timestamp columns (CASSANDRA-5928)
 * Fix SSTable unintentionally loads BF when opened for batch (CASSANDRA-5938)
 * Add stream session progress to JMX (CASSANDRA-4757)
 * Fix NPE during CAS operation (CASSANDRA-5925)
Merged from 1.2:
 * Fix getBloomFilterDiskSpaceUsed for AlwaysPresentFilter (CASSANDRA-5900)
 * Don't announce schema version until we've loaded the changes locally
   (CASSANDRA-5904)
 * Fix to support off heap bloom filters size greater than 2 GB (CASSANDRA-5903)
 * Properly handle parsing huge map and set literals (CASSANDRA-5893)


2.0.0-rc2
 * enable vnodes by default (CASSANDRA-5869)
 * fix CAS contention timeout (CASSANDRA-5830)
 * fix HsHa to respect max frame size (CASSANDRA-4573)
 * Fix (some) 2i on composite components omissions (CASSANDRA-5851)
 * cqlsh: add DESCRIBE FULL SCHEMA variant (CASSANDRA-5880)
Merged from 1.2:
 * Correctly validate sparse composite cells in scrub (CASSANDRA-5855)
 * Add KeyCacheHitRate metric to CF metrics (CASSANDRA-5868)
 * cqlsh: add support for multiline comments (CASSANDRA-5798)
 * Handle CQL3 SELECT duplicate IN restrictions on clustering columns
   (CASSANDRA-5856)


2.0.0-rc1
 * improve DecimalSerializer performance (CASSANDRA-5837)
 * fix potential spurious wakeup in AsyncOneResponse (CASSANDRA-5690)
 * fix schema-related trigger issues (CASSANDRA-5774)
 * Better validation when accessing CQL3 table from thrift (CASSANDRA-5138)
 * Fix assertion error during repair (CASSANDRA-5801)
 * Fix range tombstone bug (CASSANDRA-5805)
 * DC-local CAS (CASSANDRA-5797)
 * Add a native_protocol_version column to the system.local table (CASSANRDA-5819)
 * Use index_interval from cassandra.yaml when upgraded (CASSANDRA-5822)
 * Fix buffer underflow on socket close (CASSANDRA-5792)
Merged from 1.2:
 * Fix reading DeletionTime from 1.1-format sstables (CASSANDRA-5814)
 * cqlsh: add collections support to COPY (CASSANDRA-5698)
 * retry important messages for any IOException (CASSANDRA-5804)
 * Allow empty IN relations in SELECT/UPDATE/DELETE statements (CASSANDRA-5626)
 * cqlsh: fix crashing on Windows due to libedit detection (CASSANDRA-5812)
 * fix bulk-loading compressed sstables (CASSANDRA-5820)
 * (Hadoop) fix quoting in CqlPagingRecordReader and CqlRecordWriter
   (CASSANDRA-5824)
 * update default LCS sstable size to 160MB (CASSANDRA-5727)
 * Allow compacting 2Is via nodetool (CASSANDRA-5670)
 * Hex-encode non-String keys in OPP (CASSANDRA-5793)
 * nodetool history logging (CASSANDRA-5823)
 * (Hadoop) fix support for Thrift tables in CqlPagingRecordReader
   (CASSANDRA-5752)
 * add "all time blocked" to StatusLogger output (CASSANDRA-5825)
 * Future-proof inter-major-version schema migrations (CASSANDRA-5845)
 * (Hadoop) add CqlPagingRecordReader support for ReversedType in Thrift table
   (CASSANDRA-5718)
 * Add -no-snapshot option to scrub (CASSANDRA-5891)
 * Fix to support off heap bloom filters size greater than 2 GB (CASSANDRA-5903)
 * Properly handle parsing huge map and set literals (CASSANDRA-5893)
 * Fix LCS L0 compaction may overlap in L1 (CASSANDRA-5907)
 * New sstablesplit tool to split large sstables offline (CASSANDRA-4766)
 * Fix potential deadlock in native protocol server (CASSANDRA-5926)
 * Disallow incompatible type change in CQL3 (CASSANDRA-5882)
Merged from 1.1:
 * Correctly validate sparse composite cells in scrub (CASSANDRA-5855)


2.0.0-beta2
 * Replace countPendingHints with Hints Created metric (CASSANDRA-5746)
 * Allow nodetool with no args, and with help to run without a server (CASSANDRA-5734)
 * Cleanup AbstractType/TypeSerializer classes (CASSANDRA-5744)
 * Remove unimplemented cli option schema-mwt (CASSANDRA-5754)
 * Support range tombstones in thrift (CASSANDRA-5435)
 * Normalize table-manipulating CQL3 statements' class names (CASSANDRA-5759)
 * cqlsh: add missing table options to DESCRIBE output (CASSANDRA-5749)
 * Fix assertion error during repair (CASSANDRA-5757)
 * Fix bulkloader (CASSANDRA-5542)
 * Add LZ4 compression to the native protocol (CASSANDRA-5765)
 * Fix bugs in the native protocol v2 (CASSANDRA-5770)
 * CAS on 'primary key only' table (CASSANDRA-5715)
 * Support streaming SSTables of old versions (CASSANDRA-5772)
 * Always respect protocol version in native protocol (CASSANDRA-5778)
 * Fix ConcurrentModificationException during streaming (CASSANDRA-5782)
 * Update deletion timestamp in Commit#updatesWithPaxosTime (CASSANDRA-5787)
 * Thrift cas() method crashes if input columns are not sorted (CASSANDRA-5786)
 * Order columns names correctly when querying for CAS (CASSANDRA-5788)
 * Fix streaming retry (CASSANDRA-5775)
Merged from 1.2:
 * if no seeds can be a reached a node won't start in a ring by itself (CASSANDRA-5768)
 * add cassandra.unsafesystem property (CASSANDRA-5704)
 * (Hadoop) quote identifiers in CqlPagingRecordReader (CASSANDRA-5763)
 * Add replace_node functionality for vnodes (CASSANDRA-5337)
 * Add timeout events to query traces (CASSANDRA-5520)
 * Fix serialization of the LEFT gossip value (CASSANDRA-5696)
 * Pig: support for cql3 tables (CASSANDRA-5234)
 * Fix skipping range tombstones with reverse queries (CASSANDRA-5712)
 * Expire entries out of ThriftSessionManager (CASSANDRA-5719)
 * Don't keep ancestor information in memory (CASSANDRA-5342)
 * Expose native protocol server status in nodetool info (CASSANDRA-5735)
 * Fix pathetic performance of range tombstones (CASSANDRA-5677)
 * Fix querying with an empty (impossible) range (CASSANDRA-5573)
 * cqlsh: handle CUSTOM 2i in DESCRIBE output (CASSANDRA-5760)
 * Fix minor bug in Range.intersects(Bound) (CASSANDRA-5771)
 * cqlsh: handle disabled compression in DESCRIBE output (CASSANDRA-5766)
 * Ensure all UP events are notified on the native protocol (CASSANDRA-5769)
 * Fix formatting of sstable2json with multiple -k arguments (CASSANDRA-5781)
 * Don't rely on row marker for queries in general to hide lost markers
   after TTL expires (CASSANDRA-5762)
 * Sort nodetool help output (CASSANDRA-5776)
 * Fix column expiring during 2 phases compaction (CASSANDRA-5799)
 * now() is being rejected in INSERTs when inside collections (CASSANDRA-5795)


2.0.0-beta1
 * Add support for indexing clustered columns (CASSANDRA-5125)
 * Removed on-heap row cache (CASSANDRA-5348)
 * use nanotime consistently for node-local timeouts (CASSANDRA-5581)
 * Avoid unnecessary second pass on name-based queries (CASSANDRA-5577)
 * Experimental triggers (CASSANDRA-1311)
 * JEMalloc support for off-heap allocation (CASSANDRA-3997)
 * Single-pass compaction (CASSANDRA-4180)
 * Removed token range bisection (CASSANDRA-5518)
 * Removed compatibility with pre-1.2.5 sstables and network messages
   (CASSANDRA-5511)
 * removed PBSPredictor (CASSANDRA-5455)
 * CAS support (CASSANDRA-5062, 5441, 5442, 5443, 5619, 5667)
 * Leveled compaction performs size-tiered compactions in L0
   (CASSANDRA-5371, 5439)
 * Add yaml network topology snitch for mixed ec2/other envs (CASSANDRA-5339)
 * Log when a node is down longer than the hint window (CASSANDRA-4554)
 * Optimize tombstone creation for ExpiringColumns (CASSANDRA-4917)
 * Improve LeveledScanner work estimation (CASSANDRA-5250, 5407)
 * Replace compaction lock with runWithCompactionsDisabled (CASSANDRA-3430)
 * Change Message IDs to ints (CASSANDRA-5307)
 * Move sstable level information into the Stats component, removing the
   need for a separate Manifest file (CASSANDRA-4872)
 * avoid serializing to byte[] on commitlog append (CASSANDRA-5199)
 * make index_interval configurable per columnfamily (CASSANDRA-3961, CASSANDRA-5650)
 * add default_time_to_live (CASSANDRA-3974)
 * add memtable_flush_period_in_ms (CASSANDRA-4237)
 * replace supercolumns internally by composites (CASSANDRA-3237, 5123)
 * upgrade thrift to 0.9.0 (CASSANDRA-3719)
 * drop unnecessary keyspace parameter from user-defined compaction API
   (CASSANDRA-5139)
 * more robust solution to incomplete compactions + counters (CASSANDRA-5151)
 * Change order of directory searching for c*.in.sh (CASSANDRA-3983)
 * Add tool to reset SSTable compaction level for LCS (CASSANDRA-5271)
 * Allow custom configuration loader (CASSANDRA-5045)
 * Remove memory emergency pressure valve logic (CASSANDRA-3534)
 * Reduce request latency with eager retry (CASSANDRA-4705)
 * cqlsh: Remove ASSUME command (CASSANDRA-5331)
 * Rebuild BF when loading sstables if bloom_filter_fp_chance
   has changed since compaction (CASSANDRA-5015)
 * remove row-level bloom filters (CASSANDRA-4885)
 * Change Kernel Page Cache skipping into row preheating (disabled by default)
   (CASSANDRA-4937)
 * Improve repair by deciding on a gcBefore before sending
   out TreeRequests (CASSANDRA-4932)
 * Add an official way to disable compactions (CASSANDRA-5074)
 * Reenable ALTER TABLE DROP with new semantics (CASSANDRA-3919)
 * Add binary protocol versioning (CASSANDRA-5436)
 * Swap THshaServer for TThreadedSelectorServer (CASSANDRA-5530)
 * Add alias support to SELECT statement (CASSANDRA-5075)
 * Don't create empty RowMutations in CommitLogReplayer (CASSANDRA-5541)
 * Use range tombstones when dropping cfs/columns from schema (CASSANDRA-5579)
 * cqlsh: drop CQL2/CQL3-beta support (CASSANDRA-5585)
 * Track max/min column names in sstables to be able to optimize slice
   queries (CASSANDRA-5514, CASSANDRA-5595, CASSANDRA-5600)
 * Binary protocol: allow batching already prepared statements (CASSANDRA-4693)
 * Allow preparing timestamp, ttl and limit in CQL3 queries (CASSANDRA-4450)
 * Support native link w/o JNA in Java7 (CASSANDRA-3734)
 * Use SASL authentication in binary protocol v2 (CASSANDRA-5545)
 * Replace Thrift HsHa with LMAX Disruptor based implementation (CASSANDRA-5582)
 * cqlsh: Add row count to SELECT output (CASSANDRA-5636)
 * Include a timestamp with all read commands to determine column expiration
   (CASSANDRA-5149)
 * Streaming 2.0 (CASSANDRA-5286, 5699)
 * Conditional create/drop ks/table/index statements in CQL3 (CASSANDRA-2737)
 * more pre-table creation property validation (CASSANDRA-5693)
 * Redesign repair messages (CASSANDRA-5426)
 * Fix ALTER RENAME post-5125 (CASSANDRA-5702)
 * Disallow renaming a 2ndary indexed column (CASSANDRA-5705)
 * Rename Table to Keyspace (CASSANDRA-5613)
 * Ensure changing column_index_size_in_kb on different nodes don't corrupt the
   sstable (CASSANDRA-5454)
 * Move resultset type information into prepare, not execute (CASSANDRA-5649)
 * Auto paging in binary protocol (CASSANDRA-4415, 5714)
 * Don't tie client side use of AbstractType to JDBC (CASSANDRA-4495)
 * Adds new TimestampType to replace DateType (CASSANDRA-5723, CASSANDRA-5729)
Merged from 1.2:
 * make starting native protocol server idempotent (CASSANDRA-5728)
 * Fix loading key cache when a saved entry is no longer valid (CASSANDRA-5706)
 * Fix serialization of the LEFT gossip value (CASSANDRA-5696)
 * cqlsh: Don't show 'null' in place of empty values (CASSANDRA-5675)
 * Race condition in detecting version on a mixed 1.1/1.2 cluster
   (CASSANDRA-5692)
 * Fix skipping range tombstones with reverse queries (CASSANDRA-5712)
 * Expire entries out of ThriftSessionManager (CASSANRDA-5719)
 * Don't keep ancestor information in memory (CASSANDRA-5342)
 * cqlsh: fix handling of semicolons inside BATCH queries (CASSANDRA-5697)


1.2.6
 * Fix tracing when operation completes before all responses arrive
   (CASSANDRA-5668)
 * Fix cross-DC mutation forwarding (CASSANDRA-5632)
 * Reduce SSTableLoader memory usage (CASSANDRA-5555)
 * Scale hinted_handoff_throttle_in_kb to cluster size (CASSANDRA-5272)
 * (Hadoop) Add CQL3 input/output formats (CASSANDRA-4421, 5622)
 * (Hadoop) Fix InputKeyRange in CFIF (CASSANDRA-5536)
 * Fix dealing with ridiculously large max sstable sizes in LCS (CASSANDRA-5589)
 * Ignore pre-truncate hints (CASSANDRA-4655)
 * Move System.exit on OOM into a separate thread (CASSANDRA-5273)
 * Write row markers when serializing schema (CASSANDRA-5572)
 * Check only SSTables for the requested range when streaming (CASSANDRA-5569)
 * Improve batchlog replay behavior and hint ttl handling (CASSANDRA-5314)
 * Exclude localTimestamp from validation for tombstones (CASSANDRA-5398)
 * cqlsh: add custom prompt support (CASSANDRA-5539)
 * Reuse prepared statements in hot auth queries (CASSANDRA-5594)
 * cqlsh: add vertical output option (see EXPAND) (CASSANDRA-5597)
 * Add a rate limit option to stress (CASSANDRA-5004)
 * have BulkLoader ignore snapshots directories (CASSANDRA-5587)
 * fix SnitchProperties logging context (CASSANDRA-5602)
 * Expose whether jna is enabled and memory is locked via JMX (CASSANDRA-5508)
 * cqlsh: fix COPY FROM with ReversedType (CASSANDRA-5610)
 * Allow creating CUSTOM indexes on collections (CASSANDRA-5615)
 * Evaluate now() function at execution time (CASSANDRA-5616)
 * Expose detailed read repair metrics (CASSANDRA-5618)
 * Correct blob literal + ReversedType parsing (CASSANDRA-5629)
 * Allow GPFS to prefer the internal IP like EC2MRS (CASSANDRA-5630)
 * fix help text for -tspw cassandra-cli (CASSANDRA-5643)
 * don't throw away initial causes exceptions for internode encryption issues
   (CASSANDRA-5644)
 * Fix message spelling errors for cql select statements (CASSANDRA-5647)
 * Suppress custom exceptions thru jmx (CASSANDRA-5652)
 * Update CREATE CUSTOM INDEX syntax (CASSANDRA-5639)
 * Fix PermissionDetails.equals() method (CASSANDRA-5655)
 * Never allow partition key ranges in CQL3 without token() (CASSANDRA-5666)
 * Gossiper incorrectly drops AppState for an upgrading node (CASSANDRA-5660)
 * Connection thrashing during multi-region ec2 during upgrade, due to
   messaging version (CASSANDRA-5669)
 * Avoid over reconnecting in EC2MRS (CASSANDRA-5678)
 * Fix ReadResponseSerializer.serializedSize() for digest reads (CASSANDRA-5476)
 * allow sstable2json on 2i CFs (CASSANDRA-5694)
Merged from 1.1:
 * Remove buggy thrift max message length option (CASSANDRA-5529)
 * Fix NPE in Pig's widerow mode (CASSANDRA-5488)
 * Add split size parameter to Pig and disable split combination (CASSANDRA-5544)


1.2.5
 * make BytesToken.toString only return hex bytes (CASSANDRA-5566)
 * Ensure that submitBackground enqueues at least one task (CASSANDRA-5554)
 * fix 2i updates with identical values and timestamps (CASSANDRA-5540)
 * fix compaction throttling bursty-ness (CASSANDRA-4316)
 * reduce memory consumption of IndexSummary (CASSANDRA-5506)
 * remove per-row column name bloom filters (CASSANDRA-5492)
 * Include fatal errors in trace events (CASSANDRA-5447)
 * Ensure that PerRowSecondaryIndex is notified of row-level deletes
   (CASSANDRA-5445)
 * Allow empty blob literals in CQL3 (CASSANDRA-5452)
 * Fix streaming RangeTombstones at column index boundary (CASSANDRA-5418)
 * Fix preparing statements when current keyspace is not set (CASSANDRA-5468)
 * Fix SemanticVersion.isSupportedBy minor/patch handling (CASSANDRA-5496)
 * Don't provide oldCfId for post-1.1 system cfs (CASSANDRA-5490)
 * Fix primary range ignores replication strategy (CASSANDRA-5424)
 * Fix shutdown of binary protocol server (CASSANDRA-5507)
 * Fix repair -snapshot not working (CASSANDRA-5512)
 * Set isRunning flag later in binary protocol server (CASSANDRA-5467)
 * Fix use of CQL3 functions with descending clustering order (CASSANDRA-5472)
 * Disallow renaming columns one at a time for thrift table in CQL3
   (CASSANDRA-5531)
 * cqlsh: add CLUSTERING ORDER BY support to DESCRIBE (CASSANDRA-5528)
 * Add custom secondary index support to CQL3 (CASSANDRA-5484)
 * Fix repair hanging silently on unexpected error (CASSANDRA-5229)
 * Fix Ec2Snitch regression introduced by CASSANDRA-5171 (CASSANDRA-5432)
 * Add nodetool enablebackup/disablebackup (CASSANDRA-5556)
 * cqlsh: fix DESCRIBE after case insensitive USE (CASSANDRA-5567)
Merged from 1.1
 * Add retry mechanism to OTC for non-droppable_verbs (CASSANDRA-5393)
 * Use allocator information to improve memtable memory usage estimate
   (CASSANDRA-5497)
 * Fix trying to load deleted row into row cache on startup (CASSANDRA-4463)
 * fsync leveled manifest to avoid corruption (CASSANDRA-5535)
 * Fix Bound intersection computation (CASSANDRA-5551)
 * sstablescrub now respects max memory size in cassandra.in.sh (CASSANDRA-5562)


1.2.4
 * Ensure that PerRowSecondaryIndex updates see the most recent values
   (CASSANDRA-5397)
 * avoid duplicate index entries ind PrecompactedRow and
   ParallelCompactionIterable (CASSANDRA-5395)
 * remove the index entry on oldColumn when new column is a tombstone
   (CASSANDRA-5395)
 * Change default stream throughput from 400 to 200 mbps (CASSANDRA-5036)
 * Gossiper logs DOWN for symmetry with UP (CASSANDRA-5187)
 * Fix mixing prepared statements between keyspaces (CASSANDRA-5352)
 * Fix consistency level during bootstrap - strike 3 (CASSANDRA-5354)
 * Fix transposed arguments in AlreadyExistsException (CASSANDRA-5362)
 * Improve asynchronous hint delivery (CASSANDRA-5179)
 * Fix Guava dependency version (12.0 -> 13.0.1) for Maven (CASSANDRA-5364)
 * Validate that provided CQL3 collection value are < 64K (CASSANDRA-5355)
 * Make upgradeSSTable skip current version sstables by default (CASSANDRA-5366)
 * Optimize min/max timestamp collection (CASSANDRA-5373)
 * Invalid streamId in cql binary protocol when using invalid CL
   (CASSANDRA-5164)
 * Fix validation for IN where clauses with collections (CASSANDRA-5376)
 * Copy resultSet on count query to avoid ConcurrentModificationException
   (CASSANDRA-5382)
 * Correctly typecheck in CQL3 even with ReversedType (CASSANDRA-5386)
 * Fix streaming compressed files when using encryption (CASSANDRA-5391)
 * cassandra-all 1.2.0 pom missing netty dependency (CASSANDRA-5392)
 * Fix writetime/ttl functions on null values (CASSANDRA-5341)
 * Fix NPE during cql3 select with token() (CASSANDRA-5404)
 * IndexHelper.skipBloomFilters won't skip non-SHA filters (CASSANDRA-5385)
 * cqlsh: Print maps ordered by key, sort sets (CASSANDRA-5413)
 * Add null syntax support in CQL3 for inserts (CASSANDRA-3783)
 * Allow unauthenticated set_keyspace() calls (CASSANDRA-5423)
 * Fix potential incremental backups race (CASSANDRA-5410)
 * Fix prepared BATCH statements with batch-level timestamps (CASSANDRA-5415)
 * Allow overriding superuser setup delay (CASSANDRA-5430)
 * cassandra-shuffle with JMX usernames and passwords (CASSANDRA-5431)
Merged from 1.1:
 * cli: Quote ks and cf names in schema output when needed (CASSANDRA-5052)
 * Fix bad default for min/max timestamp in SSTableMetadata (CASSANDRA-5372)
 * Fix cf name extraction from manifest in Directories.migrateFile()
   (CASSANDRA-5242)
 * Support pluggable internode authentication (CASSANDRA-5401)


1.2.3
 * add check for sstable overlap within a level on startup (CASSANDRA-5327)
 * replace ipv6 colons in jmx object names (CASSANDRA-5298, 5328)
 * Avoid allocating SSTableBoundedScanner during repair when the range does
   not intersect the sstable (CASSANDRA-5249)
 * Don't lowercase property map keys (this breaks NTS) (CASSANDRA-5292)
 * Fix composite comparator with super columns (CASSANDRA-5287)
 * Fix insufficient validation of UPDATE queries against counter cfs
   (CASSANDRA-5300)
 * Fix PropertyFileSnitch default DC/Rack behavior (CASSANDRA-5285)
 * Handle null values when executing prepared statement (CASSANDRA-5081)
 * Add netty to pom dependencies (CASSANDRA-5181)
 * Include type arguments in Thrift CQLPreparedResult (CASSANDRA-5311)
 * Fix compaction not removing columns when bf_fp_ratio is 1 (CASSANDRA-5182)
 * cli: Warn about missing CQL3 tables in schema descriptions (CASSANDRA-5309)
 * Re-enable unknown option in replication/compaction strategies option for
   backward compatibility (CASSANDRA-4795)
 * Add binary protocol support to stress (CASSANDRA-4993)
 * cqlsh: Fix COPY FROM value quoting and null handling (CASSANDRA-5305)
 * Fix repair -pr for vnodes (CASSANDRA-5329)
 * Relax CL for auth queries for non-default users (CASSANDRA-5310)
 * Fix AssertionError during repair (CASSANDRA-5245)
 * Don't announce migrations to pre-1.2 nodes (CASSANDRA-5334)
Merged from 1.1:
 * Update offline scrub for 1.0 -> 1.1 directory structure (CASSANDRA-5195)
 * add tmp flag to Descriptor hashcode (CASSANDRA-4021)
 * fix logging of "Found table data in data directories" when only system tables
   are present (CASSANDRA-5289)
 * cli: Add JMX authentication support (CASSANDRA-5080)
 * nodetool: ability to repair specific range (CASSANDRA-5280)
 * Fix possible assertion triggered in SliceFromReadCommand (CASSANDRA-5284)
 * cqlsh: Add inet type support on Windows (ipv4-only) (CASSANDRA-4801)
 * Fix race when initializing ColumnFamilyStore (CASSANDRA-5350)
 * Add UseTLAB JVM flag (CASSANDRA-5361)


1.2.2
 * fix potential for multiple concurrent compactions of the same sstables
   (CASSANDRA-5256)
 * avoid no-op caching of byte[] on commitlog append (CASSANDRA-5199)
 * fix symlinks under data dir not working (CASSANDRA-5185)
 * fix bug in compact storage metadata handling (CASSANDRA-5189)
 * Validate login for USE queries (CASSANDRA-5207)
 * cli: remove default username and password (CASSANDRA-5208)
 * configure populate_io_cache_on_flush per-CF (CASSANDRA-4694)
 * allow configuration of internode socket buffer (CASSANDRA-3378)
 * Make sstable directory picking blacklist-aware again (CASSANDRA-5193)
 * Correctly expire gossip states for edge cases (CASSANDRA-5216)
 * Improve handling of directory creation failures (CASSANDRA-5196)
 * Expose secondary indicies to the rest of nodetool (CASSANDRA-4464)
 * Binary protocol: avoid sending notification for 0.0.0.0 (CASSANDRA-5227)
 * add UseCondCardMark XX jvm settings on jdk 1.7 (CASSANDRA-4366)
 * CQL3 refactor to allow conversion function (CASSANDRA-5226)
 * Fix drop of sstables in some circumstance (CASSANDRA-5232)
 * Implement caching of authorization results (CASSANDRA-4295)
 * Add support for LZ4 compression (CASSANDRA-5038)
 * Fix missing columns in wide rows queries (CASSANDRA-5225)
 * Simplify auth setup and make system_auth ks alterable (CASSANDRA-5112)
 * Stop compactions from hanging during bootstrap (CASSANDRA-5244)
 * fix compressed streaming sending extra chunk (CASSANDRA-5105)
 * Add CQL3-based implementations of IAuthenticator and IAuthorizer
   (CASSANDRA-4898)
 * Fix timestamp-based tomstone removal logic (CASSANDRA-5248)
 * cli: Add JMX authentication support (CASSANDRA-5080)
 * Fix forceFlush behavior (CASSANDRA-5241)
 * cqlsh: Add username autocompletion (CASSANDRA-5231)
 * Fix CQL3 composite partition key error (CASSANDRA-5240)
 * Allow IN clause on last clustering key (CASSANDRA-5230)
Merged from 1.1:
 * fix start key/end token validation for wide row iteration (CASSANDRA-5168)
 * add ConfigHelper support for Thrift frame and max message sizes (CASSANDRA-5188)
 * fix nodetool repair not fail on node down (CASSANDRA-5203)
 * always collect tombstone hints (CASSANDRA-5068)
 * Fix error when sourcing file in cqlsh (CASSANDRA-5235)


1.2.1
 * stream undelivered hints on decommission (CASSANDRA-5128)
 * GossipingPropertyFileSnitch loads saved dc/rack info if needed (CASSANDRA-5133)
 * drain should flush system CFs too (CASSANDRA-4446)
 * add inter_dc_tcp_nodelay setting (CASSANDRA-5148)
 * re-allow wrapping ranges for start_token/end_token range pairitspwng (CASSANDRA-5106)
 * fix validation compaction of empty rows (CASSANDRA-5136)
 * nodetool methods to enable/disable hint storage/delivery (CASSANDRA-4750)
 * disallow bloom filter false positive chance of 0 (CASSANDRA-5013)
 * add threadpool size adjustment methods to JMXEnabledThreadPoolExecutor and
   CompactionManagerMBean (CASSANDRA-5044)
 * fix hinting for dropped local writes (CASSANDRA-4753)
 * off-heap cache doesn't need mutable column container (CASSANDRA-5057)
 * apply disk_failure_policy to bad disks on initial directory creation
   (CASSANDRA-4847)
 * Optimize name-based queries to use ArrayBackedSortedColumns (CASSANDRA-5043)
 * Fall back to old manifest if most recent is unparseable (CASSANDRA-5041)
 * pool [Compressed]RandomAccessReader objects on the partitioned read path
   (CASSANDRA-4942)
 * Add debug logging to list filenames processed by Directories.migrateFile
   method (CASSANDRA-4939)
 * Expose black-listed directories via JMX (CASSANDRA-4848)
 * Log compaction merge counts (CASSANDRA-4894)
 * Minimize byte array allocation by AbstractData{Input,Output} (CASSANDRA-5090)
 * Add SSL support for the binary protocol (CASSANDRA-5031)
 * Allow non-schema system ks modification for shuffle to work (CASSANDRA-5097)
 * cqlsh: Add default limit to SELECT statements (CASSANDRA-4972)
 * cqlsh: fix DESCRIBE for 1.1 cfs in CQL3 (CASSANDRA-5101)
 * Correctly gossip with nodes >= 1.1.7 (CASSANDRA-5102)
 * Ensure CL guarantees on digest mismatch (CASSANDRA-5113)
 * Validate correctly selects on composite partition key (CASSANDRA-5122)
 * Fix exception when adding collection (CASSANDRA-5117)
 * Handle states for non-vnode clusters correctly (CASSANDRA-5127)
 * Refuse unrecognized replication and compaction strategy options (CASSANDRA-4795)
 * Pick the correct value validator in sstable2json for cql3 tables (CASSANDRA-5134)
 * Validate login for describe_keyspace, describe_keyspaces and set_keyspace
   (CASSANDRA-5144)
 * Fix inserting empty maps (CASSANDRA-5141)
 * Don't remove tokens from System table for node we know (CASSANDRA-5121)
 * fix streaming progress report for compresed files (CASSANDRA-5130)
 * Coverage analysis for low-CL queries (CASSANDRA-4858)
 * Stop interpreting dates as valid timeUUID value (CASSANDRA-4936)
 * Adds E notation for floating point numbers (CASSANDRA-4927)
 * Detect (and warn) unintentional use of the cql2 thrift methods when cql3 was
   intended (CASSANDRA-5172)
 * cli: Quote ks and cf names in schema output when needed (CASSANDRA-5052)
 * Fix cf name extraction from manifest in Directories.migrateFile() (CASSANDRA-5242)
 * Replace mistaken usage of commons-logging with slf4j (CASSANDRA-5464)
 * Ensure Jackson dependency matches lib (CASSANDRA-5126)
 * Expose droppable tombstone ratio stats over JMX (CASSANDRA-5159)
Merged from 1.1:
 * Simplify CompressedRandomAccessReader to work around JDK FD bug (CASSANDRA-5088)
 * Improve handling a changing target throttle rate mid-compaction (CASSANDRA-5087)
 * Pig: correctly decode row keys in widerow mode (CASSANDRA-5098)
 * nodetool repair command now prints progress (CASSANDRA-4767)
 * fix user defined compaction to run against 1.1 data directory (CASSANDRA-5118)
 * Fix CQL3 BATCH authorization caching (CASSANDRA-5145)
 * fix get_count returns incorrect value with TTL (CASSANDRA-5099)
 * better handling for mid-compaction failure (CASSANDRA-5137)
 * convert default marshallers list to map for better readability (CASSANDRA-5109)
 * fix ConcurrentModificationException in getBootstrapSource (CASSANDRA-5170)
 * fix sstable maxtimestamp for row deletes and pre-1.1.1 sstables (CASSANDRA-5153)
 * Fix thread growth on node removal (CASSANDRA-5175)
 * Make Ec2Region's datacenter name configurable (CASSANDRA-5155)


1.2.0
 * Disallow counters in collections (CASSANDRA-5082)
 * cqlsh: add unit tests (CASSANDRA-3920)
 * fix default bloom_filter_fp_chance for LeveledCompactionStrategy (CASSANDRA-5093)
Merged from 1.1:
 * add validation for get_range_slices with start_key and end_token (CASSANDRA-5089)


1.2.0-rc2
 * fix nodetool ownership display with vnodes (CASSANDRA-5065)
 * cqlsh: add DESCRIBE KEYSPACES command (CASSANDRA-5060)
 * Fix potential infinite loop when reloading CFS (CASSANDRA-5064)
 * Fix SimpleAuthorizer example (CASSANDRA-5072)
 * cqlsh: force CL.ONE for tracing and system.schema* queries (CASSANDRA-5070)
 * Includes cassandra-shuffle in the debian package (CASSANDRA-5058)
Merged from 1.1:
 * fix multithreaded compaction deadlock (CASSANDRA-4492)
 * fix temporarily missing schema after upgrade from pre-1.1.5 (CASSANDRA-5061)
 * Fix ALTER TABLE overriding compression options with defaults
   (CASSANDRA-4996, 5066)
 * fix specifying and altering crc_check_chance (CASSANDRA-5053)
 * fix Murmur3Partitioner ownership% calculation (CASSANDRA-5076)
 * Don't expire columns sooner than they should in 2ndary indexes (CASSANDRA-5079)


1.2-rc1
 * rename rpc_timeout settings to request_timeout (CASSANDRA-5027)
 * add BF with 0.1 FP to LCS by default (CASSANDRA-5029)
 * Fix preparing insert queries (CASSANDRA-5016)
 * Fix preparing queries with counter increment (CASSANDRA-5022)
 * Fix preparing updates with collections (CASSANDRA-5017)
 * Don't generate UUID based on other node address (CASSANDRA-5002)
 * Fix message when trying to alter a clustering key type (CASSANDRA-5012)
 * Update IAuthenticator to match the new IAuthorizer (CASSANDRA-5003)
 * Fix inserting only a key in CQL3 (CASSANDRA-5040)
 * Fix CQL3 token() function when used with strings (CASSANDRA-5050)
Merged from 1.1:
 * reduce log spam from invalid counter shards (CASSANDRA-5026)
 * Improve schema propagation performance (CASSANDRA-5025)
 * Fix for IndexHelper.IndexFor throws OOB Exception (CASSANDRA-5030)
 * cqlsh: make it possible to describe thrift CFs (CASSANDRA-4827)
 * cqlsh: fix timestamp formatting on some platforms (CASSANDRA-5046)


1.2-beta3
 * make consistency level configurable in cqlsh (CASSANDRA-4829)
 * fix cqlsh rendering of blob fields (CASSANDRA-4970)
 * fix cqlsh DESCRIBE command (CASSANDRA-4913)
 * save truncation position in system table (CASSANDRA-4906)
 * Move CompressionMetadata off-heap (CASSANDRA-4937)
 * allow CLI to GET cql3 columnfamily data (CASSANDRA-4924)
 * Fix rare race condition in getExpireTimeForEndpoint (CASSANDRA-4402)
 * acquire references to overlapping sstables during compaction so bloom filter
   doesn't get free'd prematurely (CASSANDRA-4934)
 * Don't share slice query filter in CQL3 SelectStatement (CASSANDRA-4928)
 * Separate tracing from Log4J (CASSANDRA-4861)
 * Exclude gcable tombstones from merkle-tree computation (CASSANDRA-4905)
 * Better printing of AbstractBounds for tracing (CASSANDRA-4931)
 * Optimize mostRecentTombstone check in CC.collectAllData (CASSANDRA-4883)
 * Change stream session ID to UUID to avoid collision from same node (CASSANDRA-4813)
 * Use Stats.db when bulk loading if present (CASSANDRA-4957)
 * Skip repair on system_trace and keyspaces with RF=1 (CASSANDRA-4956)
 * (cql3) Remove arbitrary SELECT limit (CASSANDRA-4918)
 * Correctly handle prepared operation on collections (CASSANDRA-4945)
 * Fix CQL3 LIMIT (CASSANDRA-4877)
 * Fix Stress for CQL3 (CASSANDRA-4979)
 * Remove cassandra specific exceptions from JMX interface (CASSANDRA-4893)
 * (CQL3) Force using ALLOW FILTERING on potentially inefficient queries (CASSANDRA-4915)
 * (cql3) Fix adding column when the table has collections (CASSANDRA-4982)
 * (cql3) Fix allowing collections with compact storage (CASSANDRA-4990)
 * (cql3) Refuse ttl/writetime function on collections (CASSANDRA-4992)
 * Replace IAuthority with new IAuthorizer (CASSANDRA-4874)
 * clqsh: fix KEY pseudocolumn escaping when describing Thrift tables
   in CQL3 mode (CASSANDRA-4955)
 * add basic authentication support for Pig CassandraStorage (CASSANDRA-3042)
 * fix CQL2 ALTER TABLE compaction_strategy_class altering (CASSANDRA-4965)
Merged from 1.1:
 * Fall back to old describe_splits if d_s_ex is not available (CASSANDRA-4803)
 * Improve error reporting when streaming ranges fail (CASSANDRA-5009)
 * Fix cqlsh timestamp formatting of timezone info (CASSANDRA-4746)
 * Fix assertion failure with leveled compaction (CASSANDRA-4799)
 * Check for null end_token in get_range_slice (CASSANDRA-4804)
 * Remove all remnants of removed nodes (CASSANDRA-4840)
 * Add aut-reloading of the log4j file in debian package (CASSANDRA-4855)
 * Fix estimated row cache entry size (CASSANDRA-4860)
 * reset getRangeSlice filter after finishing a row for get_paged_slice
   (CASSANDRA-4919)
 * expunge row cache post-truncate (CASSANDRA-4940)
 * Allow static CF definition with compact storage (CASSANDRA-4910)
 * Fix endless loop/compaction of schema_* CFs due to broken timestamps (CASSANDRA-4880)
 * Fix 'wrong class type' assertion in CounterColumn (CASSANDRA-4976)


1.2-beta2
 * fp rate of 1.0 disables BF entirely; LCS defaults to 1.0 (CASSANDRA-4876)
 * off-heap bloom filters for row keys (CASSANDRA_4865)
 * add extension point for sstable components (CASSANDRA-4049)
 * improve tracing output (CASSANDRA-4852, 4862)
 * make TRACE verb droppable (CASSANDRA-4672)
 * fix BulkLoader recognition of CQL3 columnfamilies (CASSANDRA-4755)
 * Sort commitlog segments for replay by id instead of mtime (CASSANDRA-4793)
 * Make hint delivery asynchronous (CASSANDRA-4761)
 * Pluggable Thrift transport factories for CLI and cqlsh (CASSANDRA-4609, 4610)
 * cassandra-cli: allow Double value type to be inserted to a column (CASSANDRA-4661)
 * Add ability to use custom TServerFactory implementations (CASSANDRA-4608)
 * optimize batchlog flushing to skip successful batches (CASSANDRA-4667)
 * include metadata for system keyspace itself in schema tables (CASSANDRA-4416)
 * add check to PropertyFileSnitch to verify presence of location for
   local node (CASSANDRA-4728)
 * add PBSPredictor consistency modeler (CASSANDRA-4261)
 * remove vestiges of Thrift unframed mode (CASSANDRA-4729)
 * optimize single-row PK lookups (CASSANDRA-4710)
 * adjust blockFor calculation to account for pending ranges due to node
   movement (CASSANDRA-833)
 * Change CQL version to 3.0.0 and stop accepting 3.0.0-beta1 (CASSANDRA-4649)
 * (CQL3) Make prepared statement global instead of per connection
   (CASSANDRA-4449)
 * Fix scrubbing of CQL3 created tables (CASSANDRA-4685)
 * (CQL3) Fix validation when using counter and regular columns in the same
   table (CASSANDRA-4706)
 * Fix bug starting Cassandra with simple authentication (CASSANDRA-4648)
 * Add support for batchlog in CQL3 (CASSANDRA-4545, 4738)
 * Add support for multiple column family outputs in CFOF (CASSANDRA-4208)
 * Support repairing only the local DC nodes (CASSANDRA-4747)
 * Use rpc_address for binary protocol and change default port (CASSANDRA-4751)
 * Fix use of collections in prepared statements (CASSANDRA-4739)
 * Store more information into peers table (CASSANDRA-4351, 4814)
 * Configurable bucket size for size tiered compaction (CASSANDRA-4704)
 * Run leveled compaction in parallel (CASSANDRA-4310)
 * Fix potential NPE during CFS reload (CASSANDRA-4786)
 * Composite indexes may miss results (CASSANDRA-4796)
 * Move consistency level to the protocol level (CASSANDRA-4734, 4824)
 * Fix Subcolumn slice ends not respected (CASSANDRA-4826)
 * Fix Assertion error in cql3 select (CASSANDRA-4783)
 * Fix list prepend logic (CQL3) (CASSANDRA-4835)
 * Add booleans as literals in CQL3 (CASSANDRA-4776)
 * Allow renaming PK columns in CQL3 (CASSANDRA-4822)
 * Fix binary protocol NEW_NODE event (CASSANDRA-4679)
 * Fix potential infinite loop in tombstone compaction (CASSANDRA-4781)
 * Remove system tables accounting from schema (CASSANDRA-4850)
 * (cql3) Force provided columns in clustering key order in
   'CLUSTERING ORDER BY' (CASSANDRA-4881)
 * Fix composite index bug (CASSANDRA-4884)
 * Fix short read protection for CQL3 (CASSANDRA-4882)
 * Add tracing support to the binary protocol (CASSANDRA-4699)
 * (cql3) Don't allow prepared marker inside collections (CASSANDRA-4890)
 * Re-allow order by on non-selected columns (CASSANDRA-4645)
 * Bug when composite index is created in a table having collections (CASSANDRA-4909)
 * log index scan subject in CompositesSearcher (CASSANDRA-4904)
Merged from 1.1:
 * add get[Row|Key]CacheEntries to CacheServiceMBean (CASSANDRA-4859)
 * fix get_paged_slice to wrap to next row correctly (CASSANDRA-4816)
 * fix indexing empty column values (CASSANDRA-4832)
 * allow JdbcDate to compose null Date objects (CASSANDRA-4830)
 * fix possible stackoverflow when compacting 1000s of sstables
   (CASSANDRA-4765)
 * fix wrong leveled compaction progress calculation (CASSANDRA-4807)
 * add a close() method to CRAR to prevent leaking file descriptors (CASSANDRA-4820)
 * fix potential infinite loop in get_count (CASSANDRA-4833)
 * fix compositeType.{get/from}String methods (CASSANDRA-4842)
 * (CQL) fix CREATE COLUMNFAMILY permissions check (CASSANDRA-4864)
 * Fix DynamicCompositeType same type comparison (CASSANDRA-4711)
 * Fix duplicate SSTable reference when stream session failed (CASSANDRA-3306)
 * Allow static CF definition with compact storage (CASSANDRA-4910)
 * Fix endless loop/compaction of schema_* CFs due to broken timestamps (CASSANDRA-4880)
 * Fix 'wrong class type' assertion in CounterColumn (CASSANDRA-4976)


1.2-beta1
 * add atomic_batch_mutate (CASSANDRA-4542, -4635)
 * increase default max_hint_window_in_ms to 3h (CASSANDRA-4632)
 * include message initiation time to replicas so they can more
   accurately drop timed-out requests (CASSANDRA-2858)
 * fix clientutil.jar dependencies (CASSANDRA-4566)
 * optimize WriteResponse (CASSANDRA-4548)
 * new metrics (CASSANDRA-4009)
 * redesign KEYS indexes to avoid read-before-write (CASSANDRA-2897)
 * debug tracing (CASSANDRA-1123)
 * parallelize row cache loading (CASSANDRA-4282)
 * Make compaction, flush JBOD-aware (CASSANDRA-4292)
 * run local range scans on the read stage (CASSANDRA-3687)
 * clean up ioexceptions (CASSANDRA-2116)
 * add disk_failure_policy (CASSANDRA-2118)
 * Introduce new json format with row level deletion (CASSANDRA-4054)
 * remove redundant "name" column from schema_keyspaces (CASSANDRA-4433)
 * improve "nodetool ring" handling of multi-dc clusters (CASSANDRA-3047)
 * update NTS calculateNaturalEndpoints to be O(N log N) (CASSANDRA-3881)
 * split up rpc timeout by operation type (CASSANDRA-2819)
 * rewrite key cache save/load to use only sequential i/o (CASSANDRA-3762)
 * update MS protocol with a version handshake + broadcast address id
   (CASSANDRA-4311)
 * multithreaded hint replay (CASSANDRA-4189)
 * add inter-node message compression (CASSANDRA-3127)
 * remove COPP (CASSANDRA-2479)
 * Track tombstone expiration and compact when tombstone content is
   higher than a configurable threshold, default 20% (CASSANDRA-3442, 4234)
 * update MurmurHash to version 3 (CASSANDRA-2975)
 * (CLI) track elapsed time for `delete' operation (CASSANDRA-4060)
 * (CLI) jline version is bumped to 1.0 to properly  support
   'delete' key function (CASSANDRA-4132)
 * Save IndexSummary into new SSTable 'Summary' component (CASSANDRA-2392, 4289)
 * Add support for range tombstones (CASSANDRA-3708)
 * Improve MessagingService efficiency (CASSANDRA-3617)
 * Avoid ID conflicts from concurrent schema changes (CASSANDRA-3794)
 * Set thrift HSHA server thread limit to unlimited by default (CASSANDRA-4277)
 * Avoids double serialization of CF id in RowMutation messages
   (CASSANDRA-4293)
 * stream compressed sstables directly with java nio (CASSANDRA-4297)
 * Support multiple ranges in SliceQueryFilter (CASSANDRA-3885)
 * Add column metadata to system column families (CASSANDRA-4018)
 * (cql3) Always use composite types by default (CASSANDRA-4329)
 * (cql3) Add support for set, map and list (CASSANDRA-3647)
 * Validate date type correctly (CASSANDRA-4441)
 * (cql3) Allow definitions with only a PK (CASSANDRA-4361)
 * (cql3) Add support for row key composites (CASSANDRA-4179)
 * improve DynamicEndpointSnitch by using reservoir sampling (CASSANDRA-4038)
 * (cql3) Add support for 2ndary indexes (CASSANDRA-3680)
 * (cql3) fix defining more than one PK to be invalid (CASSANDRA-4477)
 * remove schema agreement checking from all external APIs (Thrift, CQL and CQL3) (CASSANDRA-4487)
 * add Murmur3Partitioner and make it default for new installations (CASSANDRA-3772, 4621)
 * (cql3) update pseudo-map syntax to use map syntax (CASSANDRA-4497)
 * Finer grained exceptions hierarchy and provides error code with exceptions (CASSANDRA-3979)
 * Adds events push to binary protocol (CASSANDRA-4480)
 * Rewrite nodetool help (CASSANDRA-2293)
 * Make CQL3 the default for CQL (CASSANDRA-4640)
 * update stress tool to be able to use CQL3 (CASSANDRA-4406)
 * Accept all thrift update on CQL3 cf but don't expose their metadata (CASSANDRA-4377)
 * Replace Throttle with Guava's RateLimiter for HintedHandOff (CASSANDRA-4541)
 * fix counter add/get using CQL2 and CQL3 in stress tool (CASSANDRA-4633)
 * Add sstable count per level to cfstats (CASSANDRA-4537)
 * (cql3) Add ALTER KEYSPACE statement (CASSANDRA-4611)
 * (cql3) Allow defining default consistency levels (CASSANDRA-4448)
 * (cql3) Fix queries using LIMIT missing results (CASSANDRA-4579)
 * fix cross-version gossip messaging (CASSANDRA-4576)
 * added inet data type (CASSANDRA-4627)


1.1.6
 * Wait for writes on synchronous read digest mismatch (CASSANDRA-4792)
 * fix commitlog replay for nanotime-infected sstables (CASSANDRA-4782)
 * preflight check ttl for maximum of 20 years (CASSANDRA-4771)
 * (Pig) fix widerow input with single column rows (CASSANDRA-4789)
 * Fix HH to compact with correct gcBefore, which avoids wiping out
   undelivered hints (CASSANDRA-4772)
 * LCS will merge up to 32 L0 sstables as intended (CASSANDRA-4778)
 * NTS will default unconfigured DC replicas to zero (CASSANDRA-4675)
 * use default consistency level in counter validation if none is
   explicitly provide (CASSANDRA-4700)
 * Improve IAuthority interface by introducing fine-grained
   access permissions and grant/revoke commands (CASSANDRA-4490, 4644)
 * fix assumption error in CLI when updating/describing keyspace
   (CASSANDRA-4322)
 * Adds offline sstablescrub to debian packaging (CASSANDRA-4642)
 * Automatic fixing of overlapping leveled sstables (CASSANDRA-4644)
 * fix error when using ORDER BY with extended selections (CASSANDRA-4689)
 * (CQL3) Fix validation for IN queries for non-PK cols (CASSANDRA-4709)
 * fix re-created keyspace disappering after 1.1.5 upgrade
   (CASSANDRA-4698, 4752)
 * (CLI) display elapsed time in 2 fraction digits (CASSANDRA-3460)
 * add authentication support to sstableloader (CASSANDRA-4712)
 * Fix CQL3 'is reversed' logic (CASSANDRA-4716, 4759)
 * (CQL3) Don't return ReversedType in result set metadata (CASSANDRA-4717)
 * Backport adding AlterKeyspace statement (CASSANDRA-4611)
 * (CQL3) Correcty accept upper-case data types (CASSANDRA-4770)
 * Add binary protocol events for schema changes (CASSANDRA-4684)
Merged from 1.0:
 * Switch from NBHM to CHM in MessagingService's callback map, which
   prevents OOM in long-running instances (CASSANDRA-4708)


1.1.5
 * add SecondaryIndex.reload API (CASSANDRA-4581)
 * use millis + atomicint for commitlog segment creation instead of
   nanotime, which has issues under some hypervisors (CASSANDRA-4601)
 * fix FD leak in slice queries (CASSANDRA-4571)
 * avoid recursion in leveled compaction (CASSANDRA-4587)
 * increase stack size under Java7 to 180K
 * Log(info) schema changes (CASSANDRA-4547)
 * Change nodetool setcachecapcity to manipulate global caches (CASSANDRA-4563)
 * (cql3) fix setting compaction strategy (CASSANDRA-4597)
 * fix broken system.schema_* timestamps on system startup (CASSANDRA-4561)
 * fix wrong skip of cache saving (CASSANDRA-4533)
 * Avoid NPE when lost+found is in data dir (CASSANDRA-4572)
 * Respect five-minute flush moratorium after initial CL replay (CASSANDRA-4474)
 * Adds ntp as recommended in debian packaging (CASSANDRA-4606)
 * Configurable transport in CF Record{Reader|Writer} (CASSANDRA-4558)
 * (cql3) fix potential NPE with both equal and unequal restriction (CASSANDRA-4532)
 * (cql3) improves ORDER BY validation (CASSANDRA-4624)
 * Fix potential deadlock during counter writes (CASSANDRA-4578)
 * Fix cql error with ORDER BY when using IN (CASSANDRA-4612)
Merged from 1.0:
 * increase Xss to 160k to accomodate latest 1.6 JVMs (CASSANDRA-4602)
 * fix toString of hint destination tokens (CASSANDRA-4568)
 * Fix multiple values for CurrentLocal NodeID (CASSANDRA-4626)


1.1.4
 * fix offline scrub to catch >= out of order rows (CASSANDRA-4411)
 * fix cassandra-env.sh on RHEL and other non-dash-based systems
   (CASSANDRA-4494)
Merged from 1.0:
 * (Hadoop) fix setting key length for old-style mapred api (CASSANDRA-4534)
 * (Hadoop) fix iterating through a resultset consisting entirely
   of tombstoned rows (CASSANDRA-4466)


1.1.3
 * (cqlsh) add COPY TO (CASSANDRA-4434)
 * munmap commitlog segments before rename (CASSANDRA-4337)
 * (JMX) rename getRangeKeySample to sampleKeyRange to avoid returning
   multi-MB results as an attribute (CASSANDRA-4452)
 * flush based on data size, not throughput; overwritten columns no
   longer artificially inflate liveRatio (CASSANDRA-4399)
 * update default commitlog segment size to 32MB and total commitlog
   size to 32/1024 MB for 32/64 bit JVMs, respectively (CASSANDRA-4422)
 * avoid using global partitioner to estimate ranges in index sstables
   (CASSANDRA-4403)
 * restore pre-CASSANDRA-3862 approach to removing expired tombstones
   from row cache during compaction (CASSANDRA-4364)
 * (stress) support for CQL prepared statements (CASSANDRA-3633)
 * Correctly catch exception when Snappy cannot be loaded (CASSANDRA-4400)
 * (cql3) Support ORDER BY when IN condition is given in WHERE clause (CASSANDRA-4327)
 * (cql3) delete "component_index" column on DROP TABLE call (CASSANDRA-4420)
 * change nanoTime() to currentTimeInMillis() in schema related code (CASSANDRA-4432)
 * add a token generation tool (CASSANDRA-3709)
 * Fix LCS bug with sstable containing only 1 row (CASSANDRA-4411)
 * fix "Can't Modify Index Name" problem on CF update (CASSANDRA-4439)
 * Fix assertion error in getOverlappingSSTables during repair (CASSANDRA-4456)
 * fix nodetool's setcompactionthreshold command (CASSANDRA-4455)
 * Ensure compacted files are never used, to avoid counter overcount (CASSANDRA-4436)
Merged from 1.0:
 * Push the validation of secondary index values to the SecondaryIndexManager (CASSANDRA-4240)
 * allow dropping columns shadowed by not-yet-expired supercolumn or row
   tombstones in PrecompactedRow (CASSANDRA-4396)


1.1.2
 * Fix cleanup not deleting index entries (CASSANDRA-4379)
 * Use correct partitioner when saving + loading caches (CASSANDRA-4331)
 * Check schema before trying to export sstable (CASSANDRA-2760)
 * Raise a meaningful exception instead of NPE when PFS encounters
   an unconfigured node + no default (CASSANDRA-4349)
 * fix bug in sstable blacklisting with LCS (CASSANDRA-4343)
 * LCS no longer promotes tiny sstables out of L0 (CASSANDRA-4341)
 * skip tombstones during hint replay (CASSANDRA-4320)
 * fix NPE in compactionstats (CASSANDRA-4318)
 * enforce 1m min keycache for auto (CASSANDRA-4306)
 * Have DeletedColumn.isMFD always return true (CASSANDRA-4307)
 * (cql3) exeption message for ORDER BY constraints said primary filter can be
    an IN clause, which is misleading (CASSANDRA-4319)
 * (cql3) Reject (not yet supported) creation of 2ndardy indexes on tables with
   composite primary keys (CASSANDRA-4328)
 * Set JVM stack size to 160k for java 7 (CASSANDRA-4275)
 * cqlsh: add COPY command to load data from CSV flat files (CASSANDRA-4012)
 * CFMetaData.fromThrift to throw ConfigurationException upon error (CASSANDRA-4353)
 * Use CF comparator to sort indexed columns in SecondaryIndexManager
   (CASSANDRA-4365)
 * add strategy_options to the KSMetaData.toString() output (CASSANDRA-4248)
 * (cql3) fix range queries containing unqueried results (CASSANDRA-4372)
 * (cql3) allow updating column_alias types (CASSANDRA-4041)
 * (cql3) Fix deletion bug (CASSANDRA-4193)
 * Fix computation of overlapping sstable for leveled compaction (CASSANDRA-4321)
 * Improve scrub and allow to run it offline (CASSANDRA-4321)
 * Fix assertionError in StorageService.bulkLoad (CASSANDRA-4368)
 * (cqlsh) add option to authenticate to a keyspace at startup (CASSANDRA-4108)
 * (cqlsh) fix ASSUME functionality (CASSANDRA-4352)
 * Fix ColumnFamilyRecordReader to not return progress > 100% (CASSANDRA-3942)
Merged from 1.0:
 * Set gc_grace on index CF to 0 (CASSANDRA-4314)


1.1.1
 * add populate_io_cache_on_flush option (CASSANDRA-2635)
 * allow larger cache capacities than 2GB (CASSANDRA-4150)
 * add getsstables command to nodetool (CASSANDRA-4199)
 * apply parent CF compaction settings to secondary index CFs (CASSANDRA-4280)
 * preserve commitlog size cap when recycling segments at startup
   (CASSANDRA-4201)
 * (Hadoop) fix split generation regression (CASSANDRA-4259)
 * ignore min/max compactions settings in LCS, while preserving
   behavior that min=max=0 disables autocompaction (CASSANDRA-4233)
 * log number of rows read from saved cache (CASSANDRA-4249)
 * calculate exact size required for cleanup operations (CASSANDRA-1404)
 * avoid blocking additional writes during flush when the commitlog
   gets behind temporarily (CASSANDRA-1991)
 * enable caching on index CFs based on data CF cache setting (CASSANDRA-4197)
 * warn on invalid replication strategy creation options (CASSANDRA-4046)
 * remove [Freeable]Memory finalizers (CASSANDRA-4222)
 * include tombstone size in ColumnFamily.size, which can prevent OOM
   during sudden mass delete operations by yielding a nonzero liveRatio
   (CASSANDRA-3741)
 * Open 1 sstableScanner per level for leveled compaction (CASSANDRA-4142)
 * Optimize reads when row deletion timestamps allow us to restrict
   the set of sstables we check (CASSANDRA-4116)
 * add support for commitlog archiving and point-in-time recovery
   (CASSANDRA-3690)
 * avoid generating redundant compaction tasks during streaming
   (CASSANDRA-4174)
 * add -cf option to nodetool snapshot, and takeColumnFamilySnapshot to
   StorageService mbean (CASSANDRA-556)
 * optimize cleanup to drop entire sstables where possible (CASSANDRA-4079)
 * optimize truncate when autosnapshot is disabled (CASSANDRA-4153)
 * update caches to use byte[] keys to reduce memory overhead (CASSANDRA-3966)
 * add column limit to cli (CASSANDRA-3012, 4098)
 * clean up and optimize DataOutputBuffer, used by CQL compression and
   CompositeType (CASSANDRA-4072)
 * optimize commitlog checksumming (CASSANDRA-3610)
 * identify and blacklist corrupted SSTables from future compactions
   (CASSANDRA-2261)
 * Move CfDef and KsDef validation out of thrift (CASSANDRA-4037)
 * Expose API to repair a user provided range (CASSANDRA-3912)
 * Add way to force the cassandra-cli to refresh its schema (CASSANDRA-4052)
 * Avoid having replicate on write tasks stacking up at CL.ONE (CASSANDRA-2889)
 * (cql3) Backwards compatibility for composite comparators in non-cql3-aware
   clients (CASSANDRA-4093)
 * (cql3) Fix order by for reversed queries (CASSANDRA-4160)
 * (cql3) Add ReversedType support (CASSANDRA-4004)
 * (cql3) Add timeuuid type (CASSANDRA-4194)
 * (cql3) Minor fixes (CASSANDRA-4185)
 * (cql3) Fix prepared statement in BATCH (CASSANDRA-4202)
 * (cql3) Reduce the list of reserved keywords (CASSANDRA-4186)
 * (cql3) Move max/min compaction thresholds to compaction strategy options
   (CASSANDRA-4187)
 * Fix exception during move when localhost is the only source (CASSANDRA-4200)
 * (cql3) Allow paging through non-ordered partitioner results (CASSANDRA-3771)
 * (cql3) Fix drop index (CASSANDRA-4192)
 * (cql3) Don't return range ghosts anymore (CASSANDRA-3982)
 * fix re-creating Keyspaces/ColumnFamilies with the same name as dropped
   ones (CASSANDRA-4219)
 * fix SecondaryIndex LeveledManifest save upon snapshot (CASSANDRA-4230)
 * fix missing arrayOffset in FBUtilities.hash (CASSANDRA-4250)
 * (cql3) Add name of parameters in CqlResultSet (CASSANDRA-4242)
 * (cql3) Correctly validate order by queries (CASSANDRA-4246)
 * rename stress to cassandra-stress for saner packaging (CASSANDRA-4256)
 * Fix exception on colum metadata with non-string comparator (CASSANDRA-4269)
 * Check for unknown/invalid compression options (CASSANDRA-4266)
 * (cql3) Adds simple access to column timestamp and ttl (CASSANDRA-4217)
 * (cql3) Fix range queries with secondary indexes (CASSANDRA-4257)
 * Better error messages from improper input in cli (CASSANDRA-3865)
 * Try to stop all compaction upon Keyspace or ColumnFamily drop (CASSANDRA-4221)
 * (cql3) Allow keyspace properties to contain hyphens (CASSANDRA-4278)
 * (cql3) Correctly validate keyspace access in create table (CASSANDRA-4296)
 * Avoid deadlock in migration stage (CASSANDRA-3882)
 * Take supercolumn names and deletion info into account in memtable throughput
   (CASSANDRA-4264)
 * Add back backward compatibility for old style replication factor (CASSANDRA-4294)
 * Preserve compatibility with pre-1.1 index queries (CASSANDRA-4262)
Merged from 1.0:
 * Fix super columns bug where cache is not updated (CASSANDRA-4190)
 * fix maxTimestamp to include row tombstones (CASSANDRA-4116)
 * (CLI) properly handle quotes in create/update keyspace commands (CASSANDRA-4129)
 * Avoids possible deadlock during bootstrap (CASSANDRA-4159)
 * fix stress tool that hangs forever on timeout or error (CASSANDRA-4128)
 * stress tool to return appropriate exit code on failure (CASSANDRA-4188)
 * fix compaction NPE when out of disk space and assertions disabled
   (CASSANDRA-3985)
 * synchronize LCS getEstimatedTasks to avoid CME (CASSANDRA-4255)
 * ensure unique streaming session id's (CASSANDRA-4223)
 * kick off background compaction when min/max thresholds change
   (CASSANDRA-4279)
 * improve ability of STCS.getBuckets to deal with 100s of 1000s of
   sstables, such as when convertinb back from LCS (CASSANDRA-4287)
 * Oversize integer in CQL throws NumberFormatException (CASSANDRA-4291)
 * fix 1.0.x node join to mixed version cluster, other nodes >= 1.1 (CASSANDRA-4195)
 * Fix LCS splitting sstable base on uncompressed size (CASSANDRA-4419)
 * Push the validation of secondary index values to the SecondaryIndexManager (CASSANDRA-4240)
 * Don't purge columns during upgradesstables (CASSANDRA-4462)
 * Make cqlsh work with piping (CASSANDRA-4113)
 * Validate arguments for nodetool decommission (CASSANDRA-4061)
 * Report thrift status in nodetool info (CASSANDRA-4010)


1.1.0-final
 * average a reduced liveRatio estimate with the previous one (CASSANDRA-4065)
 * Allow KS and CF names up to 48 characters (CASSANDRA-4157)
 * fix stress build (CASSANDRA-4140)
 * add time remaining estimate to nodetool compactionstats (CASSANDRA-4167)
 * (cql) fix NPE in cql3 ALTER TABLE (CASSANDRA-4163)
 * (cql) Add support for CL.TWO and CL.THREE in CQL (CASSANDRA-4156)
 * (cql) Fix type in CQL3 ALTER TABLE preventing update (CASSANDRA-4170)
 * (cql) Throw invalid exception from CQL3 on obsolete options (CASSANDRA-4171)
 * (cqlsh) fix recognizing uppercase SELECT keyword (CASSANDRA-4161)
 * Pig: wide row support (CASSANDRA-3909)
Merged from 1.0:
 * avoid streaming empty files with bulk loader if sstablewriter errors out
   (CASSANDRA-3946)


1.1-rc1
 * Include stress tool in binary builds (CASSANDRA-4103)
 * (Hadoop) fix wide row iteration when last row read was deleted
   (CASSANDRA-4154)
 * fix read_repair_chance to really default to 0.1 in the cli (CASSANDRA-4114)
 * Adds caching and bloomFilterFpChange to CQL options (CASSANDRA-4042)
 * Adds posibility to autoconfigure size of the KeyCache (CASSANDRA-4087)
 * fix KEYS index from skipping results (CASSANDRA-3996)
 * Remove sliced_buffer_size_in_kb dead option (CASSANDRA-4076)
 * make loadNewSStable preserve sstable version (CASSANDRA-4077)
 * Respect 1.0 cache settings as much as possible when upgrading
   (CASSANDRA-4088)
 * relax path length requirement for sstable files when upgrading on
   non-Windows platforms (CASSANDRA-4110)
 * fix terminination of the stress.java when errors were encountered
   (CASSANDRA-4128)
 * Move CfDef and KsDef validation out of thrift (CASSANDRA-4037)
 * Fix get_paged_slice (CASSANDRA-4136)
 * CQL3: Support slice with exclusive start and stop (CASSANDRA-3785)
Merged from 1.0:
 * support PropertyFileSnitch in bulk loader (CASSANDRA-4145)
 * add auto_snapshot option allowing disabling snapshot before drop/truncate
   (CASSANDRA-3710)
 * allow short snitch names (CASSANDRA-4130)


1.1-beta2
 * rename loaded sstables to avoid conflicts with local snapshots
   (CASSANDRA-3967)
 * start hint replay as soon as FD notifies that the target is back up
   (CASSANDRA-3958)
 * avoid unproductive deserializing of cached rows during compaction
   (CASSANDRA-3921)
 * fix concurrency issues with CQL keyspace creation (CASSANDRA-3903)
 * Show Effective Owership via Nodetool ring <keyspace> (CASSANDRA-3412)
 * Update ORDER BY syntax for CQL3 (CASSANDRA-3925)
 * Fix BulkRecordWriter to not throw NPE if reducer gets no map data from Hadoop (CASSANDRA-3944)
 * Fix bug with counters in super columns (CASSANDRA-3821)
 * Remove deprecated merge_shard_chance (CASSANDRA-3940)
 * add a convenient way to reset a node's schema (CASSANDRA-2963)
 * fix for intermittent SchemaDisagreementException (CASSANDRA-3884)
 * CLI `list <CF>` to limit number of columns and their order (CASSANDRA-3012)
 * ignore deprecated KsDef/CfDef/ColumnDef fields in native schema (CASSANDRA-3963)
 * CLI to report when unsupported column_metadata pair was given (CASSANDRA-3959)
 * reincarnate removed and deprecated KsDef/CfDef attributes (CASSANDRA-3953)
 * Fix race between writes and read for cache (CASSANDRA-3862)
 * perform static initialization of StorageProxy on start-up (CASSANDRA-3797)
 * support trickling fsync() on writes (CASSANDRA-3950)
 * expose counters for unavailable/timeout exceptions given to thrift clients (CASSANDRA-3671)
 * avoid quadratic startup time in LeveledManifest (CASSANDRA-3952)
 * Add type information to new schema_ columnfamilies and remove thrift
   serialization for schema (CASSANDRA-3792)
 * add missing column validator options to the CLI help (CASSANDRA-3926)
 * skip reading saved key cache if CF's caching strategy is NONE or ROWS_ONLY (CASSANDRA-3954)
 * Unify migration code (CASSANDRA-4017)
Merged from 1.0:
 * cqlsh: guess correct version of Python for Arch Linux (CASSANDRA-4090)
 * (CLI) properly handle quotes in create/update keyspace commands (CASSANDRA-4129)
 * Avoids possible deadlock during bootstrap (CASSANDRA-4159)
 * fix stress tool that hangs forever on timeout or error (CASSANDRA-4128)
 * Fix super columns bug where cache is not updated (CASSANDRA-4190)
 * stress tool to return appropriate exit code on failure (CASSANDRA-4188)


1.0.9
 * improve index sampling performance (CASSANDRA-4023)
 * always compact away deleted hints immediately after handoff (CASSANDRA-3955)
 * delete hints from dropped ColumnFamilies on handoff instead of
   erroring out (CASSANDRA-3975)
 * add CompositeType ref to the CLI doc for create/update column family (CASSANDRA-3980)
 * Pig: support Counter ColumnFamilies (CASSANDRA-3973)
 * Pig: Composite column support (CASSANDRA-3684)
 * Avoid NPE during repair when a keyspace has no CFs (CASSANDRA-3988)
 * Fix division-by-zero error on get_slice (CASSANDRA-4000)
 * don't change manifest level for cleanup, scrub, and upgradesstables
   operations under LeveledCompactionStrategy (CASSANDRA-3989, 4112)
 * fix race leading to super columns assertion failure (CASSANDRA-3957)
 * fix NPE on invalid CQL delete command (CASSANDRA-3755)
 * allow custom types in CLI's assume command (CASSANDRA-4081)
 * fix totalBytes count for parallel compactions (CASSANDRA-3758)
 * fix intermittent NPE in get_slice (CASSANDRA-4095)
 * remove unnecessary asserts in native code interfaces (CASSANDRA-4096)
 * Validate blank keys in CQL to avoid assertion errors (CASSANDRA-3612)
 * cqlsh: fix bad decoding of some column names (CASSANDRA-4003)
 * cqlsh: fix incorrect padding with unicode chars (CASSANDRA-4033)
 * Fix EC2 snitch incorrectly reporting region (CASSANDRA-4026)
 * Shut down thrift during decommission (CASSANDRA-4086)
 * Expose nodetool cfhistograms for 2ndary indexes (CASSANDRA-4063)
Merged from 0.8:
 * Fix ConcurrentModificationException in gossiper (CASSANDRA-4019)


1.1-beta1
 * (cqlsh)
   + add SOURCE and CAPTURE commands, and --file option (CASSANDRA-3479)
   + add ALTER COLUMNFAMILY WITH (CASSANDRA-3523)
   + bundle Python dependencies with Cassandra (CASSANDRA-3507)
   + added to Debian package (CASSANDRA-3458)
   + display byte data instead of erroring out on decode failure
     (CASSANDRA-3874)
 * add nodetool rebuild_index (CASSANDRA-3583)
 * add nodetool rangekeysample (CASSANDRA-2917)
 * Fix streaming too much data during move operations (CASSANDRA-3639)
 * Nodetool and CLI connect to localhost by default (CASSANDRA-3568)
 * Reduce memory used by primary index sample (CASSANDRA-3743)
 * (Hadoop) separate input/output configurations (CASSANDRA-3197, 3765)
 * avoid returning internal Cassandra classes over JMX (CASSANDRA-2805)
 * add row-level isolation via SnapTree (CASSANDRA-2893)
 * Optimize key count estimation when opening sstable on startup
   (CASSANDRA-2988)
 * multi-dc replication optimization supporting CL > ONE (CASSANDRA-3577)
 * add command to stop compactions (CASSANDRA-1740, 3566, 3582)
 * multithreaded streaming (CASSANDRA-3494)
 * removed in-tree redhat spec (CASSANDRA-3567)
 * "defragment" rows for name-based queries under STCS, again (CASSANDRA-2503)
 * Recycle commitlog segments for improved performance
   (CASSANDRA-3411, 3543, 3557, 3615)
 * update size-tiered compaction to prioritize small tiers (CASSANDRA-2407)
 * add message expiration logic to OutboundTcpConnection (CASSANDRA-3005)
 * off-heap cache to use sun.misc.Unsafe instead of JNA (CASSANDRA-3271)
 * EACH_QUORUM is only supported for writes (CASSANDRA-3272)
 * replace compactionlock use in schema migration by checking CFS.isValid
   (CASSANDRA-3116)
 * recognize that "SELECT first ... *" isn't really "SELECT *" (CASSANDRA-3445)
 * Use faster bytes comparison (CASSANDRA-3434)
 * Bulk loader is no longer a fat client, (HADOOP) bulk load output format
   (CASSANDRA-3045)
 * (Hadoop) add support for KeyRange.filter
 * remove assumption that keys and token are in bijection
   (CASSANDRA-1034, 3574, 3604)
 * always remove endpoints from delevery queue in HH (CASSANDRA-3546)
 * fix race between cf flush and its 2ndary indexes flush (CASSANDRA-3547)
 * fix potential race in AES when a repair fails (CASSANDRA-3548)
 * Remove columns shadowed by a deleted container even when we cannot purge
   (CASSANDRA-3538)
 * Improve memtable slice iteration performance (CASSANDRA-3545)
 * more efficient allocation of small bloom filters (CASSANDRA-3618)
 * Use separate writer thread in SSTableSimpleUnsortedWriter (CASSANDRA-3619)
 * fsync the directory after new sstable or commitlog segment are created (CASSANDRA-3250)
 * fix minor issues reported by FindBugs (CASSANDRA-3658)
 * global key/row caches (CASSANDRA-3143, 3849)
 * optimize memtable iteration during range scan (CASSANDRA-3638)
 * introduce 'crc_check_chance' in CompressionParameters to support
   a checksum percentage checking chance similarly to read-repair (CASSANDRA-3611)
 * a way to deactivate global key/row cache on per-CF basis (CASSANDRA-3667)
 * fix LeveledCompactionStrategy broken because of generation pre-allocation
   in LeveledManifest (CASSANDRA-3691)
 * finer-grained control over data directories (CASSANDRA-2749)
 * Fix ClassCastException during hinted handoff (CASSANDRA-3694)
 * Upgrade Thrift to 0.7 (CASSANDRA-3213)
 * Make stress.java insert operation to use microseconds (CASSANDRA-3725)
 * Allows (internally) doing a range query with a limit of columns instead of
   rows (CASSANDRA-3742)
 * Allow rangeSlice queries to be start/end inclusive/exclusive (CASSANDRA-3749)
 * Fix BulkLoader to support new SSTable layout and add stream
   throttling to prevent an NPE when there is no yaml config (CASSANDRA-3752)
 * Allow concurrent schema migrations (CASSANDRA-1391, 3832)
 * Add SnapshotCommand to trigger snapshot on remote node (CASSANDRA-3721)
 * Make CFMetaData conversions to/from thrift/native schema inverses
   (CASSANDRA_3559)
 * Add initial code for CQL 3.0-beta (CASSANDRA-2474, 3781, 3753)
 * Add wide row support for ColumnFamilyInputFormat (CASSANDRA-3264)
 * Allow extending CompositeType comparator (CASSANDRA-3657)
 * Avoids over-paging during get_count (CASSANDRA-3798)
 * Add new command to rebuild a node without (repair) merkle tree calculations
   (CASSANDRA-3483, 3922)
 * respect not only row cache capacity but caching mode when
   trying to read data (CASSANDRA-3812)
 * fix system tests (CASSANDRA-3827)
 * CQL support for altering row key type in ALTER TABLE (CASSANDRA-3781)
 * turn compression on by default (CASSANDRA-3871)
 * make hexToBytes refuse invalid input (CASSANDRA-2851)
 * Make secondary indexes CF inherit compression and compaction from their
   parent CF (CASSANDRA-3877)
 * Finish cleanup up tombstone purge code (CASSANDRA-3872)
 * Avoid NPE on aboarted stream-out sessions (CASSANDRA-3904)
 * BulkRecordWriter throws NPE for counter columns (CASSANDRA-3906)
 * Support compression using BulkWriter (CASSANDRA-3907)


1.0.8
 * fix race between cleanup and flush on secondary index CFSes (CASSANDRA-3712)
 * avoid including non-queried nodes in rangeslice read repair
   (CASSANDRA-3843)
 * Only snapshot CF being compacted for snapshot_before_compaction
   (CASSANDRA-3803)
 * Log active compactions in StatusLogger (CASSANDRA-3703)
 * Compute more accurate compaction score per level (CASSANDRA-3790)
 * Return InvalidRequest when using a keyspace that doesn't exist
   (CASSANDRA-3764)
 * disallow user modification of System keyspace (CASSANDRA-3738)
 * allow using sstable2json on secondary index data (CASSANDRA-3738)
 * (cqlsh) add DESCRIBE COLUMNFAMILIES (CASSANDRA-3586)
 * (cqlsh) format blobs correctly and use colors to improve output
   readability (CASSANDRA-3726)
 * synchronize BiMap of bootstrapping tokens (CASSANDRA-3417)
 * show index options in CLI (CASSANDRA-3809)
 * add optional socket timeout for streaming (CASSANDRA-3838)
 * fix truncate not to leave behind non-CFS backed secondary indexes
   (CASSANDRA-3844)
 * make CLI `show schema` to use output stream directly instead
   of StringBuilder (CASSANDRA-3842)
 * remove the wait on hint future during write (CASSANDRA-3870)
 * (cqlsh) ignore missing CfDef opts (CASSANDRA-3933)
 * (cqlsh) look for cqlshlib relative to realpath (CASSANDRA-3767)
 * Fix short read protection (CASSANDRA-3934)
 * Make sure infered and actual schema match (CASSANDRA-3371)
 * Fix NPE during HH delivery (CASSANDRA-3677)
 * Don't put boostrapping node in 'hibernate' status (CASSANDRA-3737)
 * Fix double quotes in windows bat files (CASSANDRA-3744)
 * Fix bad validator lookup (CASSANDRA-3789)
 * Fix soft reset in EC2MultiRegionSnitch (CASSANDRA-3835)
 * Don't leave zombie connections with THSHA thrift server (CASSANDRA-3867)
 * (cqlsh) fix deserialization of data (CASSANDRA-3874)
 * Fix removetoken force causing an inconsistent state (CASSANDRA-3876)
 * Fix ahndling of some types with Pig (CASSANDRA-3886)
 * Don't allow to drop the system keyspace (CASSANDRA-3759)
 * Make Pig deletes disabled by default and configurable (CASSANDRA-3628)
Merged from 0.8:
 * (Pig) fix CassandraStorage to use correct comparator in Super ColumnFamily
   case (CASSANDRA-3251)
 * fix thread safety issues in commitlog replay, primarily affecting
   systems with many (100s) of CF definitions (CASSANDRA-3751)
 * Fix relevant tombstone ignored with super columns (CASSANDRA-3875)


1.0.7
 * fix regression in HH page size calculation (CASSANDRA-3624)
 * retry failed stream on IOException (CASSANDRA-3686)
 * allow configuring bloom_filter_fp_chance (CASSANDRA-3497)
 * attempt hint delivery every ten minutes, or when failure detector
   notifies us that a node is back up, whichever comes first.  hint
   handoff throttle delay default changed to 1ms, from 50 (CASSANDRA-3554)
 * add nodetool setstreamthroughput (CASSANDRA-3571)
 * fix assertion when dropping a columnfamily with no sstables (CASSANDRA-3614)
 * more efficient allocation of small bloom filters (CASSANDRA-3618)
 * CLibrary.createHardLinkWithExec() to check for errors (CASSANDRA-3101)
 * Avoid creating empty and non cleaned writer during compaction (CASSANDRA-3616)
 * stop thrift service in shutdown hook so we can quiesce MessagingService
   (CASSANDRA-3335)
 * (CQL) compaction_strategy_options and compression_parameters for
   CREATE COLUMNFAMILY statement (CASSANDRA-3374)
 * Reset min/max compaction threshold when creating size tiered compaction
   strategy (CASSANDRA-3666)
 * Don't ignore IOException during compaction (CASSANDRA-3655)
 * Fix assertion error for CF with gc_grace=0 (CASSANDRA-3579)
 * Shutdown ParallelCompaction reducer executor after use (CASSANDRA-3711)
 * Avoid < 0 value for pending tasks in leveled compaction (CASSANDRA-3693)
 * (Hadoop) Support TimeUUID in Pig CassandraStorage (CASSANDRA-3327)
 * Check schema is ready before continuing boostrapping (CASSANDRA-3629)
 * Catch overflows during parsing of chunk_length_kb (CASSANDRA-3644)
 * Improve stream protocol mismatch errors (CASSANDRA-3652)
 * Avoid multiple thread doing HH to the same target (CASSANDRA-3681)
 * Add JMX property for rp_timeout_in_ms (CASSANDRA-2940)
 * Allow DynamicCompositeType to compare component of different types
   (CASSANDRA-3625)
 * Flush non-cfs backed secondary indexes (CASSANDRA-3659)
 * Secondary Indexes should report memory consumption (CASSANDRA-3155)
 * fix for SelectStatement start/end key are not set correctly
   when a key alias is involved (CASSANDRA-3700)
 * fix CLI `show schema` command insert of an extra comma in
   column_metadata (CASSANDRA-3714)
Merged from 0.8:
 * avoid logging (harmless) exception when GC takes < 1ms (CASSANDRA-3656)
 * prevent new nodes from thinking down nodes are up forever (CASSANDRA-3626)
 * use correct list of replicas for LOCAL_QUORUM reads when read repair
   is disabled (CASSANDRA-3696)
 * block on flush before compacting hints (may prevent OOM) (CASSANDRA-3733)


1.0.6
 * (CQL) fix cqlsh support for replicate_on_write (CASSANDRA-3596)
 * fix adding to leveled manifest after streaming (CASSANDRA-3536)
 * filter out unavailable cipher suites when using encryption (CASSANDRA-3178)
 * (HADOOP) add old-style api support for CFIF and CFRR (CASSANDRA-2799)
 * Support TimeUUIDType column names in Stress.java tool (CASSANDRA-3541)
 * (CQL) INSERT/UPDATE/DELETE/TRUNCATE commands should allow CF names to
   be qualified by keyspace (CASSANDRA-3419)
 * always remove endpoints from delevery queue in HH (CASSANDRA-3546)
 * fix race between cf flush and its 2ndary indexes flush (CASSANDRA-3547)
 * fix potential race in AES when a repair fails (CASSANDRA-3548)
 * fix default value validation usage in CLI SET command (CASSANDRA-3553)
 * Optimize componentsFor method for compaction and startup time
   (CASSANDRA-3532)
 * (CQL) Proper ColumnFamily metadata validation on CREATE COLUMNFAMILY
   (CASSANDRA-3565)
 * fix compression "chunk_length_kb" option to set correct kb value for
   thrift/avro (CASSANDRA-3558)
 * fix missing response during range slice repair (CASSANDRA-3551)
 * 'describe ring' moved from CLI to nodetool and available through JMX (CASSANDRA-3220)
 * add back partitioner to sstable metadata (CASSANDRA-3540)
 * fix NPE in get_count for counters (CASSANDRA-3601)
Merged from 0.8:
 * remove invalid assertion that table was opened before dropping it
   (CASSANDRA-3580)
 * range and index scans now only send requests to enough replicas to
   satisfy requested CL + RR (CASSANDRA-3598)
 * use cannonical host for local node in nodetool info (CASSANDRA-3556)
 * remove nonlocal DC write optimization since it only worked with
   CL.ONE or CL.LOCAL_QUORUM (CASSANDRA-3577, 3585)
 * detect misuses of CounterColumnType (CASSANDRA-3422)
 * turn off string interning in json2sstable, take 2 (CASSANDRA-2189)
 * validate compression parameters on add/update of the ColumnFamily
   (CASSANDRA-3573)
 * Check for 0.0.0.0 is incorrect in CFIF (CASSANDRA-3584)
 * Increase vm.max_map_count in debian packaging (CASSANDRA-3563)
 * gossiper will never add itself to saved endpoints (CASSANDRA-3485)


1.0.5
 * revert CASSANDRA-3407 (see CASSANDRA-3540)
 * fix assertion error while forwarding writes to local nodes (CASSANDRA-3539)


1.0.4
 * fix self-hinting of timed out read repair updates and make hinted handoff
   less prone to OOMing a coordinator (CASSANDRA-3440)
 * expose bloom filter sizes via JMX (CASSANDRA-3495)
 * enforce RP tokens 0..2**127 (CASSANDRA-3501)
 * canonicalize paths exposed through JMX (CASSANDRA-3504)
 * fix "liveSize" stat when sstables are removed (CASSANDRA-3496)
 * add bloom filter FP rates to nodetool cfstats (CASSANDRA-3347)
 * record partitioner in sstable metadata component (CASSANDRA-3407)
 * add new upgradesstables nodetool command (CASSANDRA-3406)
 * skip --debug requirement to see common exceptions in CLI (CASSANDRA-3508)
 * fix incorrect query results due to invalid max timestamp (CASSANDRA-3510)
 * make sstableloader recognize compressed sstables (CASSANDRA-3521)
 * avoids race in OutboundTcpConnection in multi-DC setups (CASSANDRA-3530)
 * use SETLOCAL in cassandra.bat (CASSANDRA-3506)
 * fix ConcurrentModificationException in Table.all() (CASSANDRA-3529)
Merged from 0.8:
 * fix concurrence issue in the FailureDetector (CASSANDRA-3519)
 * fix array out of bounds error in counter shard removal (CASSANDRA-3514)
 * avoid dropping tombstones when they might still be needed to shadow
   data in a different sstable (CASSANDRA-2786)


1.0.3
 * revert name-based query defragmentation aka CASSANDRA-2503 (CASSANDRA-3491)
 * fix invalidate-related test failures (CASSANDRA-3437)
 * add next-gen cqlsh to bin/ (CASSANDRA-3188, 3131, 3493)
 * (CQL) fix handling of rows with no columns (CASSANDRA-3424, 3473)
 * fix querying supercolumns by name returning only a subset of
   subcolumns or old subcolumn versions (CASSANDRA-3446)
 * automatically compute sha1 sum for uncompressed data files (CASSANDRA-3456)
 * fix reading metadata/statistics component for version < h (CASSANDRA-3474)
 * add sstable forward-compatibility (CASSANDRA-3478)
 * report compression ratio in CFSMBean (CASSANDRA-3393)
 * fix incorrect size exception during streaming of counters (CASSANDRA-3481)
 * (CQL) fix for counter decrement syntax (CASSANDRA-3418)
 * Fix race introduced by CASSANDRA-2503 (CASSANDRA-3482)
 * Fix incomplete deletion of delivered hints (CASSANDRA-3466)
 * Avoid rescheduling compactions when no compaction was executed
   (CASSANDRA-3484)
 * fix handling of the chunk_length_kb compression options (CASSANDRA-3492)
Merged from 0.8:
 * fix updating CF row_cache_provider (CASSANDRA-3414)
 * CFMetaData.convertToThrift method to set RowCacheProvider (CASSANDRA-3405)
 * acquire compactionlock during truncate (CASSANDRA-3399)
 * fix displaying cfdef entries for super columnfamilies (CASSANDRA-3415)
 * Make counter shard merging thread safe (CASSANDRA-3178)
 * Revert CASSANDRA-2855
 * Fix bug preventing the use of efficient cross-DC writes (CASSANDRA-3472)
 * `describe ring` command for CLI (CASSANDRA-3220)
 * (Hadoop) skip empty rows when entire row is requested, redux (CASSANDRA-2855)


1.0.2
 * "defragment" rows for name-based queries under STCS (CASSANDRA-2503)
 * Add timing information to cassandra-cli GET/SET/LIST queries (CASSANDRA-3326)
 * Only create one CompressionMetadata object per sstable (CASSANDRA-3427)
 * cleanup usage of StorageService.setMode() (CASSANDRA-3388)
 * Avoid large array allocation for compressed chunk offsets (CASSANDRA-3432)
 * fix DecimalType bytebuffer marshalling (CASSANDRA-3421)
 * fix bug that caused first column in per row indexes to be ignored
   (CASSANDRA-3441)
 * add JMX call to clean (failed) repair sessions (CASSANDRA-3316)
 * fix sstableloader reference acquisition bug (CASSANDRA-3438)
 * fix estimated row size regression (CASSANDRA-3451)
 * make sure we don't return more columns than asked (CASSANDRA-3303, 3395)
Merged from 0.8:
 * acquire compactionlock during truncate (CASSANDRA-3399)
 * fix displaying cfdef entries for super columnfamilies (CASSANDRA-3415)


1.0.1
 * acquire references during index build to prevent delete problems
   on Windows (CASSANDRA-3314)
 * describe_ring should include datacenter/topology information (CASSANDRA-2882)
 * Thrift sockets are not properly buffered (CASSANDRA-3261)
 * performance improvement for bytebufferutil compare function (CASSANDRA-3286)
 * add system.versions ColumnFamily (CASSANDRA-3140)
 * reduce network copies (CASSANDRA-3333, 3373)
 * limit nodetool to 32MB of heap (CASSANDRA-3124)
 * (CQL) update parser to accept "timestamp" instead of "date" (CASSANDRA-3149)
 * Fix CLI `show schema` to include "compression_options" (CASSANDRA-3368)
 * Snapshot to include manifest under LeveledCompactionStrategy (CASSANDRA-3359)
 * (CQL) SELECT query should allow CF name to be qualified by keyspace (CASSANDRA-3130)
 * (CQL) Fix internal application error specifying 'using consistency ...'
   in lower case (CASSANDRA-3366)
 * fix Deflate compression when compression actually makes the data bigger
   (CASSANDRA-3370)
 * optimize UUIDGen to avoid lock contention on InetAddress.getLocalHost
   (CASSANDRA-3387)
 * tolerate index being dropped mid-mutation (CASSANDRA-3334, 3313)
 * CompactionManager is now responsible for checking for new candidates
   post-task execution, enabling more consistent leveled compaction
   (CASSANDRA-3391)
 * Cache HSHA threads (CASSANDRA-3372)
 * use CF/KS names as snapshot prefix for drop + truncate operations
   (CASSANDRA-2997)
 * Break bloom filters up to avoid heap fragmentation (CASSANDRA-2466)
 * fix cassandra hanging on jsvc stop (CASSANDRA-3302)
 * Avoid leveled compaction getting blocked on errors (CASSANDRA-3408)
 * Make reloading the compaction strategy safe (CASSANDRA-3409)
 * ignore 0.8 hints even if compaction begins before we try to purge
   them (CASSANDRA-3385)
 * remove procrun (bin\daemon) from Cassandra source tree and
   artifacts (CASSANDRA-3331)
 * make cassandra compile under JDK7 (CASSANDRA-3275)
 * remove dependency of clientutil.jar to FBUtilities (CASSANDRA-3299)
 * avoid truncation errors by using long math on long values (CASSANDRA-3364)
 * avoid clock drift on some Windows machine (CASSANDRA-3375)
 * display cache provider in cli 'describe keyspace' command (CASSANDRA-3384)
 * fix incomplete topology information in describe_ring (CASSANDRA-3403)
 * expire dead gossip states based on time (CASSANDRA-2961)
 * improve CompactionTask extensibility (CASSANDRA-3330)
 * Allow one leveled compaction task to kick off another (CASSANDRA-3363)
 * allow encryption only between datacenters (CASSANDRA-2802)
Merged from 0.8:
 * fix truncate allowing data to be replayed post-restart (CASSANDRA-3297)
 * make iwriter final in IndexWriter to avoid NPE (CASSANDRA-2863)
 * (CQL) update grammar to require key clause in DELETE statement
   (CASSANDRA-3349)
 * (CQL) allow numeric keyspace names in USE statement (CASSANDRA-3350)
 * (Hadoop) skip empty rows when slicing the entire row (CASSANDRA-2855)
 * Fix handling of tombstone by SSTableExport/Import (CASSANDRA-3357)
 * fix ColumnIndexer to use long offsets (CASSANDRA-3358)
 * Improved CLI exceptions (CASSANDRA-3312)
 * Fix handling of tombstone by SSTableExport/Import (CASSANDRA-3357)
 * Only count compaction as active (for throttling) when they have
   successfully acquired the compaction lock (CASSANDRA-3344)
 * Display CLI version string on startup (CASSANDRA-3196)
 * (Hadoop) make CFIF try rpc_address or fallback to listen_address
   (CASSANDRA-3214)
 * (Hadoop) accept comma delimited lists of initial thrift connections
   (CASSANDRA-3185)
 * ColumnFamily min_compaction_threshold should be >= 2 (CASSANDRA-3342)
 * (Pig) add 0.8+ types and key validation type in schema (CASSANDRA-3280)
 * Fix completely removing column metadata using CLI (CASSANDRA-3126)
 * CLI `describe cluster;` output should be on separate lines for separate versions
   (CASSANDRA-3170)
 * fix changing durable_writes keyspace option during CF creation
   (CASSANDRA-3292)
 * avoid locking on update when no indexes are involved (CASSANDRA-3386)
 * fix assertionError during repair with ordered partitioners (CASSANDRA-3369)
 * correctly serialize key_validation_class for avro (CASSANDRA-3391)
 * don't expire counter tombstone after streaming (CASSANDRA-3394)
 * prevent nodes that failed to join from hanging around forever
   (CASSANDRA-3351)
 * remove incorrect optimization from slice read path (CASSANDRA-3390)
 * Fix race in AntiEntropyService (CASSANDRA-3400)


1.0.0-final
 * close scrubbed sstable fd before deleting it (CASSANDRA-3318)
 * fix bug preventing obsolete commitlog segments from being removed
   (CASSANDRA-3269)
 * tolerate whitespace in seed CDL (CASSANDRA-3263)
 * Change default heap thresholds to max(min(1/2 ram, 1G), min(1/4 ram, 8GB))
   (CASSANDRA-3295)
 * Fix broken CompressedRandomAccessReaderTest (CASSANDRA-3298)
 * (CQL) fix type information returned for wildcard queries (CASSANDRA-3311)
 * add estimated tasks to LeveledCompactionStrategy (CASSANDRA-3322)
 * avoid including compaction cache-warming in keycache stats (CASSANDRA-3325)
 * run compaction and hinted handoff threads at MIN_PRIORITY (CASSANDRA-3308)
 * default hsha thrift server to cpu core count in rpc pool (CASSANDRA-3329)
 * add bin\daemon to binary tarball for Windows service (CASSANDRA-3331)
 * Fix places where uncompressed size of sstables was use in place of the
   compressed one (CASSANDRA-3338)
 * Fix hsha thrift server (CASSANDRA-3346)
 * Make sure repair only stream needed sstables (CASSANDRA-3345)


1.0.0-rc2
 * Log a meaningful warning when a node receives a message for a repair session
   that doesn't exist anymore (CASSANDRA-3256)
 * test for NUMA policy support as well as numactl presence (CASSANDRA-3245)
 * Fix FD leak when internode encryption is enabled (CASSANDRA-3257)
 * Remove incorrect assertion in mergeIterator (CASSANDRA-3260)
 * FBUtilities.hexToBytes(String) to throw NumberFormatException when string
   contains non-hex characters (CASSANDRA-3231)
 * Keep SimpleSnitch proximity ordering unchanged from what the Strategy
   generates, as intended (CASSANDRA-3262)
 * remove Scrub from compactionstats when finished (CASSANDRA-3255)
 * fix counter entry in jdbc TypesMap (CASSANDRA-3268)
 * fix full queue scenario for ParallelCompactionIterator (CASSANDRA-3270)
 * fix bootstrap process (CASSANDRA-3285)
 * don't try delivering hints if when there isn't any (CASSANDRA-3176)
 * CLI documentation change for ColumnFamily `compression_options` (CASSANDRA-3282)
 * ignore any CF ids sent by client for adding CF/KS (CASSANDRA-3288)
 * remove obsolete hints on first startup (CASSANDRA-3291)
 * use correct ISortedColumns for time-optimized reads (CASSANDRA-3289)
 * Evict gossip state immediately when a token is taken over by a new IP
   (CASSANDRA-3259)


1.0.0-rc1
 * Update CQL to generate microsecond timestamps by default (CASSANDRA-3227)
 * Fix counting CFMetadata towards Memtable liveRatio (CASSANDRA-3023)
 * Kill server on wrapped OOME such as from FileChannel.map (CASSANDRA-3201)
 * remove unnecessary copy when adding to row cache (CASSANDRA-3223)
 * Log message when a full repair operation completes (CASSANDRA-3207)
 * Fix streamOutSession keeping sstables references forever if the remote end
   dies (CASSANDRA-3216)
 * Remove dynamic_snitch boolean from example configuration (defaulting to
   true) and set default badness threshold to 0.1 (CASSANDRA-3229)
 * Base choice of random or "balanced" token on bootstrap on whether
   schema definitions were found (CASSANDRA-3219)
 * Fixes for LeveledCompactionStrategy score computation, prioritization,
   scheduling, and performance (CASSANDRA-3224, 3234)
 * parallelize sstable open at server startup (CASSANDRA-2988)
 * fix handling of exceptions writing to OutboundTcpConnection (CASSANDRA-3235)
 * Allow using quotes in "USE <keyspace>;" CLI command (CASSANDRA-3208)
 * Don't allow any cache loading exceptions to halt startup (CASSANDRA-3218)
 * Fix sstableloader --ignores option (CASSANDRA-3247)
 * File descriptor limit increased in packaging (CASSANDRA-3206)
 * Fix deadlock in commit log during flush (CASSANDRA-3253)


1.0.0-beta1
 * removed binarymemtable (CASSANDRA-2692)
 * add commitlog_total_space_in_mb to prevent fragmented logs (CASSANDRA-2427)
 * removed commitlog_rotation_threshold_in_mb configuration (CASSANDRA-2771)
 * make AbstractBounds.normalize de-overlapp overlapping ranges (CASSANDRA-2641)
 * replace CollatingIterator, ReducingIterator with MergeIterator
   (CASSANDRA-2062)
 * Fixed the ability to set compaction strategy in cli using create column
   family command (CASSANDRA-2778)
 * clean up tmp files after failed compaction (CASSANDRA-2468)
 * restrict repair streaming to specific columnfamilies (CASSANDRA-2280)
 * don't bother persisting columns shadowed by a row tombstone (CASSANDRA-2589)
 * reset CF and SC deletion times after gc_grace (CASSANDRA-2317)
 * optimize away seek when compacting wide rows (CASSANDRA-2879)
 * single-pass streaming (CASSANDRA-2677, 2906, 2916, 3003)
 * use reference counting for deleting sstables instead of relying on GC
   (CASSANDRA-2521, 3179)
 * store hints as serialized mutations instead of pointers to data row
   (CASSANDRA-2045)
 * store hints in the coordinator node instead of in the closest replica
   (CASSANDRA-2914)
 * add row_cache_keys_to_save CF option (CASSANDRA-1966)
 * check column family validity in nodetool repair (CASSANDRA-2933)
 * use lazy initialization instead of class initialization in NodeId
   (CASSANDRA-2953)
 * add paging to get_count (CASSANDRA-2894)
 * fix "short reads" in [multi]get (CASSANDRA-2643, 3157, 3192)
 * add optional compression for sstables (CASSANDRA-47, 2994, 3001, 3128)
 * add scheduler JMX metrics (CASSANDRA-2962)
 * add block level checksum for compressed data (CASSANDRA-1717)
 * make column family backed column map pluggable and introduce unsynchronized
   ArrayList backed one to speedup reads (CASSANDRA-2843, 3165, 3205)
 * refactoring of the secondary index api (CASSANDRA-2982)
 * make CL > ONE reads wait for digest reconciliation before returning
   (CASSANDRA-2494)
 * fix missing logging for some exceptions (CASSANDRA-2061)
 * refactor and optimize ColumnFamilyStore.files(...) and Descriptor.fromFilename(String)
   and few other places responsible for work with SSTable files (CASSANDRA-3040)
 * Stop reading from sstables once we know we have the most recent columns,
   for query-by-name requests (CASSANDRA-2498)
 * Add query-by-column mode to stress.java (CASSANDRA-3064)
 * Add "install" command to cassandra.bat (CASSANDRA-292)
 * clean up KSMetadata, CFMetadata from unnecessary
   Thrift<->Avro conversion methods (CASSANDRA-3032)
 * Add timeouts to client request schedulers (CASSANDRA-3079, 3096)
 * Cli to use hashes rather than array of hashes for strategy options (CASSANDRA-3081)
 * LeveledCompactionStrategy (CASSANDRA-1608, 3085, 3110, 3087, 3145, 3154, 3182)
 * Improvements of the CLI `describe` command (CASSANDRA-2630)
 * reduce window where dropped CF sstables may not be deleted (CASSANDRA-2942)
 * Expose gossip/FD info to JMX (CASSANDRA-2806)
 * Fix streaming over SSL when compressed SSTable involved (CASSANDRA-3051)
 * Add support for pluggable secondary index implementations (CASSANDRA-3078)
 * remove compaction_thread_priority setting (CASSANDRA-3104)
 * generate hints for replicas that timeout, not just replicas that are known
   to be down before starting (CASSANDRA-2034)
 * Add throttling for internode streaming (CASSANDRA-3080)
 * make the repair of a range repair all replica (CASSANDRA-2610, 3194)
 * expose the ability to repair the first range (as returned by the
   partitioner) of a node (CASSANDRA-2606)
 * Streams Compression (CASSANDRA-3015)
 * add ability to use multiple threads during a single compaction
   (CASSANDRA-2901)
 * make AbstractBounds.normalize support overlapping ranges (CASSANDRA-2641)
 * fix of the CQL count() behavior (CASSANDRA-3068)
 * use TreeMap backed column families for the SSTable simple writers
   (CASSANDRA-3148)
 * fix inconsistency of the CLI syntax when {} should be used instead of [{}]
   (CASSANDRA-3119)
 * rename CQL type names to match expected SQL behavior (CASSANDRA-3149, 3031)
 * Arena-based allocation for memtables (CASSANDRA-2252, 3162, 3163, 3168)
 * Default RR chance to 0.1 (CASSANDRA-3169)
 * Add RowLevel support to secondary index API (CASSANDRA-3147)
 * Make SerializingCacheProvider the default if JNA is available (CASSANDRA-3183)
 * Fix backwards compatibilty for CQL memtable properties (CASSANDRA-3190)
 * Add five-minute delay before starting compactions on a restarted server
   (CASSANDRA-3181)
 * Reduce copies done for intra-host messages (CASSANDRA-1788, 3144)
 * support of compaction strategy option for stress.java (CASSANDRA-3204)
 * make memtable throughput and column count thresholds no-ops (CASSANDRA-2449)
 * Return schema information along with the resultSet in CQL (CASSANDRA-2734)
 * Add new DecimalType (CASSANDRA-2883)
 * Fix assertion error in RowRepairResolver (CASSANDRA-3156)
 * Reduce unnecessary high buffer sizes (CASSANDRA-3171)
 * Pluggable compaction strategy (CASSANDRA-1610)
 * Add new broadcast_address config option (CASSANDRA-2491)


0.8.7
 * Kill server on wrapped OOME such as from FileChannel.map (CASSANDRA-3201)
 * Allow using quotes in "USE <keyspace>;" CLI command (CASSANDRA-3208)
 * Log message when a full repair operation completes (CASSANDRA-3207)
 * Don't allow any cache loading exceptions to halt startup (CASSANDRA-3218)
 * Fix sstableloader --ignores option (CASSANDRA-3247)
 * File descriptor limit increased in packaging (CASSANDRA-3206)
 * Log a meaningfull warning when a node receive a message for a repair session
   that doesn't exist anymore (CASSANDRA-3256)
 * Fix FD leak when internode encryption is enabled (CASSANDRA-3257)
 * FBUtilities.hexToBytes(String) to throw NumberFormatException when string
   contains non-hex characters (CASSANDRA-3231)
 * Keep SimpleSnitch proximity ordering unchanged from what the Strategy
   generates, as intended (CASSANDRA-3262)
 * remove Scrub from compactionstats when finished (CASSANDRA-3255)
 * Fix tool .bat files when CASSANDRA_HOME contains spaces (CASSANDRA-3258)
 * Force flush of status table when removing/updating token (CASSANDRA-3243)
 * Evict gossip state immediately when a token is taken over by a new IP (CASSANDRA-3259)
 * Fix bug where the failure detector can take too long to mark a host
   down (CASSANDRA-3273)
 * (Hadoop) allow wrapping ranges in queries (CASSANDRA-3137)
 * (Hadoop) check all interfaces for a match with split location
   before falling back to random replica (CASSANDRA-3211)
 * (Hadoop) Make Pig storage handle implements LoadMetadata (CASSANDRA-2777)
 * (Hadoop) Fix exception during PIG 'dump' (CASSANDRA-2810)
 * Fix stress COUNTER_GET option (CASSANDRA-3301)
 * Fix missing fields in CLI `show schema` output (CASSANDRA-3304)
 * Nodetool no longer leaks threads and closes JMX connections (CASSANDRA-3309)
 * fix truncate allowing data to be replayed post-restart (CASSANDRA-3297)
 * Move SimpleAuthority and SimpleAuthenticator to examples (CASSANDRA-2922)
 * Fix handling of tombstone by SSTableExport/Import (CASSANDRA-3357)
 * Fix transposition in cfHistograms (CASSANDRA-3222)
 * Allow using number as DC name when creating keyspace in CQL (CASSANDRA-3239)
 * Force flush of system table after updating/removing a token (CASSANDRA-3243)


0.8.6
 * revert CASSANDRA-2388
 * change TokenRange.endpoints back to listen/broadcast address to match
   pre-1777 behavior, and add TokenRange.rpc_endpoints instead (CASSANDRA-3187)
 * avoid trying to watch cassandra-topology.properties when loaded from jar
   (CASSANDRA-3138)
 * prevent users from creating keyspaces with LocalStrategy replication
   (CASSANDRA-3139)
 * fix CLI `show schema;` to output correct keyspace definition statement
   (CASSANDRA-3129)
 * CustomTThreadPoolServer to log TTransportException at DEBUG level
   (CASSANDRA-3142)
 * allow topology sort to work with non-unique rack names between
   datacenters (CASSANDRA-3152)
 * Improve caching of same-version Messages on digest and repair paths
   (CASSANDRA-3158)
 * Randomize choice of first replica for counter increment (CASSANDRA-2890)
 * Fix using read_repair_chance instead of merge_shard_change (CASSANDRA-3202)
 * Avoid streaming data to nodes that already have it, on move as well as
   decommission (CASSANDRA-3041)
 * Fix divide by zero error in GCInspector (CASSANDRA-3164)
 * allow quoting of the ColumnFamily name in CLI `create column family`
   statement (CASSANDRA-3195)
 * Fix rolling upgrade from 0.7 to 0.8 problem (CASSANDRA-3166)
 * Accomodate missing encryption_options in IncomingTcpConnection.stream
   (CASSANDRA-3212)


0.8.5
 * fix NPE when encryption_options is unspecified (CASSANDRA-3007)
 * include column name in validation failure exceptions (CASSANDRA-2849)
 * make sure truncate clears out the commitlog so replay won't re-
   populate with truncated data (CASSANDRA-2950)
 * fix NPE when debug logging is enabled and dropped CF is present
   in a commitlog segment (CASSANDRA-3021)
 * fix cassandra.bat when CASSANDRA_HOME contains spaces (CASSANDRA-2952)
 * fix to SSTableSimpleUnsortedWriter bufferSize calculation (CASSANDRA-3027)
 * make cleanup and normal compaction able to skip empty rows
   (rows containing nothing but expired tombstones) (CASSANDRA-3039)
 * work around native memory leak in com.sun.management.GarbageCollectorMXBean
   (CASSANDRA-2868)
 * validate that column names in column_metadata are not equal to key_alias
   on create/update of the ColumnFamily and CQL 'ALTER' statement (CASSANDRA-3036)
 * return an InvalidRequestException if an indexed column is assigned
   a value larger than 64KB (CASSANDRA-3057)
 * fix of numeric-only and string column names handling in CLI "drop index"
   (CASSANDRA-3054)
 * prune index scan resultset back to original request for lazy
   resultset expansion case (CASSANDRA-2964)
 * (Hadoop) fail jobs when Cassandra node has failed but TaskTracker
   has not (CASSANDRA-2388)
 * fix dynamic snitch ignoring nodes when read_repair_chance is zero
   (CASSANDRA-2662)
 * avoid retaining references to dropped CFS objects in
   CompactionManager.estimatedCompactions (CASSANDRA-2708)
 * expose rpc timeouts per host in MessagingServiceMBean (CASSANDRA-2941)
 * avoid including cwd in classpath for deb and rpm packages (CASSANDRA-2881)
 * remove gossip state when a new IP takes over a token (CASSANDRA-3071)
 * allow sstable2json to work on index sstable files (CASSANDRA-3059)
 * always hint counters (CASSANDRA-3099)
 * fix log4j initialization in EmbeddedCassandraService (CASSANDRA-2857)
 * remove gossip state when a new IP takes over a token (CASSANDRA-3071)
 * work around native memory leak in com.sun.management.GarbageCollectorMXBean
    (CASSANDRA-2868)
 * fix UnavailableException with writes at CL.EACH_QUORM (CASSANDRA-3084)
 * fix parsing of the Keyspace and ColumnFamily names in numeric
   and string representations in CLI (CASSANDRA-3075)
 * fix corner cases in Range.differenceToFetch (CASSANDRA-3084)
 * fix ip address String representation in the ring cache (CASSANDRA-3044)
 * fix ring cache compatibility when mixing pre-0.8.4 nodes with post-
   in the same cluster (CASSANDRA-3023)
 * make repair report failure when a node participating dies (instead of
   hanging forever) (CASSANDRA-2433)
 * fix handling of the empty byte buffer by ReversedType (CASSANDRA-3111)
 * Add validation that Keyspace names are case-insensitively unique (CASSANDRA-3066)
 * catch invalid key_validation_class before instantiating UpdateColumnFamily (CASSANDRA-3102)
 * make Range and Bounds objects client-safe (CASSANDRA-3108)
 * optionally skip log4j configuration (CASSANDRA-3061)
 * bundle sstableloader with the debian package (CASSANDRA-3113)
 * don't try to build secondary indexes when there is none (CASSANDRA-3123)
 * improve SSTableSimpleUnsortedWriter speed for large rows (CASSANDRA-3122)
 * handle keyspace arguments correctly in nodetool snapshot (CASSANDRA-3038)
 * Fix SSTableImportTest on windows (CASSANDRA-3043)
 * expose compactionThroughputMbPerSec through JMX (CASSANDRA-3117)
 * log keyspace and CF of large rows being compacted


0.8.4
 * change TokenRing.endpoints to be a list of rpc addresses instead of
   listen/broadcast addresses (CASSANDRA-1777)
 * include files-to-be-streamed in StreamInSession.getSources (CASSANDRA-2972)
 * use JAVA env var in cassandra-env.sh (CASSANDRA-2785, 2992)
 * avoid doing read for no-op replicate-on-write at CL=1 (CASSANDRA-2892)
 * refuse counter write for CL.ANY (CASSANDRA-2990)
 * switch back to only logging recent dropped messages (CASSANDRA-3004)
 * always deserialize RowMutation for counters (CASSANDRA-3006)
 * ignore saved replication_factor strategy_option for NTS (CASSANDRA-3011)
 * make sure pre-truncate CL segments are discarded (CASSANDRA-2950)


0.8.3
 * add ability to drop local reads/writes that are going to timeout
   (CASSANDRA-2943)
 * revamp token removal process, keep gossip states for 3 days (CASSANDRA-2496)
 * don't accept extra args for 0-arg nodetool commands (CASSANDRA-2740)
 * log unavailableexception details at debug level (CASSANDRA-2856)
 * expose data_dir though jmx (CASSANDRA-2770)
 * don't include tmp files as sstable when create cfs (CASSANDRA-2929)
 * log Java classpath on startup (CASSANDRA-2895)
 * keep gossipped version in sync with actual on migration coordinator
   (CASSANDRA-2946)
 * use lazy initialization instead of class initialization in NodeId
   (CASSANDRA-2953)
 * check column family validity in nodetool repair (CASSANDRA-2933)
 * speedup bytes to hex conversions dramatically (CASSANDRA-2850)
 * Flush memtables on shutdown when durable writes are disabled
   (CASSANDRA-2958)
 * improved POSIX compatibility of start scripts (CASsANDRA-2965)
 * add counter support to Hadoop InputFormat (CASSANDRA-2981)
 * fix bug where dirty commitlog segments were removed (and avoid keeping
   segments with no post-flush activity permanently dirty) (CASSANDRA-2829)
 * fix throwing exception with batch mutation of counter super columns
   (CASSANDRA-2949)
 * ignore system tables during repair (CASSANDRA-2979)
 * throw exception when NTS is given replication_factor as an option
   (CASSANDRA-2960)
 * fix assertion error during compaction of counter CFs (CASSANDRA-2968)
 * avoid trying to create index names, when no index exists (CASSANDRA-2867)
 * don't sample the system table when choosing a bootstrap token
   (CASSANDRA-2825)
 * gossiper notifies of local state changes (CASSANDRA-2948)
 * add asynchronous and half-sync/half-async (hsha) thrift servers
   (CASSANDRA-1405)
 * fix potential use of free'd native memory in SerializingCache
   (CASSANDRA-2951)
 * prune index scan resultset back to original request for lazy
   resultset expansion case (CASSANDRA-2964)
 * (Hadoop) fail jobs when Cassandra node has failed but TaskTracker
    has not (CASSANDRA-2388)


0.8.2
 * CQL:
   - include only one row per unique key for IN queries (CASSANDRA-2717)
   - respect client timestamp on full row deletions (CASSANDRA-2912)
 * improve thread-safety in StreamOutSession (CASSANDRA-2792)
 * allow deleting a row and updating indexed columns in it in the
   same mutation (CASSANDRA-2773)
 * Expose number of threads blocked on submitting memtable to flush
   in JMX (CASSANDRA-2817)
 * add ability to return "endpoints" to nodetool (CASSANDRA-2776)
 * Add support for multiple (comma-delimited) coordinator addresses
   to ColumnFamilyInputFormat (CASSANDRA-2807)
 * fix potential NPE while scheduling read repair for range slice
   (CASSANDRA-2823)
 * Fix race in SystemTable.getCurrentLocalNodeId (CASSANDRA-2824)
 * Correctly set default for replicate_on_write (CASSANDRA-2835)
 * improve nodetool compactionstats formatting (CASSANDRA-2844)
 * fix index-building status display (CASSANDRA-2853)
 * fix CLI perpetuating obsolete KsDef.replication_factor (CASSANDRA-2846)
 * improve cli treatment of multiline comments (CASSANDRA-2852)
 * handle row tombstones correctly in EchoedRow (CASSANDRA-2786)
 * add MessagingService.get[Recently]DroppedMessages and
   StorageService.getExceptionCount (CASSANDRA-2804)
 * fix possibility of spurious UnavailableException for LOCAL_QUORUM
   reads with dynamic snitch + read repair disabled (CASSANDRA-2870)
 * add ant-optional as dependence for the debian package (CASSANDRA-2164)
 * add option to specify limit for get_slice in the CLI (CASSANDRA-2646)
 * decrease HH page size (CASSANDRA-2832)
 * reset cli keyspace after dropping the current one (CASSANDRA-2763)
 * add KeyRange option to Hadoop inputformat (CASSANDRA-1125)
 * fix protocol versioning (CASSANDRA-2818, 2860)
 * support spaces in path to log4j configuration (CASSANDRA-2383)
 * avoid including inferred types in CF update (CASSANDRA-2809)
 * fix JMX bulkload call (CASSANDRA-2908)
 * fix updating KS with durable_writes=false (CASSANDRA-2907)
 * add simplified facade to SSTableWriter for bulk loading use
   (CASSANDRA-2911)
 * fix re-using index CF sstable names after drop/recreate (CASSANDRA-2872)
 * prepend CF to default index names (CASSANDRA-2903)
 * fix hint replay (CASSANDRA-2928)
 * Properly synchronize repair's merkle tree computation (CASSANDRA-2816)


0.8.1
 * CQL:
   - support for insert, delete in BATCH (CASSANDRA-2537)
   - support for IN to SELECT, UPDATE (CASSANDRA-2553)
   - timestamp support for INSERT, UPDATE, and BATCH (CASSANDRA-2555)
   - TTL support (CASSANDRA-2476)
   - counter support (CASSANDRA-2473)
   - ALTER COLUMNFAMILY (CASSANDRA-1709)
   - DROP INDEX (CASSANDRA-2617)
   - add SCHEMA/TABLE as aliases for KS/CF (CASSANDRA-2743)
   - server handles wait-for-schema-agreement (CASSANDRA-2756)
   - key alias support (CASSANDRA-2480)
 * add support for comparator parameters and a generic ReverseType
   (CASSANDRA-2355)
 * add CompositeType and DynamicCompositeType (CASSANDRA-2231)
 * optimize batches containing multiple updates to the same row
   (CASSANDRA-2583)
 * adjust hinted handoff page size to avoid OOM with large columns
   (CASSANDRA-2652)
 * mark BRAF buffer invalid post-flush so we don't re-flush partial
   buffers again, especially on CL writes (CASSANDRA-2660)
 * add DROP INDEX support to CLI (CASSANDRA-2616)
 * don't perform HH to client-mode [storageproxy] nodes (CASSANDRA-2668)
 * Improve forceDeserialize/getCompactedRow encapsulation (CASSANDRA-2659)
 * Don't write CounterUpdateColumn to disk in tests (CASSANDRA-2650)
 * Add sstable bulk loading utility (CASSANDRA-1278)
 * avoid replaying hints to dropped columnfamilies (CASSANDRA-2685)
 * add placeholders for missing rows in range query pseudo-RR (CASSANDRA-2680)
 * remove no-op HHOM.renameHints (CASSANDRA-2693)
 * clone super columns to avoid modifying them during flush (CASSANDRA-2675)
 * allow writes to bypass the commitlog for certain keyspaces (CASSANDRA-2683)
 * avoid NPE when bypassing commitlog during memtable flush (CASSANDRA-2781)
 * Added support for making bootstrap retry if nodes flap (CASSANDRA-2644)
 * Added statusthrift to nodetool to report if thrift server is running (CASSANDRA-2722)
 * Fixed rows being cached if they do not exist (CASSANDRA-2723)
 * Support passing tableName and cfName to RowCacheProviders (CASSANDRA-2702)
 * close scrub file handles (CASSANDRA-2669)
 * throttle migration replay (CASSANDRA-2714)
 * optimize column serializer creation (CASSANDRA-2716)
 * Added support for making bootstrap retry if nodes flap (CASSANDRA-2644)
 * Added statusthrift to nodetool to report if thrift server is running
   (CASSANDRA-2722)
 * Fixed rows being cached if they do not exist (CASSANDRA-2723)
 * fix truncate/compaction race (CASSANDRA-2673)
 * workaround large resultsets causing large allocation retention
   by nio sockets (CASSANDRA-2654)
 * fix nodetool ring use with Ec2Snitch (CASSANDRA-2733)
 * fix removing columns and subcolumns that are supressed by a row or
   supercolumn tombstone during replica resolution (CASSANDRA-2590)
 * support sstable2json against snapshot sstables (CASSANDRA-2386)
 * remove active-pull schema requests (CASSANDRA-2715)
 * avoid marking entire list of sstables as actively being compacted
   in multithreaded compaction (CASSANDRA-2765)
 * seek back after deserializing a row to update cache with (CASSANDRA-2752)
 * avoid skipping rows in scrub for counter column family (CASSANDRA-2759)
 * fix ConcurrentModificationException in repair when dealing with 0.7 node
   (CASSANDRA-2767)
 * use threadsafe collections for StreamInSession (CASSANDRA-2766)
 * avoid infinite loop when creating merkle tree (CASSANDRA-2758)
 * avoids unmarking compacting sstable prematurely in cleanup (CASSANDRA-2769)
 * fix NPE when the commit log is bypassed (CASSANDRA-2718)
 * don't throw an exception in SS.isRPCServerRunning (CASSANDRA-2721)
 * make stress.jar executable (CASSANDRA-2744)
 * add daemon mode to java stress (CASSANDRA-2267)
 * expose the DC and rack of a node through JMX and nodetool ring (CASSANDRA-2531)
 * fix cache mbean getSize (CASSANDRA-2781)
 * Add Date, Float, Double, and Boolean types (CASSANDRA-2530)
 * Add startup flag to renew counter node id (CASSANDRA-2788)
 * add jamm agent to cassandra.bat (CASSANDRA-2787)
 * fix repair hanging if a neighbor has nothing to send (CASSANDRA-2797)
 * purge tombstone even if row is in only one sstable (CASSANDRA-2801)
 * Fix wrong purge of deleted cf during compaction (CASSANDRA-2786)
 * fix race that could result in Hadoop writer failing to throw an
   exception encountered after close() (CASSANDRA-2755)
 * fix scan wrongly throwing assertion error (CASSANDRA-2653)
 * Always use even distribution for merkle tree with RandomPartitionner
   (CASSANDRA-2841)
 * fix describeOwnership for OPP (CASSANDRA-2800)
 * ensure that string tokens do not contain commas (CASSANDRA-2762)


0.8.0-final
 * fix CQL grammar warning and cqlsh regression from CASSANDRA-2622
 * add ant generate-cql-html target (CASSANDRA-2526)
 * update CQL consistency levels (CASSANDRA-2566)
 * debian packaging fixes (CASSANDRA-2481, 2647)
 * fix UUIDType, IntegerType for direct buffers (CASSANDRA-2682, 2684)
 * switch to native Thrift for Hadoop map/reduce (CASSANDRA-2667)
 * fix StackOverflowError when building from eclipse (CASSANDRA-2687)
 * only provide replication_factor to strategy_options "help" for
   SimpleStrategy, OldNetworkTopologyStrategy (CASSANDRA-2678, 2713)
 * fix exception adding validators to non-string columns (CASSANDRA-2696)
 * avoid instantiating DatabaseDescriptor in JDBC (CASSANDRA-2694)
 * fix potential stack overflow during compaction (CASSANDRA-2626)
 * clone super columns to avoid modifying them during flush (CASSANDRA-2675)
 * reset underlying iterator in EchoedRow constructor (CASSANDRA-2653)


0.8.0-rc1
 * faster flushes and compaction from fixing excessively pessimistic
   rebuffering in BRAF (CASSANDRA-2581)
 * fix returning null column values in the python cql driver (CASSANDRA-2593)
 * fix merkle tree splitting exiting early (CASSANDRA-2605)
 * snapshot_before_compaction directory name fix (CASSANDRA-2598)
 * Disable compaction throttling during bootstrap (CASSANDRA-2612)
 * fix CQL treatment of > and < operators in range slices (CASSANDRA-2592)
 * fix potential double-application of counter updates on commitlog replay
   by moving replay position from header to sstable metadata (CASSANDRA-2419)
 * JDBC CQL driver exposes getColumn for access to timestamp
 * JDBC ResultSetMetadata properties added to AbstractType
 * r/m clustertool (CASSANDRA-2607)
 * add support for presenting row key as a column in CQL result sets
   (CASSANDRA-2622)
 * Don't allow {LOCAL|EACH}_QUORUM unless strategy is NTS (CASSANDRA-2627)
 * validate keyspace strategy_options during CQL create (CASSANDRA-2624)
 * fix empty Result with secondary index when limit=1 (CASSANDRA-2628)
 * Fix regression where bootstrapping a node with no schema fails
   (CASSANDRA-2625)
 * Allow removing LocationInfo sstables (CASSANDRA-2632)
 * avoid attempting to replay mutations from dropped keyspaces (CASSANDRA-2631)
 * avoid using cached position of a key when GT is requested (CASSANDRA-2633)
 * fix counting bloom filter true positives (CASSANDRA-2637)
 * initialize local ep state prior to gossip startup if needed (CASSANDRA-2638)
 * fix counter increment lost after restart (CASSANDRA-2642)
 * add quote-escaping via backslash to CLI (CASSANDRA-2623)
 * fix pig example script (CASSANDRA-2487)
 * fix dynamic snitch race in adding latencies (CASSANDRA-2618)
 * Start/stop cassandra after more important services such as mdadm in
   debian packaging (CASSANDRA-2481)


0.8.0-beta2
 * fix NPE compacting index CFs (CASSANDRA-2528)
 * Remove checking all column families on startup for compaction candidates
   (CASSANDRA-2444)
 * validate CQL create keyspace options (CASSANDRA-2525)
 * fix nodetool setcompactionthroughput (CASSANDRA-2550)
 * move	gossip heartbeat back to its own thread (CASSANDRA-2554)
 * validate cql TRUNCATE columnfamily before truncating (CASSANDRA-2570)
 * fix batch_mutate for mixed standard-counter mutations (CASSANDRA-2457)
 * disallow making schema changes to system keyspace (CASSANDRA-2563)
 * fix sending mutation messages multiple times (CASSANDRA-2557)
 * fix incorrect use of NBHM.size in ReadCallback that could cause
   reads to time out even when responses were received (CASSANDRA-2552)
 * trigger read repair correctly for LOCAL_QUORUM reads (CASSANDRA-2556)
 * Allow configuring the number of compaction thread (CASSANDRA-2558)
 * forceUserDefinedCompaction will attempt to compact what it is given
   even if the pessimistic estimate is that there is not enough disk space;
   automatic compactions will only compact 2 or more sstables (CASSANDRA-2575)
 * refuse to apply migrations with older timestamps than the current
   schema (CASSANDRA-2536)
 * remove unframed Thrift transport option
 * include indexes in snapshots (CASSANDRA-2596)
 * improve ignoring of obsolete mutations in index maintenance (CASSANDRA-2401)
 * recognize attempt to drop just the index while leaving the column
   definition alone (CASSANDRA-2619)


0.8.0-beta1
 * remove Avro RPC support (CASSANDRA-926)
 * support for columns that act as incr/decr counters
   (CASSANDRA-1072, 1937, 1944, 1936, 2101, 2093, 2288, 2105, 2384, 2236, 2342,
   2454)
 * CQL (CASSANDRA-1703, 1704, 1705, 1706, 1707, 1708, 1710, 1711, 1940,
   2124, 2302, 2277, 2493)
 * avoid double RowMutation serialization on write path (CASSANDRA-1800)
 * make NetworkTopologyStrategy the default (CASSANDRA-1960)
 * configurable internode encryption (CASSANDRA-1567, 2152)
 * human readable column names in sstable2json output (CASSANDRA-1933)
 * change default JMX port to 7199 (CASSANDRA-2027)
 * backwards compatible internal messaging (CASSANDRA-1015)
 * atomic switch of memtables and sstables (CASSANDRA-2284)
 * add pluggable SeedProvider (CASSANDRA-1669)
 * Fix clustertool to not throw exception when calling get_endpoints (CASSANDRA-2437)
 * upgrade to thrift 0.6 (CASSANDRA-2412)
 * repair works on a token range instead of full ring (CASSANDRA-2324)
 * purge tombstones from row cache (CASSANDRA-2305)
 * push replication_factor into strategy_options (CASSANDRA-1263)
 * give snapshots the same name on each node (CASSANDRA-1791)
 * remove "nodetool loadbalance" (CASSANDRA-2448)
 * multithreaded compaction (CASSANDRA-2191)
 * compaction throttling (CASSANDRA-2156)
 * add key type information and alias (CASSANDRA-2311, 2396)
 * cli no longer divides read_repair_chance by 100 (CASSANDRA-2458)
 * made CompactionInfo.getTaskType return an enum (CASSANDRA-2482)
 * add a server-wide cap on measured memtable memory usage and aggressively
   flush to keep under that threshold (CASSANDRA-2006)
 * add unified UUIDType (CASSANDRA-2233)
 * add off-heap row cache support (CASSANDRA-1969)


0.7.5
 * improvements/fixes to PIG driver (CASSANDRA-1618, CASSANDRA-2387,
   CASSANDRA-2465, CASSANDRA-2484)
 * validate index names (CASSANDRA-1761)
 * reduce contention on Table.flusherLock (CASSANDRA-1954)
 * try harder to detect failures during streaming, cleaning up temporary
   files more reliably (CASSANDRA-2088)
 * shut down server for OOM on a Thrift thread (CASSANDRA-2269)
 * fix tombstone handling in repair and sstable2json (CASSANDRA-2279)
 * preserve version when streaming data from old sstables (CASSANDRA-2283)
 * don't start repair if a neighboring node is marked as dead (CASSANDRA-2290)
 * purge tombstones from row cache (CASSANDRA-2305)
 * Avoid seeking when sstable2json exports the entire file (CASSANDRA-2318)
 * clear Built flag in system table when dropping an index (CASSANDRA-2320)
 * don't allow arbitrary argument for stress.java (CASSANDRA-2323)
 * validate values for index predicates in get_indexed_slice (CASSANDRA-2328)
 * queue secondary indexes for flush before the parent (CASSANDRA-2330)
 * allow job configuration to set the CL used in Hadoop jobs (CASSANDRA-2331)
 * add memtable_flush_queue_size defaulting to 4 (CASSANDRA-2333)
 * Allow overriding of initial_token, storage_port and rpc_port from system
   properties (CASSANDRA-2343)
 * fix comparator used for non-indexed secondary expressions in index scan
   (CASSANDRA-2347)
 * ensure size calculation and write phase of large-row compaction use
   the same threshold for TTL expiration (CASSANDRA-2349)
 * fix race when iterating CFs during add/drop (CASSANDRA-2350)
 * add ConsistencyLevel command to CLI (CASSANDRA-2354)
 * allow negative numbers in the cli (CASSANDRA-2358)
 * hard code serialVersionUID for tokens class (CASSANDRA-2361)
 * fix potential infinite loop in ByteBufferUtil.inputStream (CASSANDRA-2365)
 * fix encoding bugs in HintedHandoffManager, SystemTable when default
   charset is not UTF8 (CASSANDRA-2367)
 * avoids having removed node reappearing in Gossip (CASSANDRA-2371)
 * fix incorrect truncation of long to int when reading columns via block
   index (CASSANDRA-2376)
 * fix NPE during stream session (CASSANDRA-2377)
 * fix race condition that could leave orphaned data files when dropping CF or
   KS (CASSANDRA-2381)
 * fsync statistics component on write (CASSANDRA-2382)
 * fix duplicate results from CFS.scan (CASSANDRA-2406)
 * add IntegerType to CLI help (CASSANDRA-2414)
 * avoid caching token-only decoratedkeys (CASSANDRA-2416)
 * convert mmap assertion to if/throw so scrub can catch it (CASSANDRA-2417)
 * don't overwrite gc log (CASSANDR-2418)
 * invalidate row cache for streamed row to avoid inconsitencies
   (CASSANDRA-2420)
 * avoid copies in range/index scans (CASSANDRA-2425)
 * make sure we don't wipe data during cleanup if the node has not join
   the ring (CASSANDRA-2428)
 * Try harder to close files after compaction (CASSANDRA-2431)
 * re-set bootstrapped flag after move finishes (CASSANDRA-2435)
 * display validation_class in CLI 'describe keyspace' (CASSANDRA-2442)
 * make cleanup compactions cleanup the row cache (CASSANDRA-2451)
 * add column fields validation to scrub (CASSANDRA-2460)
 * use 64KB flush buffer instead of in_memory_compaction_limit (CASSANDRA-2463)
 * fix backslash substitutions in CLI (CASSANDRA-2492)
 * disable cache saving for system CFS (CASSANDRA-2502)
 * fixes for verifying destination availability under hinted conditions
   so UE can be thrown intead of timing out (CASSANDRA-2514)
 * fix update of validation class in column metadata (CASSANDRA-2512)
 * support LOCAL_QUORUM, EACH_QUORUM CLs outside of NTS (CASSANDRA-2516)
 * preserve version when streaming data from old sstables (CASSANDRA-2283)
 * fix backslash substitutions in CLI (CASSANDRA-2492)
 * count a row deletion as one operation towards memtable threshold
   (CASSANDRA-2519)
 * support LOCAL_QUORUM, EACH_QUORUM CLs outside of NTS (CASSANDRA-2516)


0.7.4
 * add nodetool join command (CASSANDRA-2160)
 * fix secondary indexes on pre-existing or streamed data (CASSANDRA-2244)
 * initialize endpoint in gossiper earlier (CASSANDRA-2228)
 * add ability to write to Cassandra from Pig (CASSANDRA-1828)
 * add rpc_[min|max]_threads (CASSANDRA-2176)
 * add CL.TWO, CL.THREE (CASSANDRA-2013)
 * avoid exporting an un-requested row in sstable2json, when exporting
   a key that does not exist (CASSANDRA-2168)
 * add incremental_backups option (CASSANDRA-1872)
 * add configurable row limit to Pig loadfunc (CASSANDRA-2276)
 * validate column values in batches as well as single-Column inserts
   (CASSANDRA-2259)
 * move sample schema from cassandra.yaml to schema-sample.txt,
   a cli scripts (CASSANDRA-2007)
 * avoid writing empty rows when scrubbing tombstoned rows (CASSANDRA-2296)
 * fix assertion error in range and index scans for CL < ALL
   (CASSANDRA-2282)
 * fix commitlog replay when flush position refers to data that didn't
   get synced before server died (CASSANDRA-2285)
 * fix fd leak in sstable2json with non-mmap'd i/o (CASSANDRA-2304)
 * reduce memory use during streaming of multiple sstables (CASSANDRA-2301)
 * purge tombstoned rows from cache after GCGraceSeconds (CASSANDRA-2305)
 * allow zero replicas in a NTS datacenter (CASSANDRA-1924)
 * make range queries respect snitch for local replicas (CASSANDRA-2286)
 * fix HH delivery when column index is larger than 2GB (CASSANDRA-2297)
 * make 2ary indexes use parent CF flush thresholds during initial build
   (CASSANDRA-2294)
 * update memtable_throughput to be a long (CASSANDRA-2158)


0.7.3
 * Keep endpoint state until aVeryLongTime (CASSANDRA-2115)
 * lower-latency read repair (CASSANDRA-2069)
 * add hinted_handoff_throttle_delay_in_ms option (CASSANDRA-2161)
 * fixes for cache save/load (CASSANDRA-2172, -2174)
 * Handle whole-row deletions in CFOutputFormat (CASSANDRA-2014)
 * Make memtable_flush_writers flush in parallel (CASSANDRA-2178)
 * Add compaction_preheat_key_cache option (CASSANDRA-2175)
 * refactor stress.py to have only one copy of the format string
   used for creating row keys (CASSANDRA-2108)
 * validate index names for \w+ (CASSANDRA-2196)
 * Fix Cassandra cli to respect timeout if schema does not settle
   (CASSANDRA-2187)
 * fix for compaction and cleanup writing old-format data into new-version
   sstable (CASSANDRA-2211, -2216)
 * add nodetool scrub (CASSANDRA-2217, -2240)
 * fix sstable2json large-row pagination (CASSANDRA-2188)
 * fix EOFing on requests for the last bytes in a file (CASSANDRA-2213)
 * fix BufferedRandomAccessFile bugs (CASSANDRA-2218, -2241)
 * check for memtable flush_after_mins exceeded every 10s (CASSANDRA-2183)
 * fix cache saving on Windows (CASSANDRA-2207)
 * add validateSchemaAgreement call + synchronization to schema
   modification operations (CASSANDRA-2222)
 * fix for reversed slice queries on large rows (CASSANDRA-2212)
 * fat clients were writing local data (CASSANDRA-2223)
 * set DEFAULT_MEMTABLE_LIFETIME_IN_MINS to 24h
 * improve detection and cleanup of partially-written sstables
   (CASSANDRA-2206)
 * fix supercolumn de/serialization when subcolumn comparator is different
   from supercolumn's (CASSANDRA-2104)
 * fix starting up on Windows when CASSANDRA_HOME contains whitespace
   (CASSANDRA-2237)
 * add [get|set][row|key]cacheSavePeriod to JMX (CASSANDRA-2100)
 * fix Hadoop ColumnFamilyOutputFormat dropping of mutations
   when batch fills up (CASSANDRA-2255)
 * move file deletions off of scheduledtasks executor (CASSANDRA-2253)


0.7.2
 * copy DecoratedKey.key when inserting into caches to avoid retaining
   a reference to the underlying buffer (CASSANDRA-2102)
 * format subcolumn names with subcomparator (CASSANDRA-2136)
 * fix column bloom filter deserialization (CASSANDRA-2165)


0.7.1
 * refactor MessageDigest creation code. (CASSANDRA-2107)
 * buffer network stack to avoid inefficient small TCP messages while avoiding
   the nagle/delayed ack problem (CASSANDRA-1896)
 * check log4j configuration for changes every 10s (CASSANDRA-1525, 1907)
 * more-efficient cross-DC replication (CASSANDRA-1530, -2051, -2138)
 * avoid polluting page cache with commitlog or sstable writes
   and seq scan operations (CASSANDRA-1470)
 * add RMI authentication options to nodetool (CASSANDRA-1921)
 * make snitches configurable at runtime (CASSANDRA-1374)
 * retry hadoop split requests on connection failure (CASSANDRA-1927)
 * implement describeOwnership for BOP, COPP (CASSANDRA-1928)
 * make read repair behave as expected for ConsistencyLevel > ONE
   (CASSANDRA-982, 2038)
 * distributed test harness (CASSANDRA-1859, 1964)
 * reduce flush lock contention (CASSANDRA-1930)
 * optimize supercolumn deserialization (CASSANDRA-1891)
 * fix CFMetaData.apply to only compare objects of the same class
   (CASSANDRA-1962)
 * allow specifying specific SSTables to compact from JMX (CASSANDRA-1963)
 * fix race condition in MessagingService.targets (CASSANDRA-1959, 2094, 2081)
 * refuse to open sstables from a future version (CASSANDRA-1935)
 * zero-copy reads (CASSANDRA-1714)
 * fix copy bounds for word Text in wordcount demo (CASSANDRA-1993)
 * fixes for contrib/javautils (CASSANDRA-1979)
 * check more frequently for memtable expiration (CASSANDRA-2000)
 * fix writing SSTable column count statistics (CASSANDRA-1976)
 * fix streaming of multiple CFs during bootstrap (CASSANDRA-1992)
 * explicitly set JVM GC new generation size with -Xmn (CASSANDRA-1968)
 * add short options for CLI flags (CASSANDRA-1565)
 * make keyspace argument to "describe keyspace" in CLI optional
   when authenticated to keyspace already (CASSANDRA-2029)
 * added option to specify -Dcassandra.join_ring=false on startup
   to allow "warm spare" nodes or performing JMX maintenance before
   joining the ring (CASSANDRA-526)
 * log migrations at INFO (CASSANDRA-2028)
 * add CLI verbose option in file mode (CASSANDRA-2030)
 * add single-line "--" comments to CLI (CASSANDRA-2032)
 * message serialization tests (CASSANDRA-1923)
 * switch from ivy to maven-ant-tasks (CASSANDRA-2017)
 * CLI attempts to block for new schema to propagate (CASSANDRA-2044)
 * fix potential overflow in nodetool cfstats (CASSANDRA-2057)
 * add JVM shutdownhook to sync commitlog (CASSANDRA-1919)
 * allow nodes to be up without being part of  normal traffic (CASSANDRA-1951)
 * fix CLI "show keyspaces" with null options on NTS (CASSANDRA-2049)
 * fix possible ByteBuffer race conditions (CASSANDRA-2066)
 * reduce garbage generated by MessagingService to prevent load spikes
   (CASSANDRA-2058)
 * fix math in RandomPartitioner.describeOwnership (CASSANDRA-2071)
 * fix deletion of sstable non-data components (CASSANDRA-2059)
 * avoid blocking gossip while deleting handoff hints (CASSANDRA-2073)
 * ignore messages from newer versions, keep track of nodes in gossip
   regardless of version (CASSANDRA-1970)
 * cache writing moved to CompactionManager to reduce i/o contention and
   updated to use non-cache-polluting writes (CASSANDRA-2053)
 * page through large rows when exporting to JSON (CASSANDRA-2041)
 * add flush_largest_memtables_at and reduce_cache_sizes_at options
   (CASSANDRA-2142)
 * add cli 'describe cluster' command (CASSANDRA-2127)
 * add cli support for setting username/password at 'connect' command
   (CASSANDRA-2111)
 * add -D option to Stress.java to allow reading hosts from a file
   (CASSANDRA-2149)
 * bound hints CF throughput between 32M and 256M (CASSANDRA-2148)
 * continue starting when invalid saved cache entries are encountered
   (CASSANDRA-2076)
 * add max_hint_window_in_ms option (CASSANDRA-1459)


0.7.0-final
 * fix offsets to ByteBuffer.get (CASSANDRA-1939)


0.7.0-rc4
 * fix cli crash after backgrounding (CASSANDRA-1875)
 * count timeouts in storageproxy latencies, and include latency
   histograms in StorageProxyMBean (CASSANDRA-1893)
 * fix CLI get recognition of supercolumns (CASSANDRA-1899)
 * enable keepalive on intra-cluster sockets (CASSANDRA-1766)
 * count timeouts towards dynamicsnitch latencies (CASSANDRA-1905)
 * Expose index-building status in JMX + cli schema description
   (CASSANDRA-1871)
 * allow [LOCAL|EACH]_QUORUM to be used with non-NetworkTopology
   replication Strategies
 * increased amount of index locks for faster commitlog replay
 * collect secondary index tombstones immediately (CASSANDRA-1914)
 * revert commitlog changes from #1780 (CASSANDRA-1917)
 * change RandomPartitioner min token to -1 to avoid collision w/
   tokens on actual nodes (CASSANDRA-1901)
 * examine the right nibble when validating TimeUUID (CASSANDRA-1910)
 * include secondary indexes in cleanup (CASSANDRA-1916)
 * CFS.scrubDataDirectories should also cleanup invalid secondary indexes
   (CASSANDRA-1904)
 * ability to disable/enable gossip on nodes to force them down
   (CASSANDRA-1108)


0.7.0-rc3
 * expose getNaturalEndpoints in StorageServiceMBean taking byte[]
   key; RMI cannot serialize ByteBuffer (CASSANDRA-1833)
 * infer org.apache.cassandra.locator for replication strategy classes
   when not otherwise specified
 * validation that generates less garbage (CASSANDRA-1814)
 * add TTL support to CLI (CASSANDRA-1838)
 * cli defaults to bytestype for subcomparator when creating
   column families (CASSANDRA-1835)
 * unregister index MBeans when index is dropped (CASSANDRA-1843)
 * make ByteBufferUtil.clone thread-safe (CASSANDRA-1847)
 * change exception for read requests during bootstrap from
   InvalidRequest to Unavailable (CASSANDRA-1862)
 * respect row-level tombstones post-flush in range scans
   (CASSANDRA-1837)
 * ReadResponseResolver check digests against each other (CASSANDRA-1830)
 * return InvalidRequest when remove of subcolumn without supercolumn
   is requested (CASSANDRA-1866)
 * flush before repair (CASSANDRA-1748)
 * SSTableExport validates key order (CASSANDRA-1884)
 * large row support for SSTableExport (CASSANDRA-1867)
 * Re-cache hot keys post-compaction without hitting disk (CASSANDRA-1878)
 * manage read repair in coordinator instead of data source, to
   provide latency information to dynamic snitch (CASSANDRA-1873)


0.7.0-rc2
 * fix live-column-count of slice ranges including tombstoned supercolumn
   with live subcolumn (CASSANDRA-1591)
 * rename o.a.c.internal.AntientropyStage -> AntiEntropyStage,
   o.a.c.request.Request_responseStage -> RequestResponseStage,
   o.a.c.internal.Internal_responseStage -> InternalResponseStage
 * add AbstractType.fromString (CASSANDRA-1767)
 * require index_type to be present when specifying index_name
   on ColumnDef (CASSANDRA-1759)
 * fix add/remove index bugs in CFMetadata (CASSANDRA-1768)
 * rebuild Strategy during system_update_keyspace (CASSANDRA-1762)
 * cli updates prompt to ... in continuation lines (CASSANDRA-1770)
 * support multiple Mutations per key in hadoop ColumnFamilyOutputFormat
   (CASSANDRA-1774)
 * improvements to Debian init script (CASSANDRA-1772)
 * use local classloader to check for version.properties (CASSANDRA-1778)
 * Validate that column names in column_metadata are valid for the
   defined comparator, and decode properly in cli (CASSANDRA-1773)
 * use cross-platform newlines in cli (CASSANDRA-1786)
 * add ExpiringColumn support to sstable import/export (CASSANDRA-1754)
 * add flush for each append to periodic commitlog mode; added
   periodic_without_flush option to disable this (CASSANDRA-1780)
 * close file handle used for post-flush truncate (CASSANDRA-1790)
 * various code cleanup (CASSANDRA-1793, -1794, -1795)
 * fix range queries against wrapped range (CASSANDRA-1781)
 * fix consistencylevel calculations for NetworkTopologyStrategy
   (CASSANDRA-1804)
 * cli support index type enum names (CASSANDRA-1810)
 * improved validation of column_metadata (CASSANDRA-1813)
 * reads at ConsistencyLevel > 1 throw UnavailableException
   immediately if insufficient live nodes exist (CASSANDRA-1803)
 * copy bytebuffers for local writes to avoid retaining the entire
   Thrift frame (CASSANDRA-1801)
 * fix NPE adding index to column w/o prior metadata (CASSANDRA-1764)
 * reduce fat client timeout (CASSANDRA-1730)
 * fix botched merge of CASSANDRA-1316


0.7.0-rc1
 * fix compaction and flush races with schema updates (CASSANDRA-1715)
 * add clustertool, config-converter, sstablekeys, and schematool
   Windows .bat files (CASSANDRA-1723)
 * reject range queries received during bootstrap (CASSANDRA-1739)
 * fix wrapping-range queries on non-minimum token (CASSANDRA-1700)
 * add nodetool cfhistogram (CASSANDRA-1698)
 * limit repaired ranges to what the nodes have in common (CASSANDRA-1674)
 * index scan treats missing columns as not matching secondary
   expressions (CASSANDRA-1745)
 * Fix misuse of DataOutputBuffer.getData in AntiEntropyService
   (CASSANDRA-1729)
 * detect and warn when obsolete version of JNA is present (CASSANDRA-1760)
 * reduce fat client timeout (CASSANDRA-1730)
 * cleanup smallest CFs first to increase free temp space for larger ones
   (CASSANDRA-1811)
 * Update windows .bat files to work outside of main Cassandra
   directory (CASSANDRA-1713)
 * fix read repair regression from 0.6.7 (CASSANDRA-1727)
 * more-efficient read repair (CASSANDRA-1719)
 * fix hinted handoff replay (CASSANDRA-1656)
 * log type of dropped messages (CASSANDRA-1677)
 * upgrade to SLF4J 1.6.1
 * fix ByteBuffer bug in ExpiringColumn.updateDigest (CASSANDRA-1679)
 * fix IntegerType.getString (CASSANDRA-1681)
 * make -Djava.net.preferIPv4Stack=true the default (CASSANDRA-628)
 * add INTERNAL_RESPONSE verb to differentiate from responses related
   to client requests (CASSANDRA-1685)
 * log tpstats when dropping messages (CASSANDRA-1660)
 * include unreachable nodes in describeSchemaVersions (CASSANDRA-1678)
 * Avoid dropping messages off the client request path (CASSANDRA-1676)
 * fix jna errno reporting (CASSANDRA-1694)
 * add friendlier error for UnknownHostException on startup (CASSANDRA-1697)
 * include jna dependency in RPM package (CASSANDRA-1690)
 * add --skip-keys option to stress.py (CASSANDRA-1696)
 * improve cli handling of non-string keys and column names
   (CASSANDRA-1701, -1693)
 * r/m extra subcomparator line in cli keyspaces output (CASSANDRA-1712)
 * add read repair chance to cli "show keyspaces"
 * upgrade to ConcurrentLinkedHashMap 1.1 (CASSANDRA-975)
 * fix index scan routing (CASSANDRA-1722)
 * fix tombstoning of supercolumns in range queries (CASSANDRA-1734)
 * clear endpoint cache after updating keyspace metadata (CASSANDRA-1741)
 * fix wrapping-range queries on non-minimum token (CASSANDRA-1700)
 * truncate includes secondary indexes (CASSANDRA-1747)
 * retain reference to PendingFile sstables (CASSANDRA-1749)
 * fix sstableimport regression (CASSANDRA-1753)
 * fix for bootstrap when no non-system tables are defined (CASSANDRA-1732)
 * handle replica unavailability in index scan (CASSANDRA-1755)
 * fix service initialization order deadlock (CASSANDRA-1756)
 * multi-line cli commands (CASSANDRA-1742)
 * fix race between snapshot and compaction (CASSANDRA-1736)
 * add listEndpointsPendingHints, deleteHintsForEndpoint JMX methods
   (CASSANDRA-1551)


0.7.0-beta3
 * add strategy options to describe_keyspace output (CASSANDRA-1560)
 * log warning when using randomly generated token (CASSANDRA-1552)
 * re-organize JMX into .db, .net, .internal, .request (CASSANDRA-1217)
 * allow nodes to change IPs between restarts (CASSANDRA-1518)
 * remember ring state between restarts by default (CASSANDRA-1518)
 * flush index built flag so we can read it before log replay (CASSANDRA-1541)
 * lock row cache updates to prevent race condition (CASSANDRA-1293)
 * remove assertion causing rare (and harmless) error messages in
   commitlog (CASSANDRA-1330)
 * fix moving nodes with no keyspaces defined (CASSANDRA-1574)
 * fix unbootstrap when no data is present in a transfer range (CASSANDRA-1573)
 * take advantage of AVRO-495 to simplify our avro IDL (CASSANDRA-1436)
 * extend authorization hierarchy to column family (CASSANDRA-1554)
 * deletion support in secondary indexes (CASSANDRA-1571)
 * meaningful error message for invalid replication strategy class
   (CASSANDRA-1566)
 * allow keyspace creation with RF > N (CASSANDRA-1428)
 * improve cli error handling (CASSANDRA-1580)
 * add cache save/load ability (CASSANDRA-1417, 1606, 1647)
 * add StorageService.getDrainProgress (CASSANDRA-1588)
 * Disallow bootstrap to an in-use token (CASSANDRA-1561)
 * Allow dynamic secondary index creation and destruction (CASSANDRA-1532)
 * log auto-guessed memtable thresholds (CASSANDRA-1595)
 * add ColumnDef support to cli (CASSANDRA-1583)
 * reduce index sample time by 75% (CASSANDRA-1572)
 * add cli support for column, strategy metadata (CASSANDRA-1578, 1612)
 * add cli support for schema modification (CASSANDRA-1584)
 * delete temp files on failed compactions (CASSANDRA-1596)
 * avoid blocking for dead nodes during removetoken (CASSANDRA-1605)
 * remove ConsistencyLevel.ZERO (CASSANDRA-1607)
 * expose in-progress compaction type in jmx (CASSANDRA-1586)
 * removed IClock & related classes from internals (CASSANDRA-1502)
 * fix removing tokens from SystemTable on decommission and removetoken
   (CASSANDRA-1609)
 * include CF metadata in cli 'show keyspaces' (CASSANDRA-1613)
 * switch from Properties to HashMap in PropertyFileSnitch to
   avoid synchronization bottleneck (CASSANDRA-1481)
 * PropertyFileSnitch configuration file renamed to
   cassandra-topology.properties
 * add cli support for get_range_slices (CASSANDRA-1088, CASSANDRA-1619)
 * Make memtable flush thresholds per-CF instead of global
   (CASSANDRA-1007, 1637)
 * add cli support for binary data without CfDef hints (CASSANDRA-1603)
 * fix building SSTable statistics post-stream (CASSANDRA-1620)
 * fix potential infinite loop in 2ary index queries (CASSANDRA-1623)
 * allow creating NTS keyspaces with no replicas configured (CASSANDRA-1626)
 * add jmx histogram of sstables accessed per read (CASSANDRA-1624)
 * remove system_rename_column_family and system_rename_keyspace from the
   client API until races can be fixed (CASSANDRA-1630, CASSANDRA-1585)
 * add cli sanity tests (CASSANDRA-1582)
 * update GC settings in cassandra.bat (CASSANDRA-1636)
 * cli support for index queries (CASSANDRA-1635)
 * cli support for updating schema memtable settings (CASSANDRA-1634)
 * cli --file option (CASSANDRA-1616)
 * reduce automatically chosen memtable sizes by 50% (CASSANDRA-1641)
 * move endpoint cache from snitch to strategy (CASSANDRA-1643)
 * fix commitlog recovery deleting the newly-created segment as well as
   the old ones (CASSANDRA-1644)
 * upgrade to Thrift 0.5 (CASSANDRA-1367)
 * renamed CL.DCQUORUM to LOCAL_QUORUM and DCQUORUMSYNC to EACH_QUORUM
 * cli truncate support (CASSANDRA-1653)
 * update GC settings in cassandra.bat (CASSANDRA-1636)
 * avoid logging when a node's ip/token is gossipped back to it (CASSANDRA-1666)


0.7-beta2
 * always use UTF-8 for hint keys (CASSANDRA-1439)
 * remove cassandra.yaml dependency from Hadoop and Pig (CASSADRA-1322)
 * expose CfDef metadata in describe_keyspaces (CASSANDRA-1363)
 * restore use of mmap_index_only option (CASSANDRA-1241)
 * dropping a keyspace with no column families generated an error
   (CASSANDRA-1378)
 * rename RackAwareStrategy to OldNetworkTopologyStrategy, RackUnawareStrategy
   to SimpleStrategy, DatacenterShardStrategy to NetworkTopologyStrategy,
   AbstractRackAwareSnitch to AbstractNetworkTopologySnitch (CASSANDRA-1392)
 * merge StorageProxy.mutate, mutateBlocking (CASSANDRA-1396)
 * faster UUIDType, LongType comparisons (CASSANDRA-1386, 1393)
 * fix setting read_repair_chance from CLI addColumnFamily (CASSANDRA-1399)
 * fix updates to indexed columns (CASSANDRA-1373)
 * fix race condition leaving to FileNotFoundException (CASSANDRA-1382)
 * fix sharded lock hash on index write path (CASSANDRA-1402)
 * add support for GT/E, LT/E in subordinate index clauses (CASSANDRA-1401)
 * cfId counter got out of sync when CFs were added (CASSANDRA-1403)
 * less chatty schema updates (CASSANDRA-1389)
 * rename column family mbeans. 'type' will now include either
   'IndexColumnFamilies' or 'ColumnFamilies' depending on the CFS type.
   (CASSANDRA-1385)
 * disallow invalid keyspace and column family names. This includes name that
   matches a '^\w+' regex. (CASSANDRA-1377)
 * use JNA, if present, to take snapshots (CASSANDRA-1371)
 * truncate hints if starting 0.7 for the first time (CASSANDRA-1414)
 * fix FD leak in single-row slicepredicate queries (CASSANDRA-1416)
 * allow index expressions against columns that are not part of the
   SlicePredicate (CASSANDRA-1410)
 * config-converter properly handles snitches and framed support
   (CASSANDRA-1420)
 * remove keyspace argument from multiget_count (CASSANDRA-1422)
 * allow specifying cassandra.yaml location as (local or remote) URL
   (CASSANDRA-1126)
 * fix using DynamicEndpointSnitch with NetworkTopologyStrategy
   (CASSANDRA-1429)
 * Add CfDef.default_validation_class (CASSANDRA-891)
 * fix EstimatedHistogram.max (CASSANDRA-1413)
 * quorum read optimization (CASSANDRA-1622)
 * handle zero-length (or missing) rows during HH paging (CASSANDRA-1432)
 * include secondary indexes during schema migrations (CASSANDRA-1406)
 * fix commitlog header race during schema change (CASSANDRA-1435)
 * fix ColumnFamilyStoreMBeanIterator to use new type name (CASSANDRA-1433)
 * correct filename generated by xml->yaml converter (CASSANDRA-1419)
 * add CMSInitiatingOccupancyFraction=75 and UseCMSInitiatingOccupancyOnly
   to default JVM options
 * decrease jvm heap for cassandra-cli (CASSANDRA-1446)
 * ability to modify keyspaces and column family definitions on a live cluster
   (CASSANDRA-1285)
 * support for Hadoop Streaming [non-jvm map/reduce via stdin/out]
   (CASSANDRA-1368)
 * Move persistent sstable stats from the system table to an sstable component
   (CASSANDRA-1430)
 * remove failed bootstrap attempt from pending ranges when gossip times
   it out after 1h (CASSANDRA-1463)
 * eager-create tcp connections to other cluster members (CASSANDRA-1465)
 * enumerate stages and derive stage from message type instead of
   transmitting separately (CASSANDRA-1465)
 * apply reversed flag during collation from different data sources
   (CASSANDRA-1450)
 * make failure to remove commitlog segment non-fatal (CASSANDRA-1348)
 * correct ordering of drain operations so CL.recover is no longer
   necessary (CASSANDRA-1408)
 * removed keyspace from describe_splits method (CASSANDRA-1425)
 * rename check_schema_agreement to describe_schema_versions
   (CASSANDRA-1478)
 * fix QUORUM calculation for RF > 3 (CASSANDRA-1487)
 * remove tombstones during non-major compactions when bloom filter
   verifies that row does not exist in other sstables (CASSANDRA-1074)
 * nodes that coordinated a loadbalance in the past could not be seen by
   newly added nodes (CASSANDRA-1467)
 * exposed endpoint states (gossip details) via jmx (CASSANDRA-1467)
 * ensure that compacted sstables are not included when new readers are
   instantiated (CASSANDRA-1477)
 * by default, calculate heap size and memtable thresholds at runtime (CASSANDRA-1469)
 * fix races dealing with adding/dropping keyspaces and column families in
   rapid succession (CASSANDRA-1477)
 * clean up of Streaming system (CASSANDRA-1503, 1504, 1506)
 * add options to configure Thrift socket keepalive and buffer sizes (CASSANDRA-1426)
 * make contrib CassandraServiceDataCleaner recursive (CASSANDRA-1509)
 * min, max compaction threshold are configurable and persistent
   per-ColumnFamily (CASSANDRA-1468)
 * fix replaying the last mutation in a commitlog unnecessarily
   (CASSANDRA-1512)
 * invoke getDefaultUncaughtExceptionHandler from DTPE with the original
   exception rather than the ExecutionException wrapper (CASSANDRA-1226)
 * remove Clock from the Thrift (and Avro) API (CASSANDRA-1501)
 * Close intra-node sockets when connection is broken (CASSANDRA-1528)
 * RPM packaging spec file (CASSANDRA-786)
 * weighted request scheduler (CASSANDRA-1485)
 * treat expired columns as deleted (CASSANDRA-1539)
 * make IndexInterval configurable (CASSANDRA-1488)
 * add describe_snitch to Thrift API (CASSANDRA-1490)
 * MD5 authenticator compares plain text submitted password with MD5'd
   saved property, instead of vice versa (CASSANDRA-1447)
 * JMX MessagingService pending and completed counts (CASSANDRA-1533)
 * fix race condition processing repair responses (CASSANDRA-1511)
 * make repair blocking (CASSANDRA-1511)
 * create EndpointSnitchInfo and MBean to expose rack and DC (CASSANDRA-1491)
 * added option to contrib/word_count to output results back to Cassandra
   (CASSANDRA-1342)
 * rewrite Hadoop ColumnFamilyRecordWriter to pool connections, retry to
   multiple Cassandra nodes, and smooth impact on the Cassandra cluster
   by using smaller batch sizes (CASSANDRA-1434)
 * fix setting gc_grace_seconds via CLI (CASSANDRA-1549)
 * support TTL'd index values (CASSANDRA-1536)
 * make removetoken work like decommission (CASSANDRA-1216)
 * make cli comparator-aware and improve quote rules (CASSANDRA-1523,-1524)
 * make nodetool compact and cleanup blocking (CASSANDRA-1449)
 * add memtable, cache information to GCInspector logs (CASSANDRA-1558)
 * enable/disable HintedHandoff via JMX (CASSANDRA-1550)
 * Ignore stray files in the commit log directory (CASSANDRA-1547)
 * Disallow bootstrap to an in-use token (CASSANDRA-1561)


0.7-beta1
 * sstable versioning (CASSANDRA-389)
 * switched to slf4j logging (CASSANDRA-625)
 * add (optional) expiration time for column (CASSANDRA-699)
 * access levels for authentication/authorization (CASSANDRA-900)
 * add ReadRepairChance to CF definition (CASSANDRA-930)
 * fix heisenbug in system tests, especially common on OS X (CASSANDRA-944)
 * convert to byte[] keys internally and all public APIs (CASSANDRA-767)
 * ability to alter schema definitions on a live cluster (CASSANDRA-44)
 * renamed configuration file to cassandra.xml, and log4j.properties to
   log4j-server.properties, which must now be loaded from
   the classpath (which is how our scripts in bin/ have always done it)
   (CASSANDRA-971)
 * change get_count to require a SlicePredicate. create multi_get_count
   (CASSANDRA-744)
 * re-organized endpointsnitch implementations and added SimpleSnitch
   (CASSANDRA-994)
 * Added preload_row_cache option (CASSANDRA-946)
 * add CRC to commitlog header (CASSANDRA-999)
 * removed deprecated batch_insert and get_range_slice methods (CASSANDRA-1065)
 * add truncate thrift method (CASSANDRA-531)
 * http mini-interface using mx4j (CASSANDRA-1068)
 * optimize away copy of sliced row on memtable read path (CASSANDRA-1046)
 * replace constant-size 2GB mmaped segments and special casing for index
   entries spanning segment boundaries, with SegmentedFile that computes
   segments that always contain entire entries/rows (CASSANDRA-1117)
 * avoid reading large rows into memory during compaction (CASSANDRA-16)
 * added hadoop OutputFormat (CASSANDRA-1101)
 * efficient Streaming (no more anticompaction) (CASSANDRA-579)
 * split commitlog header into separate file and add size checksum to
   mutations (CASSANDRA-1179)
 * avoid allocating a new byte[] for each mutation on replay (CASSANDRA-1219)
 * revise HH schema to be per-endpoint (CASSANDRA-1142)
 * add joining/leaving status to nodetool ring (CASSANDRA-1115)
 * allow multiple repair sessions per node (CASSANDRA-1190)
 * optimize away MessagingService for local range queries (CASSANDRA-1261)
 * make framed transport the default so malformed requests can't OOM the
   server (CASSANDRA-475)
 * significantly faster reads from row cache (CASSANDRA-1267)
 * take advantage of row cache during range queries (CASSANDRA-1302)
 * make GCGraceSeconds a per-ColumnFamily value (CASSANDRA-1276)
 * keep persistent row size and column count statistics (CASSANDRA-1155)
 * add IntegerType (CASSANDRA-1282)
 * page within a single row during hinted handoff (CASSANDRA-1327)
 * push DatacenterShardStrategy configuration into keyspace definition,
   eliminating datacenter.properties. (CASSANDRA-1066)
 * optimize forward slices starting with '' and single-index-block name
   queries by skipping the column index (CASSANDRA-1338)
 * streaming refactor (CASSANDRA-1189)
 * faster comparison for UUID types (CASSANDRA-1043)
 * secondary index support (CASSANDRA-749 and subtasks)
 * make compaction buckets deterministic (CASSANDRA-1265)


0.6.6
 * Allow using DynamicEndpointSnitch with RackAwareStrategy (CASSANDRA-1429)
 * remove the remaining vestiges of the unfinished DatacenterShardStrategy
   (replaced by NetworkTopologyStrategy in 0.7)


0.6.5
 * fix key ordering in range query results with RandomPartitioner
   and ConsistencyLevel > ONE (CASSANDRA-1145)
 * fix for range query starting with the wrong token range (CASSANDRA-1042)
 * page within a single row during hinted handoff (CASSANDRA-1327)
 * fix compilation on non-sun JDKs (CASSANDRA-1061)
 * remove String.trim() call on row keys in batch mutations (CASSANDRA-1235)
 * Log summary of dropped messages instead of spamming log (CASSANDRA-1284)
 * add dynamic endpoint snitch (CASSANDRA-981)
 * fix streaming for keyspaces with hyphens in their name (CASSANDRA-1377)
 * fix errors in hard-coded bloom filter optKPerBucket by computing it
   algorithmically (CASSANDRA-1220
 * remove message deserialization stage, and uncap read/write stages
   so slow reads/writes don't block gossip processing (CASSANDRA-1358)
 * add jmx port configuration to Debian package (CASSANDRA-1202)
 * use mlockall via JNA, if present, to prevent Linux from swapping
   out parts of the JVM (CASSANDRA-1214)


0.6.4
 * avoid queuing multiple hint deliveries for the same endpoint
   (CASSANDRA-1229)
 * better performance for and stricter checking of UTF8 column names
   (CASSANDRA-1232)
 * extend option to lower compaction priority to hinted handoff
   as well (CASSANDRA-1260)
 * log errors in gossip instead of re-throwing (CASSANDRA-1289)
 * avoid aborting commitlog replay prematurely if a flushed-but-
   not-removed commitlog segment is encountered (CASSANDRA-1297)
 * fix duplicate rows being read during mapreduce (CASSANDRA-1142)
 * failure detection wasn't closing command sockets (CASSANDRA-1221)
 * cassandra-cli.bat works on windows (CASSANDRA-1236)
 * pre-emptively drop requests that cannot be processed within RPCTimeout
   (CASSANDRA-685)
 * add ack to Binary write verb and update CassandraBulkLoader
   to wait for acks for each row (CASSANDRA-1093)
 * added describe_partitioner Thrift method (CASSANDRA-1047)
 * Hadoop jobs no longer require the Cassandra storage-conf.xml
   (CASSANDRA-1280, CASSANDRA-1047)
 * log thread pool stats when GC is excessive (CASSANDRA-1275)
 * remove gossip message size limit (CASSANDRA-1138)
 * parallelize local and remote reads during multiget, and respect snitch
   when determining whether to do local read for CL.ONE (CASSANDRA-1317)
 * fix read repair to use requested consistency level on digest mismatch,
   rather than assuming QUORUM (CASSANDRA-1316)
 * process digest mismatch re-reads in parallel (CASSANDRA-1323)
 * switch hints CF comparator to BytesType (CASSANDRA-1274)


0.6.3
 * retry to make streaming connections up to 8 times. (CASSANDRA-1019)
 * reject describe_ring() calls on invalid keyspaces (CASSANDRA-1111)
 * fix cache size calculation for size of 100% (CASSANDRA-1129)
 * fix cache capacity only being recalculated once (CASSANDRA-1129)
 * remove hourly scan of all hints on the off chance that the gossiper
   missed a status change; instead, expose deliverHintsToEndpoint to JMX
   so it can be done manually, if necessary (CASSANDRA-1141)
 * don't reject reads at CL.ALL (CASSANDRA-1152)
 * reject deletions to supercolumns in CFs containing only standard
   columns (CASSANDRA-1139)
 * avoid preserving login information after client disconnects
   (CASSANDRA-1057)
 * prefer sun jdk to openjdk in debian init script (CASSANDRA-1174)
 * detect partioner config changes between restarts and fail fast
   (CASSANDRA-1146)
 * use generation time to resolve node token reassignment disagreements
   (CASSANDRA-1118)
 * restructure the startup ordering of Gossiper and MessageService to avoid
   timing anomalies (CASSANDRA-1160)
 * detect incomplete commit log hearders (CASSANDRA-1119)
 * force anti-entropy service to stream files on the stream stage to avoid
   sending streams out of order (CASSANDRA-1169)
 * remove inactive stream managers after AES streams files (CASSANDRA-1169)
 * allow removing entire row through batch_mutate Deletion (CASSANDRA-1027)
 * add JMX metrics for row-level bloom filter false positives (CASSANDRA-1212)
 * added a redhat init script to contrib (CASSANDRA-1201)
 * use midpoint when bootstrapping a new machine into range with not
   much data yet instead of random token (CASSANDRA-1112)
 * kill server on OOM in executor stage as well as Thrift (CASSANDRA-1226)
 * remove opportunistic repairs, when two machines with overlapping replica
   responsibilities happen to finish major compactions of the same CF near
   the same time.  repairs are now fully manual (CASSANDRA-1190)
 * add ability to lower compaction priority (default is no change from 0.6.2)
   (CASSANDRA-1181)


0.6.2
 * fix contrib/word_count build. (CASSANDRA-992)
 * split CommitLogExecutorService into BatchCommitLogExecutorService and
   PeriodicCommitLogExecutorService (CASSANDRA-1014)
 * add latency histograms to CFSMBean (CASSANDRA-1024)
 * make resolving timestamp ties deterministic by using value bytes
   as a tiebreaker (CASSANDRA-1039)
 * Add option to turn off Hinted Handoff (CASSANDRA-894)
 * fix windows startup (CASSANDRA-948)
 * make concurrent_reads, concurrent_writes configurable at runtime via JMX
   (CASSANDRA-1060)
 * disable GCInspector on non-Sun JVMs (CASSANDRA-1061)
 * fix tombstone handling in sstable rows with no other data (CASSANDRA-1063)
 * fix size of row in spanned index entries (CASSANDRA-1056)
 * install json2sstable, sstable2json, and sstablekeys to Debian package
 * StreamingService.StreamDestinations wouldn't empty itself after streaming
   finished (CASSANDRA-1076)
 * added Collections.shuffle(splits) before returning the splits in
   ColumnFamilyInputFormat (CASSANDRA-1096)
 * do not recalculate cache capacity post-compaction if it's been manually
   modified (CASSANDRA-1079)
 * better defaults for flush sorter + writer executor queue sizes
   (CASSANDRA-1100)
 * windows scripts for SSTableImport/Export (CASSANDRA-1051)
 * windows script for nodetool (CASSANDRA-1113)
 * expose PhiConvictThreshold (CASSANDRA-1053)
 * make repair of RF==1 a no-op (CASSANDRA-1090)
 * improve default JVM GC options (CASSANDRA-1014)
 * fix SlicePredicate serialization inside Hadoop jobs (CASSANDRA-1049)
 * close Thrift sockets in Hadoop ColumnFamilyRecordReader (CASSANDRA-1081)


0.6.1
 * fix NPE in sstable2json when no excluded keys are given (CASSANDRA-934)
 * keep the replica set constant throughout the read repair process
   (CASSANDRA-937)
 * allow querying getAllRanges with empty token list (CASSANDRA-933)
 * fix command line arguments inversion in clustertool (CASSANDRA-942)
 * fix race condition that could trigger a false-positive assertion
   during post-flush discard of old commitlog segments (CASSANDRA-936)
 * fix neighbor calculation for anti-entropy repair (CASSANDRA-924)
 * perform repair even for small entropy differences (CASSANDRA-924)
 * Use hostnames in CFInputFormat to allow Hadoop's naive string-based
   locality comparisons to work (CASSANDRA-955)
 * cache read-only BufferedRandomAccessFile length to avoid
   3 system calls per invocation (CASSANDRA-950)
 * nodes with IPv6 (and no IPv4) addresses could not join cluster
   (CASSANDRA-969)
 * Retrieve the correct number of undeleted columns, if any, from
   a supercolumn in a row that had been deleted previously (CASSANDRA-920)
 * fix index scans that cross the 2GB mmap boundaries for both mmap
   and standard i/o modes (CASSANDRA-866)
 * expose drain via nodetool (CASSANDRA-978)


0.6.0-RC1
 * JMX drain to flush memtables and run through commit log (CASSANDRA-880)
 * Bootstrapping can skip ranges under the right conditions (CASSANDRA-902)
 * fix merging row versions in range_slice for CL > ONE (CASSANDRA-884)
 * default write ConsistencyLeven chaned from ZERO to ONE
 * fix for index entries spanning mmap buffer boundaries (CASSANDRA-857)
 * use lexical comparison if time part of TimeUUIDs are the same
   (CASSANDRA-907)
 * bound read, mutation, and response stages to fix possible OOM
   during log replay (CASSANDRA-885)
 * Use microseconds-since-epoch (UTC) in cli, instead of milliseconds
 * Treat batch_mutate Deletion with null supercolumn as "apply this predicate
   to top level supercolumns" (CASSANDRA-834)
 * Streaming destination nodes do not update their JMX status (CASSANDRA-916)
 * Fix internal RPC timeout calculation (CASSANDRA-911)
 * Added Pig loadfunc to contrib/pig (CASSANDRA-910)


0.6.0-beta3
 * fix compaction bucketing bug (CASSANDRA-814)
 * update windows batch file (CASSANDRA-824)
 * deprecate KeysCachedFraction configuration directive in favor
   of KeysCached; move to unified-per-CF key cache (CASSANDRA-801)
 * add invalidateRowCache to ColumnFamilyStoreMBean (CASSANDRA-761)
 * send Handoff hints to natural locations to reduce load on
   remaining nodes in a failure scenario (CASSANDRA-822)
 * Add RowWarningThresholdInMB configuration option to warn before very
   large rows get big enough to threaten node stability, and -x option to
   be able to remove them with sstable2json if the warning is unheeded
   until it's too late (CASSANDRA-843)
 * Add logging of GC activity (CASSANDRA-813)
 * fix ConcurrentModificationException in commitlog discard (CASSANDRA-853)
 * Fix hardcoded row count in Hadoop RecordReader (CASSANDRA-837)
 * Add a jmx status to the streaming service and change several DEBUG
   messages to INFO (CASSANDRA-845)
 * fix classpath in cassandra-cli.bat for Windows (CASSANDRA-858)
 * allow re-specifying host, port to cassandra-cli if invalid ones
   are first tried (CASSANDRA-867)
 * fix race condition handling rpc timeout in the coordinator
   (CASSANDRA-864)
 * Remove CalloutLocation and StagingFileDirectory from storage-conf files
   since those settings are no longer used (CASSANDRA-878)
 * Parse a long from RowWarningThresholdInMB instead of an int (CASSANDRA-882)
 * Remove obsolete ControlPort code from DatabaseDescriptor (CASSANDRA-886)
 * move skipBytes side effect out of assert (CASSANDRA-899)
 * add "double getLoad" to StorageServiceMBean (CASSANDRA-898)
 * track row stats per CF at compaction time (CASSANDRA-870)
 * disallow CommitLogDirectory matching a DataFileDirectory (CASSANDRA-888)
 * default key cache size is 200k entries, changed from 10% (CASSANDRA-863)
 * add -Dcassandra-foreground=yes to cassandra.bat
 * exit if cluster name is changed unexpectedly (CASSANDRA-769)


0.6.0-beta1/beta2
 * add batch_mutate thrift command, deprecating batch_insert (CASSANDRA-336)
 * remove get_key_range Thrift API, deprecated in 0.5 (CASSANDRA-710)
 * add optional login() Thrift call for authentication (CASSANDRA-547)
 * support fat clients using gossiper and StorageProxy to perform
   replication in-process [jvm-only] (CASSANDRA-535)
 * support mmapped I/O for reads, on by default on 64bit JVMs
   (CASSANDRA-408, CASSANDRA-669)
 * improve insert concurrency, particularly during Hinted Handoff
   (CASSANDRA-658)
 * faster network code (CASSANDRA-675)
 * stress.py moved to contrib (CASSANDRA-635)
 * row caching [must be explicitly enabled per-CF in config] (CASSANDRA-678)
 * present a useful measure of compaction progress in JMX (CASSANDRA-599)
 * add bin/sstablekeys (CASSNADRA-679)
 * add ConsistencyLevel.ANY (CASSANDRA-687)
 * make removetoken remove nodes from gossip entirely (CASSANDRA-644)
 * add ability to set cache sizes at runtime (CASSANDRA-708)
 * report latency and cache hit rate statistics with lifetime totals
   instead of average over the last minute (CASSANDRA-702)
 * support get_range_slice for RandomPartitioner (CASSANDRA-745)
 * per-keyspace replication factory and replication strategy (CASSANDRA-620)
 * track latency in microseconds (CASSANDRA-733)
 * add describe_ Thrift methods, deprecating get_string_property and
   get_string_list_property
 * jmx interface for tracking operation mode and streams in general.
   (CASSANDRA-709)
 * keep memtables in sorted order to improve range query performance
   (CASSANDRA-799)
 * use while loop instead of recursion when trimming sstables compaction list
   to avoid blowing stack in pathological cases (CASSANDRA-804)
 * basic Hadoop map/reduce support (CASSANDRA-342)


0.5.1
 * ensure all files for an sstable are streamed to the same directory.
   (CASSANDRA-716)
 * more accurate load estimate for bootstrapping (CASSANDRA-762)
 * tolerate dead or unavailable bootstrap target on write (CASSANDRA-731)
 * allow larger numbers of keys (> 140M) in a sstable bloom filter
   (CASSANDRA-790)
 * include jvm argument improvements from CASSANDRA-504 in debian package
 * change streaming chunk size to 32MB to accomodate Windows XP limitations
   (was 64MB) (CASSANDRA-795)
 * fix get_range_slice returning results in the wrong order (CASSANDRA-781)


0.5.0 final
 * avoid attempting to delete temporary bootstrap files twice (CASSANDRA-681)
 * fix bogus NaN in nodeprobe cfstats output (CASSANDRA-646)
 * provide a policy for dealing with single thread executors w/ a full queue
   (CASSANDRA-694)
 * optimize inner read in MessagingService, vastly improving multiple-node
   performance (CASSANDRA-675)
 * wait for table flush before streaming data back to a bootstrapping node.
   (CASSANDRA-696)
 * keep track of bootstrapping sources by table so that bootstrapping doesn't
   give the indication of finishing early (CASSANDRA-673)


0.5.0 RC3
 * commit the correct version of the patch for CASSANDRA-663


0.5.0 RC2 (unreleased)
 * fix bugs in converting get_range_slice results to Thrift
   (CASSANDRA-647, CASSANDRA-649)
 * expose java.util.concurrent.TimeoutException in StorageProxy methods
   (CASSANDRA-600)
 * TcpConnectionManager was holding on to disconnected connections,
   giving the false indication they were being used. (CASSANDRA-651)
 * Remove duplicated write. (CASSANDRA-662)
 * Abort bootstrap if IP is already in the token ring (CASSANDRA-663)
 * increase default commitlog sync period, and wait for last sync to
   finish before submitting another (CASSANDRA-668)


0.5.0 RC1
 * Fix potential NPE in get_range_slice (CASSANDRA-623)
 * add CRC32 to commitlog entries (CASSANDRA-605)
 * fix data streaming on windows (CASSANDRA-630)
 * GC compacted sstables after cleanup and compaction (CASSANDRA-621)
 * Speed up anti-entropy validation (CASSANDRA-629)
 * Fix anti-entropy assertion error (CASSANDRA-639)
 * Fix pending range conflicts when bootstapping or moving
   multiple nodes at once (CASSANDRA-603)
 * Handle obsolete gossip related to node movement in the case where
   one or more nodes is down when the movement occurs (CASSANDRA-572)
 * Include dead nodes in gossip to avoid a variety of problems
   and fix HH to removed nodes (CASSANDRA-634)
 * return an InvalidRequestException for mal-formed SlicePredicates
   (CASSANDRA-643)
 * fix bug determining closest neighbor for use in multiple datacenters
   (CASSANDRA-648)
 * Vast improvements in anticompaction speed (CASSANDRA-607)
 * Speed up log replay and writes by avoiding redundant serializations
   (CASSANDRA-652)


0.5.0 beta 2
 * Bootstrap improvements (several tickets)
 * add nodeprobe repair anti-entropy feature (CASSANDRA-193, CASSANDRA-520)
 * fix possibility of partition when many nodes restart at once
   in clusters with multiple seeds (CASSANDRA-150)
 * fix NPE in get_range_slice when no data is found (CASSANDRA-578)
 * fix potential NPE in hinted handoff (CASSANDRA-585)
 * fix cleanup of local "system" keyspace (CASSANDRA-576)
 * improve computation of cluster load balance (CASSANDRA-554)
 * added super column read/write, column count, and column/row delete to
   cassandra-cli (CASSANDRA-567, CASSANDRA-594)
 * fix returning live subcolumns of deleted supercolumns (CASSANDRA-583)
 * respect JAVA_HOME in bin/ scripts (several tickets)
 * add StorageService.initClient for fat clients on the JVM (CASSANDRA-535)
   (see contrib/client_only for an example of use)
 * make consistency_level functional in get_range_slice (CASSANDRA-568)
 * optimize key deserialization for RandomPartitioner (CASSANDRA-581)
 * avoid GCing tombstones except on major compaction (CASSANDRA-604)
 * increase failure conviction threshold, resulting in less nodes
   incorrectly (and temporarily) marked as down (CASSANDRA-610)
 * respect memtable thresholds during log replay (CASSANDRA-609)
 * support ConsistencyLevel.ALL on read (CASSANDRA-584)
 * add nodeprobe removetoken command (CASSANDRA-564)


0.5.0 beta
 * Allow multiple simultaneous flushes, improving flush throughput
   on multicore systems (CASSANDRA-401)
 * Split up locks to improve write and read throughput on multicore systems
   (CASSANDRA-444, CASSANDRA-414)
 * More efficient use of memory during compaction (CASSANDRA-436)
 * autobootstrap option: when enabled, all non-seed nodes will attempt
   to bootstrap when started, until bootstrap successfully
   completes. -b option is removed.  (CASSANDRA-438)
 * Unless a token is manually specified in the configuration xml,
   a bootstraping node will use a token that gives it half the
   keys from the most-heavily-loaded node in the cluster,
   instead of generating a random token.
   (CASSANDRA-385, CASSANDRA-517)
 * Miscellaneous bootstrap fixes (several tickets)
 * Ability to change a node's token even after it has data on it
   (CASSANDRA-541)
 * Ability to decommission a live node from the ring (CASSANDRA-435)
 * Semi-automatic loadbalancing via nodeprobe (CASSANDRA-192)
 * Add ability to set compaction thresholds at runtime via
   JMX / nodeprobe.  (CASSANDRA-465)
 * Add "comment" field to ColumnFamily definition. (CASSANDRA-481)
 * Additional JMX metrics (CASSANDRA-482)
 * JSON based export and import tools (several tickets)
 * Hinted Handoff fixes (several tickets)
 * Add key cache to improve read performance (CASSANDRA-423)
 * Simplified construction of custom ReplicationStrategy classes
   (CASSANDRA-497)
 * Graphical application (Swing) for ring integrity verification and
   visualization was added to contrib (CASSANDRA-252)
 * Add DCQUORUM, DCQUORUMSYNC consistency levels and corresponding
   ReplicationStrategy / EndpointSnitch classes.  Experimental.
   (CASSANDRA-492)
 * Web client interface added to contrib (CASSANDRA-457)
 * More-efficient flush for Random, CollatedOPP partitioners
   for normal writes (CASSANDRA-446) and bulk load (CASSANDRA-420)
 * Add MemtableFlushAfterMinutes, a global replacement for the old
   per-CF FlushPeriodInMinutes setting (CASSANDRA-463)
 * optimizations to slice reading (CASSANDRA-350) and supercolumn
   queries (CASSANDRA-510)
 * force binding to given listenaddress for nodes with multiple
   interfaces (CASSANDRA-546)
 * stress.py benchmarking tool improvements (several tickets)
 * optimized replica placement code (CASSANDRA-525)
 * faster log replay on restart (CASSANDRA-539, CASSANDRA-540)
 * optimized local-node writes (CASSANDRA-558)
 * added get_range_slice, deprecating get_key_range (CASSANDRA-344)
 * expose TimedOutException to thrift (CASSANDRA-563)


0.4.2
 * Add validation disallowing null keys (CASSANDRA-486)
 * Fix race conditions in TCPConnectionManager (CASSANDRA-487)
 * Fix using non-utf8-aware comparison as a sanity check.
   (CASSANDRA-493)
 * Improve default garbage collector options (CASSANDRA-504)
 * Add "nodeprobe flush" (CASSANDRA-505)
 * remove NotFoundException from get_slice throws list (CASSANDRA-518)
 * fix get (not get_slice) of entire supercolumn (CASSANDRA-508)
 * fix null token during bootstrap (CASSANDRA-501)


0.4.1
 * Fix FlushPeriod columnfamily configuration regression
   (CASSANDRA-455)
 * Fix long column name support (CASSANDRA-460)
 * Fix for serializing a row that only contains tombstones
   (CASSANDRA-458)
 * Fix for discarding unneeded commitlog segments (CASSANDRA-459)
 * Add SnapshotBeforeCompaction configuration option (CASSANDRA-426)
 * Fix compaction abort under insufficient disk space (CASSANDRA-473)
 * Fix reading subcolumn slice from tombstoned CF (CASSANDRA-484)
 * Fix race condition in RVH causing occasional NPE (CASSANDRA-478)


0.4.0
 * fix get_key_range problems when a node is down (CASSANDRA-440)
   and add UnavailableException to more Thrift methods
 * Add example EndPointSnitch contrib code (several tickets)


0.4.0 RC2
 * fix SSTable generation clash during compaction (CASSANDRA-418)
 * reject method calls with null parameters (CASSANDRA-308)
 * properly order ranges in nodeprobe output (CASSANDRA-421)
 * fix logging of certain errors on executor threads (CASSANDRA-425)


0.4.0 RC1
 * Bootstrap feature is live; use -b on startup (several tickets)
 * Added multiget api (CASSANDRA-70)
 * fix Deadlock with SelectorManager.doProcess and TcpConnection.write
   (CASSANDRA-392)
 * remove key cache b/c of concurrency bugs in third-party
   CLHM library (CASSANDRA-405)
 * update non-major compaction logic to use two threshold values
   (CASSANDRA-407)
 * add periodic / batch commitlog sync modes (several tickets)
 * inline BatchMutation into batch_insert params (CASSANDRA-403)
 * allow setting the logging level at runtime via mbean (CASSANDRA-402)
 * change default comparator to BytesType (CASSANDRA-400)
 * add forwards-compatible ConsistencyLevel parameter to get_key_range
   (CASSANDRA-322)
 * r/m special case of blocking for local destination when writing with
   ConsistencyLevel.ZERO (CASSANDRA-399)
 * Fixes to make BinaryMemtable [bulk load interface] useful (CASSANDRA-337);
   see contrib/bmt_example for an example of using it.
 * More JMX properties added (several tickets)
 * Thrift changes (several tickets)
    - Merged _super get methods with the normal ones; return values
      are now of ColumnOrSuperColumn.
    - Similarly, merged batch_insert_super into batch_insert.



0.4.0 beta
 * On-disk data format has changed to allow billions of keys/rows per
   node instead of only millions
 * Multi-keyspace support
 * Scan all sstables for all queries to avoid situations where
   different types of operation on the same ColumnFamily could
   disagree on what data was present
 * Snapshot support via JMX
 * Thrift API has changed a _lot_:
    - removed time-sorted CFs; instead, user-defined comparators
      may be defined on the column names, which are now byte arrays.
      Default comparators are provided for UTF8, Bytes, Ascii, Long (i64),
      and UUID types.
    - removed colon-delimited strings in thrift api in favor of explicit
      structs such as ColumnPath, ColumnParent, etc.  Also normalized
      thrift struct and argument naming.
    - Added columnFamily argument to get_key_range.
    - Change signature of get_slice to accept starting and ending
      columns as well as an offset.  (This allows use of indexes.)
      Added "ascending" flag to allow reasonably-efficient reverse
      scans as well.  Removed get_slice_by_range as redundant.
    - get_key_range operates on one CF at a time
    - changed `block` boolean on insert methods to ConsistencyLevel enum,
      with options of NONE, ONE, QUORUM, and ALL.
    - added similar consistency_level parameter to read methods
    - column-name-set slice with no names given now returns zero columns
      instead of all of them.  ("all" can run your server out of memory.
      use a range-based slice with a high max column count instead.)
 * Removed the web interface. Node information can now be obtained by
   using the newly introduced nodeprobe utility.
 * More JMX stats
 * Remove magic values from internals (e.g. special key to indicate
   when to flush memtables)
 * Rename configuration "table" to "keyspace"
 * Moved to crash-only design; no more shutdown (just kill the process)
 * Lots of bug fixes

Full list of issues resolved in 0.4 is at https://issues.apache.org/jira/secure/IssueNavigator.jspa?reset=true&&pid=12310865&fixfor=12313862&resolution=1&sorter/field=issuekey&sorter/order=DESC


0.3.0 RC3
 * Fix potential deadlock under load in TCPConnection.
   (CASSANDRA-220)


0.3.0 RC2
 * Fix possible data loss when server is stopped after replaying
   log but before new inserts force memtable flush.
   (CASSANDRA-204)
 * Added BUGS file


0.3.0 RC1
 * Range queries on keys, including user-defined key collation
 * Remove support
 * Workarounds for a weird bug in JDK select/register that seems
   particularly common on VM environments. Cassandra should deploy
   fine on EC2 now
 * Much improved infrastructure: the beginnings of a decent test suite
   ("ant test" for unit tests; "nosetests" for system tests), code
   coverage reporting, etc.
 * Expanded node status reporting via JMX
 * Improved error reporting/logging on both server and client
 * Reduced memory footprint in default configuration
 * Combined blocking and non-blocking versions of insert APIs
 * Added FlushPeriodInMinutes configuration parameter to force
   flushing of infrequently-updated ColumnFamilies<|MERGE_RESOLUTION|>--- conflicted
+++ resolved
@@ -8,25 +8,12 @@
  * More fixes to the TokenAllocator (CASSANDRA-12990)
  * NoReplicationTokenAllocator should work with zero replication factor (CASSANDRA-12983)
 Merged from 3.0:
+ * Fix "multiple versions of ant detected..." when running ant test (CASSANDRA-13232)
  * Coalescing strategy sleeps too much (CASSANDRA-13090)
  * Faster StreamingHistogram (CASSANDRA-13038)
  * Legacy deserializer can create unexpected boundary range tombstones (CASSANDRA-13237)
  * Remove unnecessary assertion from AntiCompactionTest (CASSANDRA-13070)
  * Fix cqlsh COPY for dates before 1900 (CASSANDRA-13185)
-<<<<<<< HEAD
-=======
-Merged from 2.2
- * Fix "multiple versions of ant detected..." when running ant test (CASSANDRA-13232)
- * Coalescing strategy sleeps too much (CASSANDRA-13090)
- * Fix flaky LongLeveledCompactionStrategyTest (CASSANDRA-12202)
- * Fix failing COPY TO STDOUT (CASSANDRA-12497)
- * Fix ColumnCounter::countAll behaviour for reverse queries (CASSANDRA-13222)
- * Exceptions encountered calling getSeeds() breaks OTC thread (CASSANDRA-13018)
-Merged from 2.1:
- * Log stacktrace of uncaught exceptions (CASSANDRA-13108)
-
-3.0.11
->>>>>>> 56d3f932
  * Use keyspace replication settings on system.size_estimates table (CASSANDRA-9639)
  * Add vm.max_map_count StartupCheck (CASSANDRA-13008)
  * Hint related logging should include the IP address of the destination in addition to
