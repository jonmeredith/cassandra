--- conflicted
+++ resolved
@@ -1,4 +1,5 @@
-<<<<<<< HEAD
+4.0-beta3
+
 4.0-beta2
  * Add addition incremental repair visibility to nodetool repair_admin (CASSANDRA-14939)
  * Always access system properties and environment variables via the new CassandraRelevantProperties and CassandraRelevantEnv classes (CASSANDRA-15876)
@@ -21,11 +22,6 @@
  * Verify sstable components on startup (CASSANDRA-15945)
  * Resolve JMX output inconsistencies from CASSANDRA-7544 storage-port-configurable-per-node (CASSANDRA-15937)
 Merged from 3.11:
-=======
-3.11.9
-
-3.11.8
->>>>>>> ca37de06
  * Correctly interpret SASI's `max_compaction_flush_memory_in_mb` setting in megabytes not bytes (CASSANDRA-16071)
  * Fix short read protection for GROUP BY queries (CASSANDRA-15459)
  * stop_paranoid disk failure policy is ignored on CorruptSSTableException after node is up (CASSANDRA-15191)
