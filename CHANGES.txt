--- conflicted
+++ resolved
@@ -1,4 +1,3 @@
-<<<<<<< HEAD
 2.1.8
  * Fix IndexOutOfBoundsException when inserting tuple with too many
    elements using the string literal notation (CASSANDRA-9559)
@@ -7,26 +6,16 @@
  * Enable describe on indices (CASSANDRA-7814)
  * ColumnFamilyStore.selectAndReference may block during compaction (CASSANDRA-9637)
 Merged from 2.0
-  * Fix error message when attempting to create an index on a column
-    in a COMPACT STORAGE table with clustering columns (CASSANDRA-9527)
-  * 'WITH WITH' in alter keyspace statements causes NPE (CASSANDRA-9565)
+ * (cqlsh) Add min_threshold to DTCS option autocomplete (CASSANDRA-9385)
+ * Fix error message when attempting to create an index on a column
+   in a COMPACT STORAGE table with clustering columns (CASSANDRA-9527)
+ * 'WITH WITH' in alter keyspace statements causes NPE (CASSANDRA-9565)
 
 
 2.1.7
  * Fix bug in cardinality check when compacting (CASSANDRA-9580)
  * Fix memory leak in Ref due to ConcurrentLinkedQueue.remove() behaviour (CASSANDRA-9549)
 Merged from 2.0
-=======
-2.0.17
- * (cqlsh) Add min_threshold to DTCS option autocomplete (CASSANDRA-9385)
- * Fix error message when attempting to create an index on a column
-   in a COMPACT STORAGE table with clustering columns (CASSANDRA-9527)
- * 'WITH WITH' in alter keyspace statements causes NPE (CASSANDRA-9565)
- * Display min timestamp in sstablemetadata viewer (CASSANDRA-6767)
-
-
-2.0.16:
->>>>>>> 5aaa5cad
  * Expose some internals of SelectStatement for inspection (CASSANDRA-9532)
  * ArrivalWindow should use primitives (CASSANDRA-9496)
  * Periodically submit background compaction tasks (CASSANDRA-9592)
