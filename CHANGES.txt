<<<<<<< HEAD
2.2.7
 * Avoid showing estimated key as -1 in tablestats (CASSANDRA-11587)
 * Fix possible race condition in CommitLog.recover (CASSANDRA-11743)
 * Enable client encryption in sstableloader with cli options (CASSANDRA-11708)
 * Possible memory leak in NIODataInputStream (CASSANDRA-11867)
 * Fix commit log replay after out-of-order flush completion (CASSANDRA-9669)
 * Add seconds to cqlsh tracing session duration (CASSANDRA-11753)
 * Prohibit Reverse Counter type as part of the PK (CASSANDRA-9395)
 * cqlsh: correctly handle non-ascii chars in error messages (CASSANDRA-11626)
 * Exit JVM if JMX server fails to startup (CASSANDRA-11540)
 * Produce a heap dump when exiting on OOM (CASSANDRA-9861)
 * Avoid read repairing purgeable tombstones on range slices (CASSANDRA-11427)
 * Restore ability to filter on clustering columns when using a 2i (CASSANDRA-11510)
 * JSON datetime formatting needs timezone (CASSANDRA-11137)
 * Fix is_dense recalculation for Thrift-updated tables (CASSANDRA-11502)
 * Remove unnescessary file existence check during anticompaction (CASSANDRA-11660)
 * Add missing files to debian packages (CASSANDRA-11642)
 * Avoid calling Iterables::concat in loops during ModificationStatement::getFunctions (CASSANDRA-11621)
 * cqlsh: COPY FROM should use regular inserts for single statement batches and
   report errors correctly if workers processes crash on initialization (CASSANDRA-11474)
 * Always close cluster with connection in CqlRecordWriter (CASSANDRA-11553)
 * Fix slice queries on ordered COMPACT tables (CASSANDRA-10988)
Merged from 2.1:
=======
2.1.15
 * cqlsh: apply current keyspace to source command (CASSANDRA-11152)
>>>>>>> 4008e9bd
 * Backport CASSANDRA-11578 (CASSANDRA-11750)
 * Clear out parent repair session if repair coordinator dies (CASSANDRA-11824)
 * Set default streaming_socket_timeout_in_ms to 24 hours (CASSANDRA-11840)
 * Do not consider local node a valid source during replace (CASSANDRA-11848)
 * Avoid holding SSTableReaders for duration of incremental repair (CASSANDRA-11739)
 * Add message dropped tasks to nodetool netstats (CASSANDRA-11855)
 * Don't compute expensive MaxPurgeableTimestamp until we've verified there's an 
   expired tombstone (CASSANDRA-11834)
 * Add option to disable use of severity in DynamicEndpointSnitch (CASSANDRA-11737)
 * cqlsh COPY FROM fails for null values with non-prepared statements (CASSANDRA-11631)
 * Make cython optional in pylib/setup.py (CASSANDRA-11630)
 * Change order of directory searching for cassandra.in.sh to favor local one 
   (CASSANDRA-11628)
 * cqlsh COPY FROM fails with []{} chars in UDT/tuple fields/values (CASSANDRA-11633)
 * clqsh: COPY FROM throws TypeError with Cython extensions enabled (CASSANDRA-11574)
 * cqlsh: COPY FROM ignores NULL values in conversion (CASSANDRA-11549)
 * (cqlsh) Fix potential COPY deadlock when parent process is terminating child
   processes (CASSANDRA-11505)
 * Validate levels when building LeveledScanner to avoid overlaps with orphaned 
   sstables (CASSANDRA-9935)


2.2.6
 * Allow only DISTINCT queries with partition keys restrictions (CASSANDRA-11339)
 * CqlConfigHelper no longer requires both a keystore and truststore to work (CASSANDRA-11532)
 * Make deprecated repair methods backward-compatible with previous notification service (CASSANDRA-11430)
 * IncomingStreamingConnection version check message wrong (CASSANDRA-11462)
 * DatabaseDescriptor should log stacktrace in case of Eception during seed provider creation (CASSANDRA-11312)
 * Use canonical path for directory in SSTable descriptor (CASSANDRA-10587)
 * Add cassandra-stress keystore option (CASSANDRA-9325)
 * Fix out-of-space error treatment in memtable flushing (CASSANDRA-11448).
 * Dont mark sstables as repairing with sub range repairs (CASSANDRA-11451)
 * Fix use of NullUpdater for 2i during compaction (CASSANDRA-11450)
 * Notify when sstables change after cancelling compaction (CASSANDRA-11373)
 * cqlsh: COPY FROM should check that explicit column names are valid (CASSANDRA-11333)
 * Add -Dcassandra.start_gossip startup option (CASSANDRA-10809)
 * Fix UTF8Validator.validate() for modified UTF-8 (CASSANDRA-10748)
 * Clarify that now() function is calculated on the coordinator node in CQL documentation (CASSANDRA-10900)
 * Fix bloom filter sizing with LCS (CASSANDRA-11344)
 * (cqlsh) Fix error when result is 0 rows with EXPAND ON (CASSANDRA-11092)
 * Fix intra-node serialization issue for multicolumn-restrictions (CASSANDRA-11196)
 * Non-obsoleting compaction operations over compressed files can impose rate limit on normal reads (CASSANDRA-11301)
 * Add missing newline at end of bin/cqlsh (CASSANDRA-11325)
 * Fix AE in nodetool cfstats (backport CASSANDRA-10859) (CASSANDRA-11297)
 * Unresolved hostname leads to replace being ignored (CASSANDRA-11210)
 * Fix filtering on non-primary key columns for thrift static column families
   (CASSANDRA-6377)
 * Only log yaml config once, at startup (CASSANDRA-11217)
 * Preserve order for preferred SSL cipher suites (CASSANDRA-11164)
 * Reference leak with parallel repairs on the same table (CASSANDRA-11215)
 * Range.compareTo() violates the contract of Comparable (CASSANDRA-11216)
 * Avoid NPE when serializing ErrorMessage with null message (CASSANDRA-11167)
 * Replacing an aggregate with a new version doesn't reset INITCOND (CASSANDRA-10840)
 * (cqlsh) cqlsh cannot be called through symlink (CASSANDRA-11037)
 * fix ohc and java-driver pom dependencies in build.xml (CASSANDRA-10793)
 * Protect from keyspace dropped during repair (CASSANDRA-11065)
 * Handle adding fields to a UDT in SELECT JSON and toJson() (CASSANDRA-11146)
 * Better error message for cleanup (CASSANDRA-10991)
 * cqlsh pg-style-strings broken if line ends with ';' (CASSANDRA-11123)
 * Use cloned TokenMetadata in size estimates to avoid race against membership check
   (CASSANDRA-10736)
 * Always persist upsampled index summaries (CASSANDRA-10512)
 * (cqlsh) Fix inconsistent auto-complete (CASSANDRA-10733)
 * Make SELECT JSON and toJson() threadsafe (CASSANDRA-11048)
 * Fix SELECT on tuple relations for mixed ASC/DESC clustering order (CASSANDRA-7281)
 * (cqlsh) Support utf-8/cp65001 encoding on Windows (CASSANDRA-11030)
 * Fix paging on DISTINCT queries repeats result when first row in partition changes
   (CASSANDRA-10010)
Merged from 2.1:
 * Checking if an unlogged batch is local is inefficient (CASSANDRA-11529)
 * Fix paging for COMPACT tables without clustering columns (CASSANDRA-11467)
 * Add a -j parameter to scrub/cleanup/upgradesstables to state how
   many threads to use (CASSANDRA-11179)
 * Backport CASSANDRA-10679 (CASSANDRA-9598)
 * Don't do defragmentation if reading from repaired sstables (CASSANDRA-10342)
 * Fix streaming_socket_timeout_in_ms not enforced (CASSANDRA-11286)
 * Avoid dropping message too quickly due to missing unit conversion (CASSANDRA-11302)
 * COPY FROM on large datasets: fix progress report and debug performance (CASSANDRA-11053)
 * InvalidateKeys should have a weak ref to key cache (CASSANDRA-11176)
 * Don't remove FailureDetector history on removeEndpoint (CASSANDRA-10371)
 * Only notify if repair status changed (CASSANDRA-11172)
 * Add partition key to TombstoneOverwhelmingException error message (CASSANDRA-10888)
 * Use logback setting for 'cassandra -v' command (CASSANDRA-10767)
 * Fix sstableloader to unthrottle streaming by default (CASSANDRA-9714)
 * Fix incorrect warning in 'nodetool status' (CASSANDRA-10176)
 * Properly release sstable ref when doing offline scrub (CASSANDRA-10697)
 * Improve nodetool status performance for large cluster (CASSANDRA-7238)
 * Gossiper#isEnabled is not thread safe (CASSANDRA-11116)
 * Avoid major compaction mixing repaired and unrepaired sstables in DTCS (CASSANDRA-11113)
 * Make it clear what DTCS timestamp_resolution is used for (CASSANDRA-11041)
 * test_bulk_round_trip_blogposts is failing occasionally (CASSANDRA-10938)
 * (cqlsh) Support timezone conversion using pytz (CASSANDRA-10397)
 * cqlsh: change default encoding to UTF-8 (CASSANDRA-11124)


2.2.5
 * maxPurgeableTimestamp needs to check memtables too (CASSANDRA-9949)
 * Apply change to compaction throughput in real time (CASSANDRA-10025)
 * Fix potential NPE on ORDER BY queries with IN (CASSANDRA-10955)
 * Avoid over-fetching during the page of range queries (CASSANDRA-8521)
 * Start L0 STCS-compactions even if there is a L0 -> L1 compaction
   going (CASSANDRA-10979)
 * Make UUID LSB unique per process (CASSANDRA-7925)
 * Avoid NPE when performing sstable tasks (scrub etc.) (CASSANDRA-10980)
 * Make sure client gets tombstone overwhelmed warning (CASSANDRA-9465)
 * Fix error streaming section more than 2GB (CASSANDRA-10961)
 * (cqlsh) Also apply --connect-timeout to control connection
   timeout (CASSANDRA-10959)
 * Histogram buckets exposed in jmx are sorted incorrectly (CASSANDRA-10975)
 * Enable GC logging by default (CASSANDRA-10140)
 * Optimize pending range computation (CASSANDRA-9258)
 * Skip commit log and saved cache directories in SSTable version startup check (CASSANDRA-10902)
 * drop/alter user should be case sensitive (CASSANDRA-10817)
 * jemalloc detection fails due to quoting issues in regexv (CASSANDRA-10946)
 * Support counter-columns for native aggregates (sum,avg,max,min) (CASSANDRA-9977)
 * (cqlsh) show correct column names for empty result sets (CASSANDRA-9813)
 * Add new types to Stress (CASSANDRA-9556)
 * Add property to allow listening on broadcast interface (CASSANDRA-9748)
 * Fix regression in split size on CqlInputFormat (CASSANDRA-10835)
 * Better handling of SSL connection errors inter-node (CASSANDRA-10816)
 * Disable reloading of GossipingPropertyFileSnitch (CASSANDRA-9474)
 * Verify tables in pseudo-system keyspaces at startup (CASSANDRA-10761)
 * (cqlsh) encode input correctly when saving history
Merged from 2.1:
 * Fix isJoined return true only after becoming cluster member (CASANDRA-11007)
 * Fix bad gossip generation seen in long-running clusters (CASSANDRA-10969)
 * Avoid NPE when incremental repair fails (CASSANDRA-10909)
 * Unmark sstables compacting once they are done in cleanup/scrub/upgradesstables (CASSANDRA-10829)
 * Allow simultaneous bootstrapping with strict consistency when no vnodes are used (CASSANDRA-11005)
 * Log a message when major compaction does not result in a single file (CASSANDRA-10847)
 * (cqlsh) fix cqlsh_copy_tests when vnodes are disabled (CASSANDRA-10997)
 * (cqlsh) Add request timeout option to cqlsh (CASSANDRA-10686)
 * Avoid AssertionError while submitting hint with LWT (CASSANDRA-10477)
 * If CompactionMetadata is not in stats file, use index summary instead (CASSANDRA-10676)
 * Retry sending gossip syn multiple times during shadow round (CASSANDRA-8072)
 * Fix pending range calculation during moves (CASSANDRA-10887)
 * Sane default (200Mbps) for inter-DC streaming througput (CASSANDRA-8708)
 * Match cassandra-loader options in COPY FROM (CASSANDRA-9303)
 * Fix binding to any address in CqlBulkRecordWriter (CASSANDRA-9309)
 * cqlsh fails to decode utf-8 characters for text typed columns (CASSANDRA-10875)
 * Log error when stream session fails (CASSANDRA-9294)
 * Fix bugs in commit log archiving startup behavior (CASSANDRA-10593)
 * (cqlsh) further optimise COPY FROM (CASSANDRA-9302)
 * Allow CREATE TABLE WITH ID (CASSANDRA-9179)
 * Make Stress compiles within eclipse (CASSANDRA-10807)
 * Cassandra Daemon should print JVM arguments (CASSANDRA-10764)
 * Allow cancellation of index summary redistribution (CASSANDRA-8805)
 * sstableloader will fail if there are collections in the schema tables (CASSANDRA-10700)
 * Disable reloading of GossipingPropertyFileSnitch (CASSANDRA-9474)
 * Fix Stress profile parsing on Windows (CASSANDRA-10808)


2.2.4
 * Show CQL help in cqlsh in web browser (CASSANDRA-7225)
 * Serialize on disk the proper SSTable compression ratio (CASSANDRA-10775)
 * Reject index queries while the index is building (CASSANDRA-8505)
 * CQL.textile syntax incorrectly includes optional keyspace for aggregate SFUNC and FINALFUNC (CASSANDRA-10747)
 * Fix JSON update with prepared statements (CASSANDRA-10631)
 * Don't do anticompaction after subrange repair (CASSANDRA-10422)
 * Fix SimpleDateType type compatibility (CASSANDRA-10027)
 * (Hadoop) fix splits calculation (CASSANDRA-10640)
 * (Hadoop) ensure that Cluster instances are always closed (CASSANDRA-10058)
 * (cqlsh) show partial trace if incomplete after max_trace_wait (CASSANDRA-7645)
 * Use most up-to-date version of schema for system tables (CASSANDRA-10652)
 * Deprecate memory_allocator in cassandra.yaml (CASSANDRA-10581,10628)
 * Expose phi values from failure detector via JMX and tweak debug
   and trace logging (CASSANDRA-9526)
 * Fix RangeNamesQueryPager (CASSANDRA-10509)
 * Deprecate Pig support (CASSANDRA-10542)
 * Reduce contention getting instances of CompositeType (CASSANDRA-10433)
 * Fix IllegalArgumentException in DataOutputBuffer.reallocate for large buffers (CASSANDRA-10592)
Merged from 2.1:
 * Fix incremental repair hang when replica is down (CASSANDRA-10288)
 * Avoid writing range tombstones after END_OF_ROW marker (CASSANDRA-10791)
 * Optimize the way we check if a token is repaired in anticompaction (CASSANDRA-10768)
 * Add proper error handling to stream receiver (CASSANDRA-10774)
 * Warn or fail when changing cluster topology live (CASSANDRA-10243)
 * Status command in debian/ubuntu init script doesn't work (CASSANDRA-10213)
 * Some DROP ... IF EXISTS incorrectly result in exceptions on non-existing KS (CASSANDRA-10658)
 * DeletionTime.compareTo wrong in rare cases (CASSANDRA-10749)
 * Force encoding when computing statement ids (CASSANDRA-10755)
 * Properly reject counters as map keys (CASSANDRA-10760)
 * Fix the sstable-needs-cleanup check (CASSANDRA-10740)
 * (cqlsh) Print column names before COPY operation (CASSANDRA-8935)
 * Make paging logic consistent between searcher impls (CASSANDRA-10683)
 * Fix CompressedInputStream for proper cleanup (CASSANDRA-10012)
 * (cqlsh) Support counters in COPY commands (CASSANDRA-9043)
 * Try next replica if not possible to connect to primary replica on
   ColumnFamilyRecordReader (CASSANDRA-2388)
 * Limit window size in DTCS (CASSANDRA-10280)
 * sstableloader does not use MAX_HEAP_SIZE env parameter (CASSANDRA-10188)
 * (cqlsh) Improve COPY TO performance and error handling (CASSANDRA-9304)
 * Don't remove level info when running upgradesstables (CASSANDRA-10692)
 * Create compression chunk for sending file only (CASSANDRA-10680)
 * Make buffered read size configurable (CASSANDRA-10249)
 * Forbid compact clustering column type changes in ALTER TABLE (CASSANDRA-8879)
 * Reject incremental repair with subrange repair (CASSANDRA-10422)
 * Add a nodetool command to refresh size_estimates (CASSANDRA-9579)
 * Shutdown compaction in drain to prevent leak (CASSANDRA-10079)
 * Invalidate cache after stream receive task is completed (CASSANDRA-10341)
 * Reject counter writes in CQLSSTableWriter (CASSANDRA-10258)
 * Remove superfluous COUNTER_MUTATION stage mapping (CASSANDRA-10605)
 * Improve json2sstable error reporting on nonexistent columns (CASSANDRA-10401)
 * (cqlsh) fix COPY using wrong variable name for time_format (CASSANDRA-10633)
 * Do not run SizeEstimatesRecorder if a node is not a member of the ring (CASSANDRA-9912)
 * Improve handling of dead nodes in gossip (CASSANDRA-10298)
 * Fix logback-tools.xml incorrectly configured for outputing to System.err
   (CASSANDRA-9937)
 * Fix streaming to catch exception so retry not fail (CASSANDRA-10557)
 * Add validation method to PerRowSecondaryIndex (CASSANDRA-10092)
 * Support encrypted and plain traffic on the same port (CASSANDRA-10559)
 * Do STCS in DTCS windows (CASSANDRA-10276)
 * Don't try to get ancestors from half-renamed sstables (CASSANDRA-10501)
 * Avoid repetition of JVM_OPTS in debian package (CASSANDRA-10251)
 * Fix potential NPE from handling result of SIM.highestSelectivityIndex (CASSANDRA-10550)
 * Fix paging issues with partitions containing only static columns data (CASSANDRA-10381)
 * Fix conditions on static columns (CASSANDRA-10264)
 * AssertionError: attempted to delete non-existing file CommitLog (CASSANDRA-10377)
 * (cqlsh) Distinguish negative and positive infinity in output (CASSANDRA-10523)
 * (cqlsh) allow custom time_format for COPY TO (CASSANDRA-8970)
 * Don't allow startup if the node's rack has changed (CASSANDRA-10242)
 * Fix sorting for queries with an IN condition on partition key columns (CASSANDRA-10363)


2.2.3
 * Avoid NoClassDefFoundError during DataDescriptor initialization on windows (CASSANDRA-10412)
 * Preserve case of quoted Role & User names (CASSANDRA-10394)
 * cqlsh pg-style-strings broken (CASSANDRA-10484)
 * Make Hadoop CF splits more polite to custom orderered partitioners (CASSANDRA-10400)
 * Fix the regression when using LIMIT with aggregates (CASSANDRA-10487)
Merged from 2.1:
 * Fix mmap file segment seeking to EOF (CASSANDRA-10478)
 * Allow LOCAL_JMX to be easily overridden (CASSANDRA-10275)
 * Mark nodes as dead even if they've already left (CASSANDRA-10205)
 * Update internal python driver used by cqlsh (CASSANDRA-10161, CASSANDRA-10507)


2.2.2
 * cqlsh prompt includes name of keyspace after failed `use` statement (CASSANDRA-10369)
 * Configurable page size in cqlsh (CASSANDRA-9855)
 * Defer default role manager setup until all nodes are on 2.2+ (CASSANDRA-9761)
 * Cancel transaction for sstables we wont redistribute index summary
   for (CASSANDRA-10270)
 * Handle missing RoleManager in config after upgrade to 2.2 (CASSANDRA-10209) 
 * Retry snapshot deletion after compaction and gc on Windows (CASSANDRA-10222)
 * Fix failure to start with space in directory path on Windows (CASSANDRA-10239)
 * Fix repair hang when snapshot failed (CASSANDRA-10057)
 * Fall back to 1/4 commitlog volume for commitlog_total_space on small disks
   (CASSANDRA-10199)
Merged from 2.1:
 * Bulk Loader API could not tolerate even node failure (CASSANDRA-10347)
 * Avoid misleading pushed notifications when multiple nodes
   share an rpc_address (CASSANDRA-10052)
 * Fix dropping undroppable when message queue is full (CASSANDRA-10113)
 * Fix potential ClassCastException during paging (CASSANDRA-10352)
 * Prevent ALTER TYPE from creating circular references (CASSANDRA-10339)
 * Fix cache handling of 2i and base tables (CASSANDRA-10155, 10359)
 * Fix NPE in nodetool compactionhistory (CASSANDRA-9758)
 * (Pig) support BulkOutputFormat as a URL parameter (CASSANDRA-7410)
 * BATCH statement is broken in cqlsh (CASSANDRA-10272)
 * Added configurable warning threshold for GC duration (CASSANDRA-8907)
 * (cqlsh) Make cqlsh PEP8 Compliant (CASSANDRA-10066)
 * (cqlsh) Fix error when starting cqlsh with --debug (CASSANDRA-10282)
 * Scrub, Cleanup and Upgrade do not unmark compacting until all operations
   have completed, regardless of the occurence of exceptions (CASSANDRA-10274)
 * Fix handling of streaming EOF (CASSANDRA-10206)
 * Only check KeyCache when it is enabled
 * Change streaming_socket_timeout_in_ms default to 1 hour (CASSANDRA-8611)
 * (cqlsh) update list of CQL keywords (CASSANDRA-9232)
 * Add nodetool gettraceprobability command (CASSANDRA-10234)
Merged from 2.0:
 * Fix rare race where older gossip states can be shadowed (CASSANDRA-10366)
 * Fix consolidating racks violating the RF contract (CASSANDRA-10238)
 * Disallow decommission when node is in drained state (CASSANDRA-8741)


2.2.1
 * Fix race during construction of commit log (CASSANDRA-10049)
 * Fix LeveledCompactionStrategyTest (CASSANDRA-9757)
 * Fix broken UnbufferedDataOutputStreamPlus.writeUTF (CASSANDRA-10203)
 * (cqlsh) add CLEAR command (CASSANDRA-10086)
 * Support string literals as Role names for compatibility (CASSANDRA-10135)
 * Allow count(*) and count(1) to be use as normal aggregation (CASSANDRA-10114)
 * An NPE is thrown if the column name is unknown for an IN relation (CASSANDRA-10043)
 * Apply commit_failure_policy to more errors on startup (CASSANDRA-9749)
 * Fix histogram overflow exception (CASSANDRA-9973)
 * Route gossip messages over dedicated socket (CASSANDRA-9237)
 * Add checksum to saved cache files (CASSANDRA-9265)
 * Log warning when using an aggregate without partition key (CASSANDRA-9737)
 * Avoid grouping sstables for anticompaction with DTCS (CASSANDRA-9900)
 * UDF / UDA execution time in trace (CASSANDRA-9723)
 * Fix broken internode SSL (CASSANDRA-9884)
Merged from 2.1:
 * Change streaming_socket_timeout_in_ms default to 1 hour (CASSANDRA-8611)
 * (cqlsh) update list of CQL keywords (CASSANDRA-9232)
 * Avoid race condition during read repair (CASSANDRA-9460)
 * (cqlsh) default load-from-file encoding to utf-8 (CASSANDRA-9898)
 * Avoid returning Permission.NONE when failing to query users table (CASSANDRA-10168)
 * (cqlsh) Allow encoding to be set through command line (CASSANDRA-10004)
 * Add new JMX methods to change local compaction strategy (CASSANDRA-9965)
 * Write hints for paxos commits (CASSANDRA-7342)
 * (cqlsh) Fix timestamps before 1970 on Windows, always
   use UTC for timestamp display (CASSANDRA-10000)
 * (cqlsh) Avoid overwriting new config file with old config
   when both exist (CASSANDRA-9777)
 * Release snapshot selfRef when doing snapshot repair (CASSANDRA-9998)
 * Cannot replace token does not exist - DN node removed as Fat Client (CASSANDRA-9871)
 * Fix handling of enable/disable autocompaction (CASSANDRA-9899)
 * Add consistency level to tracing ouput (CASSANDRA-9827)
 * Remove repair snapshot leftover on startup (CASSANDRA-7357)
 * Use random nodes for batch log when only 2 racks (CASSANDRA-8735)
 * Ensure atomicity inside thrift and stream session (CASSANDRA-7757)
 * Fix nodetool info error when the node is not joined (CASSANDRA-9031)
Merged from 2.0:
 * Make getFullyExpiredSSTables less expensive (CASSANDRA-9882)
 * Log when messages are dropped due to cross_node_timeout (CASSANDRA-9793)
 * Don't track hotness when opening from snapshot for validation (CASSANDRA-9382)


2.2.0
 * Allow the selection of columns together with aggregates (CASSANDRA-9767)
 * Fix cqlsh copy methods and other windows specific issues (CASSANDRA-9795)
 * Don't wrap byte arrays in SequentialWriter (CASSANDRA-9797)
 * sum() and avg() functions missing for smallint and tinyint types (CASSANDRA-9671)
 * Revert CASSANDRA-9542 (allow native functions in UDA) (CASSANDRA-9771)
Merged from 2.1:
 * Fix MarshalException when upgrading superColumn family (CASSANDRA-9582)
 * Fix broken logging for "empty" flushes in Memtable (CASSANDRA-9837)
 * Handle corrupt files on startup (CASSANDRA-9686)
 * Fix clientutil jar and tests (CASSANDRA-9760)
 * (cqlsh) Allow the SSL protocol version to be specified through the
   config file or environment variables (CASSANDRA-9544)
Merged from 2.0:
 * Add tool to find why expired sstables are not getting dropped (CASSANDRA-10015)
 * Remove erroneous pending HH tasks from tpstats/jmx (CASSANDRA-9129)
 * Don't cast expected bf size to an int (CASSANDRA-9959)
 * checkForEndpointCollision fails for legitimate collisions (CASSANDRA-9765)
 * Complete CASSANDRA-8448 fix (CASSANDRA-9519)
 * Don't include auth credentials in debug log (CASSANDRA-9682)
 * Can't transition from write survey to normal mode (CASSANDRA-9740)
 * Scrub (recover) sstables even when -Index.db is missing (CASSANDRA-9591)
 * Fix growing pending background compaction (CASSANDRA-9662)


2.2.0-rc2
 * Re-enable memory-mapped I/O on Windows (CASSANDRA-9658)
 * Warn when an extra-large partition is compacted (CASSANDRA-9643)
 * (cqlsh) Allow setting the initial connection timeout (CASSANDRA-9601)
 * BulkLoader has --transport-factory option but does not use it (CASSANDRA-9675)
 * Allow JMX over SSL directly from nodetool (CASSANDRA-9090)
 * Update cqlsh for UDFs (CASSANDRA-7556)
 * Change Windows kernel default timer resolution (CASSANDRA-9634)
 * Deprected sstable2json and json2sstable (CASSANDRA-9618)
 * Allow native functions in user-defined aggregates (CASSANDRA-9542)
 * Don't repair system_distributed by default (CASSANDRA-9621)
 * Fix mixing min, max, and count aggregates for blob type (CASSANRA-9622)
 * Rename class for DATE type in Java driver (CASSANDRA-9563)
 * Duplicate compilation of UDFs on coordinator (CASSANDRA-9475)
 * Fix connection leak in CqlRecordWriter (CASSANDRA-9576)
 * Mlockall before opening system sstables & remove boot_without_jna option (CASSANDRA-9573)
 * Add functions to convert timeuuid to date or time, deprecate dateOf and unixTimestampOf (CASSANDRA-9229)
 * Make sure we cancel non-compacting sstables from LifecycleTransaction (CASSANDRA-9566)
 * Fix deprecated repair JMX API (CASSANDRA-9570)
 * Add logback metrics (CASSANDRA-9378)
 * Update and refactor ant test/test-compression to run the tests in parallel (CASSANDRA-9583)
 * Fix upgrading to new directory for secondary index (CASSANDRA-9687)
Merged from 2.1:
 * (cqlsh) Fix bad check for CQL compatibility when DESCRIBE'ing
   COMPACT STORAGE tables with no clustering columns
 * Eliminate strong self-reference chains in sstable ref tidiers (CASSANDRA-9656)
 * Ensure StreamSession uses canonical sstable reader instances (CASSANDRA-9700) 
 * Ensure memtable book keeping is not corrupted in the event we shrink usage (CASSANDRA-9681)
 * Update internal python driver for cqlsh (CASSANDRA-9064)
 * Fix IndexOutOfBoundsException when inserting tuple with too many
   elements using the string literal notation (CASSANDRA-9559)
 * Enable describe on indices (CASSANDRA-7814)
 * Fix incorrect result for IN queries where column not found (CASSANDRA-9540)
 * ColumnFamilyStore.selectAndReference may block during compaction (CASSANDRA-9637)
 * Fix bug in cardinality check when compacting (CASSANDRA-9580)
 * Fix memory leak in Ref due to ConcurrentLinkedQueue.remove() behaviour (CASSANDRA-9549)
 * Make rebuild only run one at a time (CASSANDRA-9119)
Merged from 2.0:
 * Avoid NPE in AuthSuccess#decode (CASSANDRA-9727)
 * Add listen_address to system.local (CASSANDRA-9603)
 * Bug fixes to resultset metadata construction (CASSANDRA-9636)
 * Fix setting 'durable_writes' in ALTER KEYSPACE (CASSANDRA-9560)
 * Avoids ballot clash in Paxos (CASSANDRA-9649)
 * Improve trace messages for RR (CASSANDRA-9479)
 * Fix suboptimal secondary index selection when restricted
   clustering column is also indexed (CASSANDRA-9631)
 * (cqlsh) Add min_threshold to DTCS option autocomplete (CASSANDRA-9385)
 * Fix error message when attempting to create an index on a column
   in a COMPACT STORAGE table with clustering columns (CASSANDRA-9527)
 * 'WITH WITH' in alter keyspace statements causes NPE (CASSANDRA-9565)
 * Expose some internals of SelectStatement for inspection (CASSANDRA-9532)
 * ArrivalWindow should use primitives (CASSANDRA-9496)
 * Periodically submit background compaction tasks (CASSANDRA-9592)
 * Set HAS_MORE_PAGES flag to false when PagingState is null (CASSANDRA-9571)


2.2.0-rc1
 * Compressed commit log should measure compressed space used (CASSANDRA-9095)
 * Fix comparison bug in CassandraRoleManager#collectRoles (CASSANDRA-9551)
 * Add tinyint,smallint,time,date support for UDFs (CASSANDRA-9400)
 * Deprecates SSTableSimpleWriter and SSTableSimpleUnsortedWriter (CASSANDRA-9546)
 * Empty INITCOND treated as null in aggregate (CASSANDRA-9457)
 * Remove use of Cell in Thrift MapReduce classes (CASSANDRA-8609)
 * Integrate pre-release Java Driver 2.2-rc1, custom build (CASSANDRA-9493)
 * Clean up gossiper logic for old versions (CASSANDRA-9370)
 * Fix custom payload coding/decoding to match the spec (CASSANDRA-9515)
 * ant test-all results incomplete when parsed (CASSANDRA-9463)
 * Disallow frozen<> types in function arguments and return types for
   clarity (CASSANDRA-9411)
 * Static Analysis to warn on unsafe use of Autocloseable instances (CASSANDRA-9431)
 * Update commitlog archiving examples now that commitlog segments are
   not recycled (CASSANDRA-9350)
 * Extend Transactional API to sstable lifecycle management (CASSANDRA-8568)
 * (cqlsh) Add support for native protocol 4 (CASSANDRA-9399)
 * Ensure that UDF and UDAs are keyspace-isolated (CASSANDRA-9409)
 * Revert CASSANDRA-7807 (tracing completion client notifications) (CASSANDRA-9429)
 * Add ability to stop compaction by ID (CASSANDRA-7207)
 * Let CassandraVersion handle SNAPSHOT version (CASSANDRA-9438)
Merged from 2.1:
 * (cqlsh) Fix using COPY through SOURCE or -f (CASSANDRA-9083)
 * Fix occasional lack of `system` keyspace in schema tables (CASSANDRA-8487)
 * Use ProtocolError code instead of ServerError code for native protocol
   error responses to unsupported protocol versions (CASSANDRA-9451)
 * Default commitlog_sync_batch_window_in_ms changed to 2ms (CASSANDRA-9504)
 * Fix empty partition assertion in unsorted sstable writing tools (CASSANDRA-9071)
 * Ensure truncate without snapshot cannot produce corrupt responses (CASSANDRA-9388) 
 * Consistent error message when a table mixes counter and non-counter
   columns (CASSANDRA-9492)
 * Avoid getting unreadable keys during anticompaction (CASSANDRA-9508)
 * (cqlsh) Better float precision by default (CASSANDRA-9224)
 * Improve estimated row count (CASSANDRA-9107)
 * Optimize range tombstone memory footprint (CASSANDRA-8603)
 * Use configured gcgs in anticompaction (CASSANDRA-9397)
Merged from 2.0:
 * Don't accumulate more range than necessary in RangeTombstone.Tracker (CASSANDRA-9486)
 * Add broadcast and rpc addresses to system.local (CASSANDRA-9436)
 * Always mark sstable suspect when corrupted (CASSANDRA-9478)
 * Add database users and permissions to CQL3 documentation (CASSANDRA-7558)
 * Allow JVM_OPTS to be passed to standalone tools (CASSANDRA-5969)
 * Fix bad condition in RangeTombstoneList (CASSANDRA-9485)
 * Fix potential StackOverflow when setting CrcCheckChance over JMX (CASSANDRA-9488)
 * Fix null static columns in pages after the first, paged reversed
   queries (CASSANDRA-8502)
 * Fix counting cache serialization in request metrics (CASSANDRA-9466)
 * Add option not to validate atoms during scrub (CASSANDRA-9406)


2.2.0-beta1
 * Introduce Transactional API for internal state changes (CASSANDRA-8984)
 * Add a flag in cassandra.yaml to enable UDFs (CASSANDRA-9404)
 * Better support of null for UDF (CASSANDRA-8374)
 * Use ecj instead of javassist for UDFs (CASSANDRA-8241)
 * faster async logback configuration for tests (CASSANDRA-9376)
 * Add `smallint` and `tinyint` data types (CASSANDRA-8951)
 * Avoid thrift schema creation when native driver is used in stress tool (CASSANDRA-9374)
 * Make Functions.declared thread-safe
 * Add client warnings to native protocol v4 (CASSANDRA-8930)
 * Allow roles cache to be invalidated (CASSANDRA-8967)
 * Upgrade Snappy (CASSANDRA-9063)
 * Don't start Thrift rpc by default (CASSANDRA-9319)
 * Only stream from unrepaired sstables with incremental repair (CASSANDRA-8267)
 * Aggregate UDFs allow SFUNC return type to differ from STYPE if FFUNC specified (CASSANDRA-9321)
 * Remove Thrift dependencies in bundled tools (CASSANDRA-8358)
 * Disable memory mapping of hsperfdata file for JVM statistics (CASSANDRA-9242)
 * Add pre-startup checks to detect potential incompatibilities (CASSANDRA-8049)
 * Distinguish between null and unset in protocol v4 (CASSANDRA-7304)
 * Add user/role permissions for user-defined functions (CASSANDRA-7557)
 * Allow cassandra config to be updated to restart daemon without unloading classes (CASSANDRA-9046)
 * Don't initialize compaction writer before checking if iter is empty (CASSANDRA-9117)
 * Don't execute any functions at prepare-time (CASSANDRA-9037)
 * Share file handles between all instances of a SegmentedFile (CASSANDRA-8893)
 * Make it possible to major compact LCS (CASSANDRA-7272)
 * Make FunctionExecutionException extend RequestExecutionException
   (CASSANDRA-9055)
 * Add support for SELECT JSON, INSERT JSON syntax and new toJson(), fromJson()
   functions (CASSANDRA-7970)
 * Optimise max purgeable timestamp calculation in compaction (CASSANDRA-8920)
 * Constrain internode message buffer sizes, and improve IO class hierarchy (CASSANDRA-8670) 
 * New tool added to validate all sstables in a node (CASSANDRA-5791)
 * Push notification when tracing completes for an operation (CASSANDRA-7807)
 * Delay "node up" and "node added" notifications until native protocol server is started (CASSANDRA-8236)
 * Compressed Commit Log (CASSANDRA-6809)
 * Optimise IntervalTree (CASSANDRA-8988)
 * Add a key-value payload for third party usage (CASSANDRA-8553, 9212)
 * Bump metrics-reporter-config dependency for metrics 3.0 (CASSANDRA-8149)
 * Partition intra-cluster message streams by size, not type (CASSANDRA-8789)
 * Add WriteFailureException to native protocol, notify coordinator of
   write failures (CASSANDRA-8592)
 * Convert SequentialWriter to nio (CASSANDRA-8709)
 * Add role based access control (CASSANDRA-7653, 8650, 7216, 8760, 8849, 8761, 8850)
 * Record client ip address in tracing sessions (CASSANDRA-8162)
 * Indicate partition key columns in response metadata for prepared
   statements (CASSANDRA-7660)
 * Merge UUIDType and TimeUUIDType parse logic (CASSANDRA-8759)
 * Avoid memory allocation when searching index summary (CASSANDRA-8793)
 * Optimise (Time)?UUIDType Comparisons (CASSANDRA-8730)
 * Make CRC32Ex into a separate maven dependency (CASSANDRA-8836)
 * Use preloaded jemalloc w/ Unsafe (CASSANDRA-8714, 9197)
 * Avoid accessing partitioner through StorageProxy (CASSANDRA-8244, 8268)
 * Upgrade Metrics library and remove depricated metrics (CASSANDRA-5657)
 * Serializing Row cache alternative, fully off heap (CASSANDRA-7438)
 * Duplicate rows returned when in clause has repeated values (CASSANDRA-6706)
 * Make CassandraException unchecked, extend RuntimeException (CASSANDRA-8560)
 * Support direct buffer decompression for reads (CASSANDRA-8464)
 * DirectByteBuffer compatible LZ4 methods (CASSANDRA-7039)
 * Group sstables for anticompaction correctly (CASSANDRA-8578)
 * Add ReadFailureException to native protocol, respond
   immediately when replicas encounter errors while handling
   a read request (CASSANDRA-7886)
 * Switch CommitLogSegment from RandomAccessFile to nio (CASSANDRA-8308)
 * Allow mixing token and partition key restrictions (CASSANDRA-7016)
 * Support index key/value entries on map collections (CASSANDRA-8473)
 * Modernize schema tables (CASSANDRA-8261)
 * Support for user-defined aggregation functions (CASSANDRA-8053)
 * Fix NPE in SelectStatement with empty IN values (CASSANDRA-8419)
 * Refactor SelectStatement, return IN results in natural order instead
   of IN value list order and ignore duplicate values in partition key IN restrictions (CASSANDRA-7981)
 * Support UDTs, tuples, and collections in user-defined
   functions (CASSANDRA-7563)
 * Fix aggregate fn results on empty selection, result column name,
   and cqlsh parsing (CASSANDRA-8229)
 * Mark sstables as repaired after full repair (CASSANDRA-7586)
 * Extend Descriptor to include a format value and refactor reader/writer
   APIs (CASSANDRA-7443)
 * Integrate JMH for microbenchmarks (CASSANDRA-8151)
 * Keep sstable levels when bootstrapping (CASSANDRA-7460)
 * Add Sigar library and perform basic OS settings check on startup (CASSANDRA-7838)
 * Support for aggregation functions (CASSANDRA-4914)
 * Remove cassandra-cli (CASSANDRA-7920)
 * Accept dollar quoted strings in CQL (CASSANDRA-7769)
 * Make assassinate a first class command (CASSANDRA-7935)
 * Support IN clause on any partition key column (CASSANDRA-7855)
 * Support IN clause on any clustering column (CASSANDRA-4762)
 * Improve compaction logging (CASSANDRA-7818)
 * Remove YamlFileNetworkTopologySnitch (CASSANDRA-7917)
 * Do anticompaction in groups (CASSANDRA-6851)
 * Support user-defined functions (CASSANDRA-7395, 7526, 7562, 7740, 7781, 7929,
   7924, 7812, 8063, 7813, 7708)
 * Permit configurable timestamps with cassandra-stress (CASSANDRA-7416)
 * Move sstable RandomAccessReader to nio2, which allows using the
   FILE_SHARE_DELETE flag on Windows (CASSANDRA-4050)
 * Remove CQL2 (CASSANDRA-5918)
 * Optimize fetching multiple cells by name (CASSANDRA-6933)
 * Allow compilation in java 8 (CASSANDRA-7028)
 * Make incremental repair default (CASSANDRA-7250)
 * Enable code coverage thru JaCoCo (CASSANDRA-7226)
 * Switch external naming of 'column families' to 'tables' (CASSANDRA-4369) 
 * Shorten SSTable path (CASSANDRA-6962)
 * Use unsafe mutations for most unit tests (CASSANDRA-6969)
 * Fix race condition during calculation of pending ranges (CASSANDRA-7390)
 * Fail on very large batch sizes (CASSANDRA-8011)
 * Improve concurrency of repair (CASSANDRA-6455, 8208, 9145)
 * Select optimal CRC32 implementation at runtime (CASSANDRA-8614)
 * Evaluate MurmurHash of Token once per query (CASSANDRA-7096)
 * Generalize progress reporting (CASSANDRA-8901)
 * Resumable bootstrap streaming (CASSANDRA-8838, CASSANDRA-8942)
 * Allow scrub for secondary index (CASSANDRA-5174)
 * Save repair data to system table (CASSANDRA-5839)
 * fix nodetool names that reference column families (CASSANDRA-8872)
 Merged from 2.1:
 * Warn on misuse of unlogged batches (CASSANDRA-9282)
 * Failure detector detects and ignores local pauses (CASSANDRA-9183)
 * Add utility class to support for rate limiting a given log statement (CASSANDRA-9029)
 * Add missing consistency levels to cassandra-stess (CASSANDRA-9361)
 * Fix commitlog getCompletedTasks to not increment (CASSANDRA-9339)
 * Fix for harmless exceptions logged as ERROR (CASSANDRA-8564)
 * Delete processed sstables in sstablesplit/sstableupgrade (CASSANDRA-8606)
 * Improve sstable exclusion from partition tombstones (CASSANDRA-9298)
 * Validate the indexed column rather than the cell's contents for 2i (CASSANDRA-9057)
 * Add support for top-k custom 2i queries (CASSANDRA-8717)
 * Fix error when dropping table during compaction (CASSANDRA-9251)
 * cassandra-stress supports validation operations over user profiles (CASSANDRA-8773)
 * Add support for rate limiting log messages (CASSANDRA-9029)
 * Log the partition key with tombstone warnings (CASSANDRA-8561)
 * Reduce runWithCompactionsDisabled poll interval to 1ms (CASSANDRA-9271)
 * Fix PITR commitlog replay (CASSANDRA-9195)
 * GCInspector logs very different times (CASSANDRA-9124)
 * Fix deleting from an empty list (CASSANDRA-9198)
 * Update tuple and collection types that use a user-defined type when that UDT
   is modified (CASSANDRA-9148, CASSANDRA-9192)
 * Use higher timeout for prepair and snapshot in repair (CASSANDRA-9261)
 * Fix anticompaction blocking ANTI_ENTROPY stage (CASSANDRA-9151)
 * Repair waits for anticompaction to finish (CASSANDRA-9097)
 * Fix streaming not holding ref when stream error (CASSANDRA-9295)
 * Fix canonical view returning early opened SSTables (CASSANDRA-9396)
Merged from 2.0:
 * (cqlsh) Add LOGIN command to switch users (CASSANDRA-7212)
 * Clone SliceQueryFilter in AbstractReadCommand implementations (CASSANDRA-8940)
 * Push correct protocol notification for DROP INDEX (CASSANDRA-9310)
 * token-generator - generated tokens too long (CASSANDRA-9300)
 * Fix counting of tombstones for TombstoneOverwhelmingException (CASSANDRA-9299)
 * Fix ReconnectableSnitch reconnecting to peers during upgrade (CASSANDRA-6702)
 * Include keyspace and table name in error log for collections over the size
   limit (CASSANDRA-9286)
 * Avoid potential overlap in LCS with single-partition sstables (CASSANDRA-9322)
 * Log warning message when a table is queried before the schema has fully
   propagated (CASSANDRA-9136)
 * Overload SecondaryIndex#indexes to accept the column definition (CASSANDRA-9314)
 * (cqlsh) Add SERIAL and LOCAL_SERIAL consistency levels (CASSANDRA-8051)
 * Fix index selection during rebuild with certain table layouts (CASSANDRA-9281)
 * Fix partition-level-delete-only workload accounting (CASSANDRA-9194)
 * Allow scrub to handle corrupted compressed chunks (CASSANDRA-9140)
 * Fix assertion error when resetlocalschema is run during repair (CASSANDRA-9249)
 * Disable single sstable tombstone compactions for DTCS by default (CASSANDRA-9234)
 * IncomingTcpConnection thread is not named (CASSANDRA-9262)
 * Close incoming connections when MessagingService is stopped (CASSANDRA-9238)
 * Fix streaming hang when retrying (CASSANDRA-9132)


2.1.5
 * Re-add deprecated cold_reads_to_omit param for backwards compat (CASSANDRA-9203)
 * Make anticompaction visible in compactionstats (CASSANDRA-9098)
 * Improve nodetool getendpoints documentation about the partition
   key parameter (CASSANDRA-6458)
 * Don't check other keyspaces for schema changes when an user-defined
   type is altered (CASSANDRA-9187)
 * Add generate-idea-files target to build.xml (CASSANDRA-9123)
 * Allow takeColumnFamilySnapshot to take a list of tables (CASSANDRA-8348)
 * Limit major sstable operations to their canonical representation (CASSANDRA-8669)
 * cqlsh: Add tests for INSERT and UPDATE tab completion (CASSANDRA-9125)
 * cqlsh: quote column names when needed in COPY FROM inserts (CASSANDRA-9080)
 * Do not load read meter for offline operations (CASSANDRA-9082)
 * cqlsh: Make CompositeType data readable (CASSANDRA-8919)
 * cqlsh: Fix display of triggers (CASSANDRA-9081)
 * Fix NullPointerException when deleting or setting an element by index on
   a null list collection (CASSANDRA-9077)
 * Buffer bloom filter serialization (CASSANDRA-9066)
 * Fix anti-compaction target bloom filter size (CASSANDRA-9060)
 * Make FROZEN and TUPLE unreserved keywords in CQL (CASSANDRA-9047)
 * Prevent AssertionError from SizeEstimatesRecorder (CASSANDRA-9034)
 * Avoid overwriting index summaries for sstables with an older format that
   does not support downsampling; rebuild summaries on startup when this
   is detected (CASSANDRA-8993)
 * Fix potential data loss in CompressedSequentialWriter (CASSANDRA-8949)
 * Make PasswordAuthenticator number of hashing rounds configurable (CASSANDRA-8085)
 * Fix AssertionError when binding nested collections in DELETE (CASSANDRA-8900)
 * Check for overlap with non-early sstables in LCS (CASSANDRA-8739)
 * Only calculate max purgable timestamp if we have to (CASSANDRA-8914)
 * (cqlsh) Greatly improve performance of COPY FROM (CASSANDRA-8225)
 * IndexSummary effectiveIndexInterval is now a guideline, not a rule (CASSANDRA-8993)
 * Use correct bounds for page cache eviction of compressed files (CASSANDRA-8746)
 * SSTableScanner enforces its bounds (CASSANDRA-8946)
 * Cleanup cell equality (CASSANDRA-8947)
 * Introduce intra-cluster message coalescing (CASSANDRA-8692)
 * DatabaseDescriptor throws NPE when rpc_interface is used (CASSANDRA-8839)
 * Don't check if an sstable is live for offline compactions (CASSANDRA-8841)
 * Don't set clientMode in SSTableLoader (CASSANDRA-8238)
 * Fix SSTableRewriter with disabled early open (CASSANDRA-8535)
 * Fix cassandra-stress so it respects the CL passed in user mode (CASSANDRA-8948)
 * Fix rare NPE in ColumnDefinition#hasIndexOption() (CASSANDRA-8786)
 * cassandra-stress reports per-operation statistics, plus misc (CASSANDRA-8769)
 * Add SimpleDate (cql date) and Time (cql time) types (CASSANDRA-7523)
 * Use long for key count in cfstats (CASSANDRA-8913)
 * Make SSTableRewriter.abort() more robust to failure (CASSANDRA-8832)
 * Remove cold_reads_to_omit from STCS (CASSANDRA-8860)
 * Make EstimatedHistogram#percentile() use ceil instead of floor (CASSANDRA-8883)
 * Fix top partitions reporting wrong cardinality (CASSANDRA-8834)
 * Fix rare NPE in KeyCacheSerializer (CASSANDRA-8067)
 * Pick sstables for validation as late as possible inc repairs (CASSANDRA-8366)
 * Fix commitlog getPendingTasks to not increment (CASSANDRA-8862)
 * Fix parallelism adjustment in range and secondary index queries
   when the first fetch does not satisfy the limit (CASSANDRA-8856)
 * Check if the filtered sstables is non-empty in STCS (CASSANDRA-8843)
 * Upgrade java-driver used for cassandra-stress (CASSANDRA-8842)
 * Fix CommitLog.forceRecycleAllSegments() memory access error (CASSANDRA-8812)
 * Improve assertions in Memory (CASSANDRA-8792)
 * Fix SSTableRewriter cleanup (CASSANDRA-8802)
 * Introduce SafeMemory for CompressionMetadata.Writer (CASSANDRA-8758)
 * 'nodetool info' prints exception against older node (CASSANDRA-8796)
 * Ensure SSTableReader.last corresponds exactly with the file end (CASSANDRA-8750)
 * Make SSTableWriter.openEarly more robust and obvious (CASSANDRA-8747)
 * Enforce SSTableReader.first/last (CASSANDRA-8744)
 * Cleanup SegmentedFile API (CASSANDRA-8749)
 * Avoid overlap with early compaction replacement (CASSANDRA-8683)
 * Safer Resource Management++ (CASSANDRA-8707)
 * Write partition size estimates into a system table (CASSANDRA-7688)
 * cqlsh: Fix keys() and full() collection indexes in DESCRIBE output
   (CASSANDRA-8154)
 * Show progress of streaming in nodetool netstats (CASSANDRA-8886)
 * IndexSummaryBuilder utilises offheap memory, and shares data between
   each IndexSummary opened from it (CASSANDRA-8757)
 * markCompacting only succeeds if the exact SSTableReader instances being 
   marked are in the live set (CASSANDRA-8689)
 * cassandra-stress support for varint (CASSANDRA-8882)
 * Fix Adler32 digest for compressed sstables (CASSANDRA-8778)
 * Add nodetool statushandoff/statusbackup (CASSANDRA-8912)
 * Use stdout for progress and stats in sstableloader (CASSANDRA-8982)
 * Correctly identify 2i datadir from older versions (CASSANDRA-9116)
Merged from 2.0:
 * Ignore gossip SYNs after shutdown (CASSANDRA-9238)
 * Avoid overflow when calculating max sstable size in LCS (CASSANDRA-9235)
 * Make sstable blacklisting work with compression (CASSANDRA-9138)
 * Do not attempt to rebuild indexes if no index accepts any column (CASSANDRA-9196)
 * Don't initiate snitch reconnection for dead states (CASSANDRA-7292)
 * Fix ArrayIndexOutOfBoundsException in CQLSSTableWriter (CASSANDRA-8978)
 * Add shutdown gossip state to prevent timeouts during rolling restarts (CASSANDRA-8336)
 * Fix running with java.net.preferIPv6Addresses=true (CASSANDRA-9137)
 * Fix failed bootstrap/replace attempts being persisted in system.peers (CASSANDRA-9180)
 * Flush system.IndexInfo after marking index built (CASSANDRA-9128)
 * Fix updates to min/max_compaction_threshold through cassandra-cli
   (CASSANDRA-8102)
 * Don't include tmp files when doing offline relevel (CASSANDRA-9088)
 * Use the proper CAS WriteType when finishing a previous round during Paxos
   preparation (CASSANDRA-8672)
 * Avoid race in cancelling compactions (CASSANDRA-9070)
 * More aggressive check for expired sstables in DTCS (CASSANDRA-8359)
 * Fix ignored index_interval change in ALTER TABLE statements (CASSANDRA-7976)
 * Do more aggressive compaction in old time windows in DTCS (CASSANDRA-8360)
 * java.lang.AssertionError when reading saved cache (CASSANDRA-8740)
 * "disk full" when running cleanup (CASSANDRA-9036)
 * Lower logging level from ERROR to DEBUG when a scheduled schema pull
   cannot be completed due to a node being down (CASSANDRA-9032)
 * Fix MOVED_NODE client event (CASSANDRA-8516)
 * Allow overriding MAX_OUTSTANDING_REPLAY_COUNT (CASSANDRA-7533)
 * Fix malformed JMX ObjectName containing IPv6 addresses (CASSANDRA-9027)
 * (cqlsh) Allow increasing CSV field size limit through
   cqlshrc config option (CASSANDRA-8934)
 * Stop logging range tombstones when exceeding the threshold
   (CASSANDRA-8559)
 * Fix NullPointerException when nodetool getendpoints is run
   against invalid keyspaces or tables (CASSANDRA-8950)
 * Allow specifying the tmp dir (CASSANDRA-7712)
 * Improve compaction estimated tasks estimation (CASSANDRA-8904)
 * Fix duplicate up/down messages sent to native clients (CASSANDRA-7816)
 * Expose commit log archive status via JMX (CASSANDRA-8734)
 * Provide better exceptions for invalid replication strategy parameters
   (CASSANDRA-8909)
 * Fix regression in mixed single and multi-column relation support for
   SELECT statements (CASSANDRA-8613)
 * Add ability to limit number of native connections (CASSANDRA-8086)
 * Fix CQLSSTableWriter throwing exception and spawning threads
   (CASSANDRA-8808)
 * Fix MT mismatch between empty and GC-able data (CASSANDRA-8979)
 * Fix incorrect validation when snapshotting single table (CASSANDRA-8056)
 * Add offline tool to relevel sstables (CASSANDRA-8301)
 * Preserve stream ID for more protocol errors (CASSANDRA-8848)
 * Fix combining token() function with multi-column relations on
   clustering columns (CASSANDRA-8797)
 * Make CFS.markReferenced() resistant to bad refcounting (CASSANDRA-8829)
 * Fix StreamTransferTask abort/complete bad refcounting (CASSANDRA-8815)
 * Fix AssertionError when querying a DESC clustering ordered
   table with ASC ordering and paging (CASSANDRA-8767)
 * AssertionError: "Memory was freed" when running cleanup (CASSANDRA-8716)
 * Make it possible to set max_sstable_age to fractional days (CASSANDRA-8406)
 * Fix some multi-column relations with indexes on some clustering
   columns (CASSANDRA-8275)
 * Fix memory leak in SSTableSimple*Writer and SSTableReader.validate()
   (CASSANDRA-8748)
 * Throw OOM if allocating memory fails to return a valid pointer (CASSANDRA-8726)
 * Fix SSTableSimpleUnsortedWriter ConcurrentModificationException (CASSANDRA-8619)
 * 'nodetool info' prints exception against older node (CASSANDRA-8796)
 * Ensure SSTableSimpleUnsortedWriter.close() terminates if
   disk writer has crashed (CASSANDRA-8807)


2.1.4
 * Bind JMX to localhost unless explicitly configured otherwise (CASSANDRA-9085)


2.1.3
 * Fix HSHA/offheap_objects corruption (CASSANDRA-8719)
 * Upgrade libthrift to 0.9.2 (CASSANDRA-8685)
 * Don't use the shared ref in sstableloader (CASSANDRA-8704)
 * Purge internal prepared statements if related tables or
   keyspaces are dropped (CASSANDRA-8693)
 * (cqlsh) Handle unicode BOM at start of files (CASSANDRA-8638)
 * Stop compactions before exiting offline tools (CASSANDRA-8623)
 * Update tools/stress/README.txt to match current behaviour (CASSANDRA-7933)
 * Fix schema from Thrift conversion with empty metadata (CASSANDRA-8695)
 * Safer Resource Management (CASSANDRA-7705)
 * Make sure we compact highly overlapping cold sstables with
   STCS (CASSANDRA-8635)
 * rpc_interface and listen_interface generate NPE on startup when specified
   interface doesn't exist (CASSANDRA-8677)
 * Fix ArrayIndexOutOfBoundsException in nodetool cfhistograms (CASSANDRA-8514)
 * Switch from yammer metrics for nodetool cf/proxy histograms (CASSANDRA-8662)
 * Make sure we don't add tmplink files to the compaction
   strategy (CASSANDRA-8580)
 * (cqlsh) Handle maps with blob keys (CASSANDRA-8372)
 * (cqlsh) Handle DynamicCompositeType schemas correctly (CASSANDRA-8563)
 * Duplicate rows returned when in clause has repeated values (CASSANDRA-6706)
 * Add tooling to detect hot partitions (CASSANDRA-7974)
 * Fix cassandra-stress user-mode truncation of partition generation (CASSANDRA-8608)
 * Only stream from unrepaired sstables during inc repair (CASSANDRA-8267)
 * Don't allow starting multiple inc repairs on the same sstables (CASSANDRA-8316)
 * Invalidate prepared BATCH statements when related tables
   or keyspaces are dropped (CASSANDRA-8652)
 * Fix missing results in secondary index queries on collections
   with ALLOW FILTERING (CASSANDRA-8421)
 * Expose EstimatedHistogram metrics for range slices (CASSANDRA-8627)
 * (cqlsh) Escape clqshrc passwords properly (CASSANDRA-8618)
 * Fix NPE when passing wrong argument in ALTER TABLE statement (CASSANDRA-8355)
 * Pig: Refactor and deprecate CqlStorage (CASSANDRA-8599)
 * Don't reuse the same cleanup strategy for all sstables (CASSANDRA-8537)
 * Fix case-sensitivity of index name on CREATE and DROP INDEX
   statements (CASSANDRA-8365)
 * Better detection/logging for corruption in compressed sstables (CASSANDRA-8192)
 * Use the correct repairedAt value when closing writer (CASSANDRA-8570)
 * (cqlsh) Handle a schema mismatch being detected on startup (CASSANDRA-8512)
 * Properly calculate expected write size during compaction (CASSANDRA-8532)
 * Invalidate affected prepared statements when a table's columns
   are altered (CASSANDRA-7910)
 * Stress - user defined writes should populate sequentally (CASSANDRA-8524)
 * Fix regression in SSTableRewriter causing some rows to become unreadable 
   during compaction (CASSANDRA-8429)
 * Run major compactions for repaired/unrepaired in parallel (CASSANDRA-8510)
 * (cqlsh) Fix compression options in DESCRIBE TABLE output when compression
   is disabled (CASSANDRA-8288)
 * (cqlsh) Fix DESCRIBE output after keyspaces are altered (CASSANDRA-7623)
 * Make sure we set lastCompactedKey correctly (CASSANDRA-8463)
 * (cqlsh) Fix output of CONSISTENCY command (CASSANDRA-8507)
 * (cqlsh) Fixed the handling of LIST statements (CASSANDRA-8370)
 * Make sstablescrub check leveled manifest again (CASSANDRA-8432)
 * Check first/last keys in sstable when giving out positions (CASSANDRA-8458)
 * Disable mmap on Windows (CASSANDRA-6993)
 * Add missing ConsistencyLevels to cassandra-stress (CASSANDRA-8253)
 * Add auth support to cassandra-stress (CASSANDRA-7985)
 * Fix ArrayIndexOutOfBoundsException when generating error message
   for some CQL syntax errors (CASSANDRA-8455)
 * Scale memtable slab allocation logarithmically (CASSANDRA-7882)
 * cassandra-stress simultaneous inserts over same seed (CASSANDRA-7964)
 * Reduce cassandra-stress sampling memory requirements (CASSANDRA-7926)
 * Ensure memtable flush cannot expire commit log entries from its future (CASSANDRA-8383)
 * Make read "defrag" async to reclaim memtables (CASSANDRA-8459)
 * Remove tmplink files for offline compactions (CASSANDRA-8321)
 * Reduce maxHintsInProgress (CASSANDRA-8415)
 * BTree updates may call provided update function twice (CASSANDRA-8018)
 * Release sstable references after anticompaction (CASSANDRA-8386)
 * Handle abort() in SSTableRewriter properly (CASSANDRA-8320)
 * Centralize shared executors (CASSANDRA-8055)
 * Fix filtering for CONTAINS (KEY) relations on frozen collection
   clustering columns when the query is restricted to a single
   partition (CASSANDRA-8203)
 * Do more aggressive entire-sstable TTL expiry checks (CASSANDRA-8243)
 * Add more log info if readMeter is null (CASSANDRA-8238)
 * add check of the system wall clock time at startup (CASSANDRA-8305)
 * Support for frozen collections (CASSANDRA-7859)
 * Fix overflow on histogram computation (CASSANDRA-8028)
 * Have paxos reuse the timestamp generation of normal queries (CASSANDRA-7801)
 * Fix incremental repair not remove parent session on remote (CASSANDRA-8291)
 * Improve JBOD disk utilization (CASSANDRA-7386)
 * Log failed host when preparing incremental repair (CASSANDRA-8228)
 * Force config client mode in CQLSSTableWriter (CASSANDRA-8281)
 * Fix sstableupgrade throws exception (CASSANDRA-8688)
 * Fix hang when repairing empty keyspace (CASSANDRA-8694)
Merged from 2.0:
 * Fix IllegalArgumentException in dynamic snitch (CASSANDRA-8448)
 * Add support for UPDATE ... IF EXISTS (CASSANDRA-8610)
 * Fix reversal of list prepends (CASSANDRA-8733)
 * Prevent non-zero default_time_to_live on tables with counters
   (CASSANDRA-8678)
 * Fix SSTableSimpleUnsortedWriter ConcurrentModificationException
   (CASSANDRA-8619)
 * Round up time deltas lower than 1ms in BulkLoader (CASSANDRA-8645)
 * Add batch remove iterator to ABSC (CASSANDRA-8414, 8666)
 * Round up time deltas lower than 1ms in BulkLoader (CASSANDRA-8645)
 * Fix isClientMode check in Keyspace (CASSANDRA-8687)
 * Use more efficient slice size for querying internal secondary
   index tables (CASSANDRA-8550)
 * Fix potentially returning deleted rows with range tombstone (CASSANDRA-8558)
 * Check for available disk space before starting a compaction (CASSANDRA-8562)
 * Fix DISTINCT queries with LIMITs or paging when some partitions
   contain only tombstones (CASSANDRA-8490)
 * Introduce background cache refreshing to permissions cache
   (CASSANDRA-8194)
 * Fix race condition in StreamTransferTask that could lead to
   infinite loops and premature sstable deletion (CASSANDRA-7704)
 * Add an extra version check to MigrationTask (CASSANDRA-8462)
 * Ensure SSTableWriter cleans up properly after failure (CASSANDRA-8499)
 * Increase bf true positive count on key cache hit (CASSANDRA-8525)
 * Move MeteredFlusher to its own thread (CASSANDRA-8485)
 * Fix non-distinct results in DISTNCT queries on static columns when
   paging is enabled (CASSANDRA-8087)
 * Move all hints related tasks to hints internal executor (CASSANDRA-8285)
 * Fix paging for multi-partition IN queries (CASSANDRA-8408)
 * Fix MOVED_NODE topology event never being emitted when a node
   moves its token (CASSANDRA-8373)
 * Fix validation of indexes in COMPACT tables (CASSANDRA-8156)
 * Avoid StackOverflowError when a large list of IN values
   is used for a clustering column (CASSANDRA-8410)
 * Fix NPE when writetime() or ttl() calls are wrapped by
   another function call (CASSANDRA-8451)
 * Fix NPE after dropping a keyspace (CASSANDRA-8332)
 * Fix error message on read repair timeouts (CASSANDRA-7947)
 * Default DTCS base_time_seconds changed to 60 (CASSANDRA-8417)
 * Refuse Paxos operation with more than one pending endpoint (CASSANDRA-8346, 8640)
 * Throw correct exception when trying to bind a keyspace or table
   name (CASSANDRA-6952)
 * Make HHOM.compact synchronized (CASSANDRA-8416)
 * cancel latency-sampling task when CF is dropped (CASSANDRA-8401)
 * don't block SocketThread for MessagingService (CASSANDRA-8188)
 * Increase quarantine delay on replacement (CASSANDRA-8260)
 * Expose off-heap memory usage stats (CASSANDRA-7897)
 * Ignore Paxos commits for truncated tables (CASSANDRA-7538)
 * Validate size of indexed column values (CASSANDRA-8280)
 * Make LCS split compaction results over all data directories (CASSANDRA-8329)
 * Fix some failing queries that use multi-column relations
   on COMPACT STORAGE tables (CASSANDRA-8264)
 * Fix InvalidRequestException with ORDER BY (CASSANDRA-8286)
 * Disable SSLv3 for POODLE (CASSANDRA-8265)
 * Fix millisecond timestamps in Tracing (CASSANDRA-8297)
 * Include keyspace name in error message when there are insufficient
   live nodes to stream from (CASSANDRA-8221)
 * Avoid overlap in L1 when L0 contains many nonoverlapping
   sstables (CASSANDRA-8211)
 * Improve PropertyFileSnitch logging (CASSANDRA-8183)
 * Add DC-aware sequential repair (CASSANDRA-8193)
 * Use live sstables in snapshot repair if possible (CASSANDRA-8312)
 * Fix hints serialized size calculation (CASSANDRA-8587)


2.1.2
 * (cqlsh) parse_for_table_meta errors out on queries with undefined
   grammars (CASSANDRA-8262)
 * (cqlsh) Fix SELECT ... TOKEN() function broken in C* 2.1.1 (CASSANDRA-8258)
 * Fix Cassandra crash when running on JDK8 update 40 (CASSANDRA-8209)
 * Optimize partitioner tokens (CASSANDRA-8230)
 * Improve compaction of repaired/unrepaired sstables (CASSANDRA-8004)
 * Make cache serializers pluggable (CASSANDRA-8096)
 * Fix issues with CONTAINS (KEY) queries on secondary indexes
   (CASSANDRA-8147)
 * Fix read-rate tracking of sstables for some queries (CASSANDRA-8239)
 * Fix default timestamp in QueryOptions (CASSANDRA-8246)
 * Set socket timeout when reading remote version (CASSANDRA-8188)
 * Refactor how we track live size (CASSANDRA-7852)
 * Make sure unfinished compaction files are removed (CASSANDRA-8124)
 * Fix shutdown when run as Windows service (CASSANDRA-8136)
 * Fix DESCRIBE TABLE with custom indexes (CASSANDRA-8031)
 * Fix race in RecoveryManagerTest (CASSANDRA-8176)
 * Avoid IllegalArgumentException while sorting sstables in
   IndexSummaryManager (CASSANDRA-8182)
 * Shutdown JVM on file descriptor exhaustion (CASSANDRA-7579)
 * Add 'die' policy for commit log and disk failure (CASSANDRA-7927)
 * Fix installing as service on Windows (CASSANDRA-8115)
 * Fix CREATE TABLE for CQL2 (CASSANDRA-8144)
 * Avoid boxing in ColumnStats min/max trackers (CASSANDRA-8109)
Merged from 2.0:
 * Correctly handle non-text column names in cql3 (CASSANDRA-8178)
 * Fix deletion for indexes on primary key columns (CASSANDRA-8206)
 * Add 'nodetool statusgossip' (CASSANDRA-8125)
 * Improve client notification that nodes are ready for requests (CASSANDRA-7510)
 * Handle negative timestamp in writetime method (CASSANDRA-8139)
 * Pig: Remove errant LIMIT clause in CqlNativeStorage (CASSANDRA-8166)
 * Throw ConfigurationException when hsha is used with the default
   rpc_max_threads setting of 'unlimited' (CASSANDRA-8116)
 * Allow concurrent writing of the same table in the same JVM using
   CQLSSTableWriter (CASSANDRA-7463)
 * Fix totalDiskSpaceUsed calculation (CASSANDRA-8205)


2.1.1
 * Fix spin loop in AtomicSortedColumns (CASSANDRA-7546)
 * Dont notify when replacing tmplink files (CASSANDRA-8157)
 * Fix validation with multiple CONTAINS clause (CASSANDRA-8131)
 * Fix validation of collections in TriggerExecutor (CASSANDRA-8146)
 * Fix IllegalArgumentException when a list of IN values containing tuples
   is passed as a single arg to a prepared statement with the v1 or v2
   protocol (CASSANDRA-8062)
 * Fix ClassCastException in DISTINCT query on static columns with
   query paging (CASSANDRA-8108)
 * Fix NPE on null nested UDT inside a set (CASSANDRA-8105)
 * Fix exception when querying secondary index on set items or map keys
   when some clustering columns are specified (CASSANDRA-8073)
 * Send proper error response when there is an error during native
   protocol message decode (CASSANDRA-8118)
 * Gossip should ignore generation numbers too far in the future (CASSANDRA-8113)
 * Fix NPE when creating a table with frozen sets, lists (CASSANDRA-8104)
 * Fix high memory use due to tracking reads on incrementally opened sstable
   readers (CASSANDRA-8066)
 * Fix EXECUTE request with skipMetadata=false returning no metadata
   (CASSANDRA-8054)
 * Allow concurrent use of CQLBulkOutputFormat (CASSANDRA-7776)
 * Shutdown JVM on OOM (CASSANDRA-7507)
 * Upgrade netty version and enable epoll event loop (CASSANDRA-7761)
 * Don't duplicate sstables smaller than split size when using
   the sstablesplitter tool (CASSANDRA-7616)
 * Avoid re-parsing already prepared statements (CASSANDRA-7923)
 * Fix some Thrift slice deletions and updates of COMPACT STORAGE
   tables with some clustering columns omitted (CASSANDRA-7990)
 * Fix filtering for CONTAINS on sets (CASSANDRA-8033)
 * Properly track added size (CASSANDRA-7239)
 * Allow compilation in java 8 (CASSANDRA-7208)
 * Fix Assertion error on RangeTombstoneList diff (CASSANDRA-8013)
 * Release references to overlapping sstables during compaction (CASSANDRA-7819)
 * Send notification when opening compaction results early (CASSANDRA-8034)
 * Make native server start block until properly bound (CASSANDRA-7885)
 * (cqlsh) Fix IPv6 support (CASSANDRA-7988)
 * Ignore fat clients when checking for endpoint collision (CASSANDRA-7939)
 * Make sstablerepairedset take a list of files (CASSANDRA-7995)
 * (cqlsh) Tab completeion for indexes on map keys (CASSANDRA-7972)
 * (cqlsh) Fix UDT field selection in select clause (CASSANDRA-7891)
 * Fix resource leak in event of corrupt sstable
 * (cqlsh) Add command line option for cqlshrc file path (CASSANDRA-7131)
 * Provide visibility into prepared statements churn (CASSANDRA-7921, CASSANDRA-7930)
 * Invalidate prepared statements when their keyspace or table is
   dropped (CASSANDRA-7566)
 * cassandra-stress: fix support for NetworkTopologyStrategy (CASSANDRA-7945)
 * Fix saving caches when a table is dropped (CASSANDRA-7784)
 * Add better error checking of new stress profile (CASSANDRA-7716)
 * Use ThreadLocalRandom and remove FBUtilities.threadLocalRandom (CASSANDRA-7934)
 * Prevent operator mistakes due to simultaneous bootstrap (CASSANDRA-7069)
 * cassandra-stress supports whitelist mode for node config (CASSANDRA-7658)
 * GCInspector more closely tracks GC; cassandra-stress and nodetool report it (CASSANDRA-7916)
 * nodetool won't output bogus ownership info without a keyspace (CASSANDRA-7173)
 * Add human readable option to nodetool commands (CASSANDRA-5433)
 * Don't try to set repairedAt on old sstables (CASSANDRA-7913)
 * Add metrics for tracking PreparedStatement use (CASSANDRA-7719)
 * (cqlsh) tab-completion for triggers (CASSANDRA-7824)
 * (cqlsh) Support for query paging (CASSANDRA-7514)
 * (cqlsh) Show progress of COPY operations (CASSANDRA-7789)
 * Add syntax to remove multiple elements from a map (CASSANDRA-6599)
 * Support non-equals conditions in lightweight transactions (CASSANDRA-6839)
 * Add IF [NOT] EXISTS to create/drop triggers (CASSANDRA-7606)
 * (cqlsh) Display the current logged-in user (CASSANDRA-7785)
 * (cqlsh) Don't ignore CTRL-C during COPY FROM execution (CASSANDRA-7815)
 * (cqlsh) Order UDTs according to cross-type dependencies in DESCRIBE
   output (CASSANDRA-7659)
 * (cqlsh) Fix handling of CAS statement results (CASSANDRA-7671)
 * (cqlsh) COPY TO/FROM improvements (CASSANDRA-7405)
 * Support list index operations with conditions (CASSANDRA-7499)
 * Add max live/tombstoned cells to nodetool cfstats output (CASSANDRA-7731)
 * Validate IPv6 wildcard addresses properly (CASSANDRA-7680)
 * (cqlsh) Error when tracing query (CASSANDRA-7613)
 * Avoid IOOBE when building SyntaxError message snippet (CASSANDRA-7569)
 * SSTableExport uses correct validator to create string representation of partition
   keys (CASSANDRA-7498)
 * Avoid NPEs when receiving type changes for an unknown keyspace (CASSANDRA-7689)
 * Add support for custom 2i validation (CASSANDRA-7575)
 * Pig support for hadoop CqlInputFormat (CASSANDRA-6454)
 * Add duration mode to cassandra-stress (CASSANDRA-7468)
 * Add listen_interface and rpc_interface options (CASSANDRA-7417)
 * Improve schema merge performance (CASSANDRA-7444)
 * Adjust MT depth based on # of partition validating (CASSANDRA-5263)
 * Optimise NativeCell comparisons (CASSANDRA-6755)
 * Configurable client timeout for cqlsh (CASSANDRA-7516)
 * Include snippet of CQL query near syntax error in messages (CASSANDRA-7111)
 * Make repair -pr work with -local (CASSANDRA-7450)
 * Fix error in sstableloader with -cph > 1 (CASSANDRA-8007)
 * Fix snapshot repair error on indexed tables (CASSANDRA-8020)
 * Do not exit nodetool repair when receiving JMX NOTIF_LOST (CASSANDRA-7909)
 * Stream to private IP when available (CASSANDRA-8084)
Merged from 2.0:
 * Reject conditions on DELETE unless full PK is given (CASSANDRA-6430)
 * Properly reject the token function DELETE (CASSANDRA-7747)
 * Force batchlog replay before decommissioning a node (CASSANDRA-7446)
 * Fix hint replay with many accumulated expired hints (CASSANDRA-6998)
 * Fix duplicate results in DISTINCT queries on static columns with query
   paging (CASSANDRA-8108)
 * Add DateTieredCompactionStrategy (CASSANDRA-6602)
 * Properly validate ascii and utf8 string literals in CQL queries (CASSANDRA-8101)
 * (cqlsh) Fix autocompletion for alter keyspace (CASSANDRA-8021)
 * Create backup directories for commitlog archiving during startup (CASSANDRA-8111)
 * Reduce totalBlockFor() for LOCAL_* consistency levels (CASSANDRA-8058)
 * Fix merging schemas with re-dropped keyspaces (CASSANDRA-7256)
 * Fix counters in supercolumns during live upgrades from 1.2 (CASSANDRA-7188)
 * Notify DT subscribers when a column family is truncated (CASSANDRA-8088)
 * Add sanity check of $JAVA on startup (CASSANDRA-7676)
 * Schedule fat client schema pull on join (CASSANDRA-7993)
 * Don't reset nodes' versions when closing IncomingTcpConnections
   (CASSANDRA-7734)
 * Record the real messaging version in all cases in OutboundTcpConnection
   (CASSANDRA-8057)
 * SSL does not work in cassandra-cli (CASSANDRA-7899)
 * Fix potential exception when using ReversedType in DynamicCompositeType
   (CASSANDRA-7898)
 * Better validation of collection values (CASSANDRA-7833)
 * Track min/max timestamps correctly (CASSANDRA-7969)
 * Fix possible overflow while sorting CL segments for replay (CASSANDRA-7992)
 * Increase nodetool Xmx (CASSANDRA-7956)
 * Archive any commitlog segments present at startup (CASSANDRA-6904)
 * CrcCheckChance should adjust based on live CFMetadata not 
   sstable metadata (CASSANDRA-7978)
 * token() should only accept columns in the partitioning
   key order (CASSANDRA-6075)
 * Add method to invalidate permission cache via JMX (CASSANDRA-7977)
 * Allow propagating multiple gossip states atomically (CASSANDRA-6125)
 * Log exceptions related to unclean native protocol client disconnects
   at DEBUG or INFO (CASSANDRA-7849)
 * Allow permissions cache to be set via JMX (CASSANDRA-7698)
 * Include schema_triggers CF in readable system resources (CASSANDRA-7967)
 * Fix RowIndexEntry to report correct serializedSize (CASSANDRA-7948)
 * Make CQLSSTableWriter sync within partitions (CASSANDRA-7360)
 * Potentially use non-local replicas in CqlConfigHelper (CASSANDRA-7906)
 * Explicitly disallow mixing multi-column and single-column
   relations on clustering columns (CASSANDRA-7711)
 * Better error message when condition is set on PK column (CASSANDRA-7804)
 * Don't send schema change responses and events for no-op DDL
   statements (CASSANDRA-7600)
 * (Hadoop) fix cluster initialisation for a split fetching (CASSANDRA-7774)
 * Throw InvalidRequestException when queries contain relations on entire
   collection columns (CASSANDRA-7506)
 * (cqlsh) enable CTRL-R history search with libedit (CASSANDRA-7577)
 * (Hadoop) allow ACFRW to limit nodes to local DC (CASSANDRA-7252)
 * (cqlsh) cqlsh should automatically disable tracing when selecting
   from system_traces (CASSANDRA-7641)
 * (Hadoop) Add CqlOutputFormat (CASSANDRA-6927)
 * Don't depend on cassandra config for nodetool ring (CASSANDRA-7508)
 * (cqlsh) Fix failing cqlsh formatting tests (CASSANDRA-7703)
 * Fix IncompatibleClassChangeError from hadoop2 (CASSANDRA-7229)
 * Add 'nodetool sethintedhandoffthrottlekb' (CASSANDRA-7635)
 * (cqlsh) Add tab-completion for CREATE/DROP USER IF [NOT] EXISTS (CASSANDRA-7611)
 * Catch errors when the JVM pulls the rug out from GCInspector (CASSANDRA-5345)
 * cqlsh fails when version number parts are not int (CASSANDRA-7524)
 * Fix NPE when table dropped during streaming (CASSANDRA-7946)
 * Fix wrong progress when streaming uncompressed (CASSANDRA-7878)
 * Fix possible infinite loop in creating repair range (CASSANDRA-7983)
 * Fix unit in nodetool for streaming throughput (CASSANDRA-7375)
Merged from 1.2:
 * Don't index tombstones (CASSANDRA-7828)
 * Improve PasswordAuthenticator default super user setup (CASSANDRA-7788)


2.1.0
 * (cqlsh) Removed "ALTER TYPE <name> RENAME TO <name>" from tab-completion
   (CASSANDRA-7895)
 * Fixed IllegalStateException in anticompaction (CASSANDRA-7892)
 * cqlsh: DESCRIBE support for frozen UDTs, tuples (CASSANDRA-7863)
 * Avoid exposing internal classes over JMX (CASSANDRA-7879)
 * Add null check for keys when freezing collection (CASSANDRA-7869)
 * Improve stress workload realism (CASSANDRA-7519)
Merged from 2.0:
 * Configure system.paxos with LeveledCompactionStrategy (CASSANDRA-7753)
 * Fix ALTER clustering column type from DateType to TimestampType when
   using DESC clustering order (CASSANRDA-7797)
 * Throw EOFException if we run out of chunks in compressed datafile
   (CASSANDRA-7664)
 * Fix PRSI handling of CQL3 row markers for row cleanup (CASSANDRA-7787)
 * Fix dropping collection when it's the last regular column (CASSANDRA-7744)
 * Make StreamReceiveTask thread safe and gc friendly (CASSANDRA-7795)
 * Validate empty cell names from counter updates (CASSANDRA-7798)
Merged from 1.2:
 * Don't allow compacted sstables to be marked as compacting (CASSANDRA-7145)
 * Track expired tombstones (CASSANDRA-7810)


2.1.0-rc7
 * Add frozen keyword and require UDT to be frozen (CASSANDRA-7857)
 * Track added sstable size correctly (CASSANDRA-7239)
 * (cqlsh) Fix case insensitivity (CASSANDRA-7834)
 * Fix failure to stream ranges when moving (CASSANDRA-7836)
 * Correctly remove tmplink files (CASSANDRA-7803)
 * (cqlsh) Fix column name formatting for functions, CAS operations,
   and UDT field selections (CASSANDRA-7806)
 * (cqlsh) Fix COPY FROM handling of null/empty primary key
   values (CASSANDRA-7792)
 * Fix ordering of static cells (CASSANDRA-7763)
Merged from 2.0:
 * Forbid re-adding dropped counter columns (CASSANDRA-7831)
 * Fix CFMetaData#isThriftCompatible() for PK-only tables (CASSANDRA-7832)
 * Always reject inequality on the partition key without token()
   (CASSANDRA-7722)
 * Always send Paxos commit to all replicas (CASSANDRA-7479)
 * Make disruptor_thrift_server invocation pool configurable (CASSANDRA-7594)
 * Make repair no-op when RF=1 (CASSANDRA-7864)


2.1.0-rc6
 * Fix OOM issue from netty caching over time (CASSANDRA-7743)
 * json2sstable couldn't import JSON for CQL table (CASSANDRA-7477)
 * Invalidate all caches on table drop (CASSANDRA-7561)
 * Skip strict endpoint selection for ranges if RF == nodes (CASSANRA-7765)
 * Fix Thrift range filtering without 2ary index lookups (CASSANDRA-7741)
 * Add tracing entries about concurrent range requests (CASSANDRA-7599)
 * (cqlsh) Fix DESCRIBE for NTS keyspaces (CASSANDRA-7729)
 * Remove netty buffer ref-counting (CASSANDRA-7735)
 * Pass mutated cf to index updater for use by PRSI (CASSANDRA-7742)
 * Include stress yaml example in release and deb (CASSANDRA-7717)
 * workaround for netty issue causing corrupted data off the wire (CASSANDRA-7695)
 * cqlsh DESC CLUSTER fails retrieving ring information (CASSANDRA-7687)
 * Fix binding null values inside UDT (CASSANDRA-7685)
 * Fix UDT field selection with empty fields (CASSANDRA-7670)
 * Bogus deserialization of static cells from sstable (CASSANDRA-7684)
 * Fix NPE on compaction leftover cleanup for dropped table (CASSANDRA-7770)
Merged from 2.0:
 * Fix race condition in StreamTransferTask that could lead to
   infinite loops and premature sstable deletion (CASSANDRA-7704)
 * (cqlsh) Wait up to 10 sec for a tracing session (CASSANDRA-7222)
 * Fix NPE in FileCacheService.sizeInBytes (CASSANDRA-7756)
 * Remove duplicates from StorageService.getJoiningNodes (CASSANDRA-7478)
 * Clone token map outside of hot gossip loops (CASSANDRA-7758)
 * Fix MS expiring map timeout for Paxos messages (CASSANDRA-7752)
 * Do not flush on truncate if durable_writes is false (CASSANDRA-7750)
 * Give CRR a default input_cql Statement (CASSANDRA-7226)
 * Better error message when adding a collection with the same name
   than a previously dropped one (CASSANDRA-6276)
 * Fix validation when adding static columns (CASSANDRA-7730)
 * (Thrift) fix range deletion of supercolumns (CASSANDRA-7733)
 * Fix potential AssertionError in RangeTombstoneList (CASSANDRA-7700)
 * Validate arguments of blobAs* functions (CASSANDRA-7707)
 * Fix potential AssertionError with 2ndary indexes (CASSANDRA-6612)
 * Avoid logging CompactionInterrupted at ERROR (CASSANDRA-7694)
 * Minor leak in sstable2jon (CASSANDRA-7709)
 * Add cassandra.auto_bootstrap system property (CASSANDRA-7650)
 * Update java driver (for hadoop) (CASSANDRA-7618)
 * Remove CqlPagingRecordReader/CqlPagingInputFormat (CASSANDRA-7570)
 * Support connecting to ipv6 jmx with nodetool (CASSANDRA-7669)


2.1.0-rc5
 * Reject counters inside user types (CASSANDRA-7672)
 * Switch to notification-based GCInspector (CASSANDRA-7638)
 * (cqlsh) Handle nulls in UDTs and tuples correctly (CASSANDRA-7656)
 * Don't use strict consistency when replacing (CASSANDRA-7568)
 * Fix min/max cell name collection on 2.0 SSTables with range
   tombstones (CASSANDRA-7593)
 * Tolerate min/max cell names of different lengths (CASSANDRA-7651)
 * Filter cached results correctly (CASSANDRA-7636)
 * Fix tracing on the new SEPExecutor (CASSANDRA-7644)
 * Remove shuffle and taketoken (CASSANDRA-7601)
 * Clean up Windows batch scripts (CASSANDRA-7619)
 * Fix native protocol drop user type notification (CASSANDRA-7571)
 * Give read access to system.schema_usertypes to all authenticated users
   (CASSANDRA-7578)
 * (cqlsh) Fix cqlsh display when zero rows are returned (CASSANDRA-7580)
 * Get java version correctly when JAVA_TOOL_OPTIONS is set (CASSANDRA-7572)
 * Fix NPE when dropping index from non-existent keyspace, AssertionError when
   dropping non-existent index with IF EXISTS (CASSANDRA-7590)
 * Fix sstablelevelresetter hang (CASSANDRA-7614)
 * (cqlsh) Fix deserialization of blobs (CASSANDRA-7603)
 * Use "keyspace updated" schema change message for UDT changes in v1 and
   v2 protocols (CASSANDRA-7617)
 * Fix tracing of range slices and secondary index lookups that are local
   to the coordinator (CASSANDRA-7599)
 * Set -Dcassandra.storagedir for all tool shell scripts (CASSANDRA-7587)
 * Don't swap max/min col names when mutating sstable metadata (CASSANDRA-7596)
 * (cqlsh) Correctly handle paged result sets (CASSANDRA-7625)
 * (cqlsh) Improve waiting for a trace to complete (CASSANDRA-7626)
 * Fix tracing of concurrent range slices and 2ary index queries (CASSANDRA-7626)
 * Fix scrub against collection type (CASSANDRA-7665)
Merged from 2.0:
 * Set gc_grace_seconds to seven days for system schema tables (CASSANDRA-7668)
 * SimpleSeedProvider no longer caches seeds forever (CASSANDRA-7663)
 * Always flush on truncate (CASSANDRA-7511)
 * Fix ReversedType(DateType) mapping to native protocol (CASSANDRA-7576)
 * Always merge ranges owned by a single node (CASSANDRA-6930)
 * Track max/min timestamps for range tombstones (CASSANDRA-7647)
 * Fix NPE when listing saved caches dir (CASSANDRA-7632)


2.1.0-rc4
 * Fix word count hadoop example (CASSANDRA-7200)
 * Updated memtable_cleanup_threshold and memtable_flush_writers defaults 
   (CASSANDRA-7551)
 * (Windows) fix startup when WMI memory query fails (CASSANDRA-7505)
 * Anti-compaction proceeds if any part of the repair failed (CASSANDRA-7521)
 * Add missing table name to DROP INDEX responses and notifications (CASSANDRA-7539)
 * Bump CQL version to 3.2.0 and update CQL documentation (CASSANDRA-7527)
 * Fix configuration error message when running nodetool ring (CASSANDRA-7508)
 * Support conditional updates, tuple type, and the v3 protocol in cqlsh (CASSANDRA-7509)
 * Handle queries on multiple secondary index types (CASSANDRA-7525)
 * Fix cqlsh authentication with v3 native protocol (CASSANDRA-7564)
 * Fix NPE when unknown prepared statement ID is used (CASSANDRA-7454)
Merged from 2.0:
 * (Windows) force range-based repair to non-sequential mode (CASSANDRA-7541)
 * Fix range merging when DES scores are zero (CASSANDRA-7535)
 * Warn when SSL certificates have expired (CASSANDRA-7528)
 * Fix error when doing reversed queries with static columns (CASSANDRA-7490)
Merged from 1.2:
 * Set correct stream ID on responses when non-Exception Throwables
   are thrown while handling native protocol messages (CASSANDRA-7470)


2.1.0-rc3
 * Consider expiry when reconciling otherwise equal cells (CASSANDRA-7403)
 * Introduce CQL support for stress tool (CASSANDRA-6146)
 * Fix ClassCastException processing expired messages (CASSANDRA-7496)
 * Fix prepared marker for collections inside UDT (CASSANDRA-7472)
 * Remove left-over populate_io_cache_on_flush and replicate_on_write
   uses (CASSANDRA-7493)
 * (Windows) handle spaces in path names (CASSANDRA-7451)
 * Ensure writes have completed after dropping a table, before recycling
   commit log segments (CASSANDRA-7437)
 * Remove left-over rows_per_partition_to_cache (CASSANDRA-7493)
 * Fix error when CONTAINS is used with a bind marker (CASSANDRA-7502)
 * Properly reject unknown UDT field (CASSANDRA-7484)
Merged from 2.0:
 * Fix CC#collectTimeOrderedData() tombstone optimisations (CASSANDRA-7394)
 * Support DISTINCT for static columns and fix behaviour when DISTINC is
   not use (CASSANDRA-7305).
 * Workaround JVM NPE on JMX bind failure (CASSANDRA-7254)
 * Fix race in FileCacheService RemovalListener (CASSANDRA-7278)
 * Fix inconsistent use of consistencyForCommit that allowed LOCAL_QUORUM
   operations to incorrect become full QUORUM (CASSANDRA-7345)
 * Properly handle unrecognized opcodes and flags (CASSANDRA-7440)
 * (Hadoop) close CqlRecordWriter clients when finished (CASSANDRA-7459)
 * Commit disk failure policy (CASSANDRA-7429)
 * Make sure high level sstables get compacted (CASSANDRA-7414)
 * Fix AssertionError when using empty clustering columns and static columns
   (CASSANDRA-7455)
 * Add option to disable STCS in L0 (CASSANDRA-6621)
 * Upgrade to snappy-java 1.0.5.2 (CASSANDRA-7476)


2.1.0-rc2
 * Fix heap size calculation for CompoundSparseCellName and 
   CompoundSparseCellName.WithCollection (CASSANDRA-7421)
 * Allow counter mutations in UNLOGGED batches (CASSANDRA-7351)
 * Modify reconcile logic to always pick a tombstone over a counter cell
   (CASSANDRA-7346)
 * Avoid incremental compaction on Windows (CASSANDRA-7365)
 * Fix exception when querying a composite-keyed table with a collection index
   (CASSANDRA-7372)
 * Use node's host id in place of counter ids (CASSANDRA-7366)
 * Fix error when doing reversed queries with static columns (CASSANDRA-7490)
 * Backport CASSANDRA-6747 (CASSANDRA-7560)
 * Track max/min timestamps for range tombstones (CASSANDRA-7647)
 * Fix NPE when listing saved caches dir (CASSANDRA-7632)
 * Fix sstableloader unable to connect encrypted node (CASSANDRA-7585)
Merged from 1.2:
 * Clone token map outside of hot gossip loops (CASSANDRA-7758)
 * Add stop method to EmbeddedCassandraService (CASSANDRA-7595)
 * Support connecting to ipv6 jmx with nodetool (CASSANDRA-7669)
 * Set gc_grace_seconds to seven days for system schema tables (CASSANDRA-7668)
 * SimpleSeedProvider no longer caches seeds forever (CASSANDRA-7663)
 * Set correct stream ID on responses when non-Exception Throwables
   are thrown while handling native protocol messages (CASSANDRA-7470)
 * Fix row size miscalculation in LazilyCompactedRow (CASSANDRA-7543)
 * Fix race in background compaction check (CASSANDRA-7745)
 * Don't clear out range tombstones during compaction (CASSANDRA-7808)


2.1.0-rc1
 * Revert flush directory (CASSANDRA-6357)
 * More efficient executor service for fast operations (CASSANDRA-4718)
 * Move less common tools into a new cassandra-tools package (CASSANDRA-7160)
 * Support more concurrent requests in native protocol (CASSANDRA-7231)
 * Add tab-completion to debian nodetool packaging (CASSANDRA-6421)
 * Change concurrent_compactors defaults (CASSANDRA-7139)
 * Add PowerShell Windows launch scripts (CASSANDRA-7001)
 * Make commitlog archive+restore more robust (CASSANDRA-6974)
 * Fix marking commitlogsegments clean (CASSANDRA-6959)
 * Add snapshot "manifest" describing files included (CASSANDRA-6326)
 * Parallel streaming for sstableloader (CASSANDRA-3668)
 * Fix bugs in supercolumns handling (CASSANDRA-7138)
 * Fix ClassClassException on composite dense tables (CASSANDRA-7112)
 * Cleanup and optimize collation and slice iterators (CASSANDRA-7107)
 * Upgrade NBHM lib (CASSANDRA-7128)
 * Optimize netty server (CASSANDRA-6861)
 * Fix repair hang when given CF does not exist (CASSANDRA-7189)
 * Allow c* to be shutdown in an embedded mode (CASSANDRA-5635)
 * Add server side batching to native transport (CASSANDRA-5663)
 * Make batchlog replay asynchronous (CASSANDRA-6134)
 * remove unused classes (CASSANDRA-7197)
 * Limit user types to the keyspace they are defined in (CASSANDRA-6643)
 * Add validate method to CollectionType (CASSANDRA-7208)
 * New serialization format for UDT values (CASSANDRA-7209, CASSANDRA-7261)
 * Fix nodetool netstats (CASSANDRA-7270)
 * Fix potential ClassCastException in HintedHandoffManager (CASSANDRA-7284)
 * Use prepared statements internally (CASSANDRA-6975)
 * Fix broken paging state with prepared statement (CASSANDRA-7120)
 * Fix IllegalArgumentException in CqlStorage (CASSANDRA-7287)
 * Allow nulls/non-existant fields in UDT (CASSANDRA-7206)
 * Add Thrift MultiSliceRequest (CASSANDRA-6757, CASSANDRA-7027)
 * Handle overlapping MultiSlices (CASSANDRA-7279)
 * Fix DataOutputTest on Windows (CASSANDRA-7265)
 * Embedded sets in user defined data-types are not updating (CASSANDRA-7267)
 * Add tuple type to CQL/native protocol (CASSANDRA-7248)
 * Fix CqlPagingRecordReader on tables with few rows (CASSANDRA-7322)
Merged from 2.0:
 * Copy compaction options to make sure they are reloaded (CASSANDRA-7290)
 * Add option to do more aggressive tombstone compactions (CASSANDRA-6563)
 * Don't try to compact already-compacting files in HHOM (CASSANDRA-7288)
 * Always reallocate buffers in HSHA (CASSANDRA-6285)
 * (Hadoop) support authentication in CqlRecordReader (CASSANDRA-7221)
 * (Hadoop) Close java driver Cluster in CQLRR.close (CASSANDRA-7228)
 * Warn when 'USING TIMESTAMP' is used on a CAS BATCH (CASSANDRA-7067)
 * return all cpu values from BackgroundActivityMonitor.readAndCompute (CASSANDRA-7183)
 * Correctly delete scheduled range xfers (CASSANDRA-7143)
 * return all cpu values from BackgroundActivityMonitor.readAndCompute (CASSANDRA-7183)  
 * reduce garbage creation in calculatePendingRanges (CASSANDRA-7191)
 * fix c* launch issues on Russian os's due to output of linux 'free' cmd (CASSANDRA-6162)
 * Fix disabling autocompaction (CASSANDRA-7187)
 * Fix potential NumberFormatException when deserializing IntegerType (CASSANDRA-7088)
 * cqlsh can't tab-complete disabling compaction (CASSANDRA-7185)
 * cqlsh: Accept and execute CQL statement(s) from command-line parameter (CASSANDRA-7172)
 * Fix IllegalStateException in CqlPagingRecordReader (CASSANDRA-7198)
 * Fix the InvertedIndex trigger example (CASSANDRA-7211)
 * Add --resolve-ip option to 'nodetool ring' (CASSANDRA-7210)
 * reduce garbage on codec flag deserialization (CASSANDRA-7244) 
 * Fix duplicated error messages on directory creation error at startup (CASSANDRA-5818)
 * Proper null handle for IF with map element access (CASSANDRA-7155)
 * Improve compaction visibility (CASSANDRA-7242)
 * Correctly delete scheduled range xfers (CASSANDRA-7143)
 * Make batchlog replica selection rack-aware (CASSANDRA-6551)
 * Fix CFMetaData#getColumnDefinitionFromColumnName() (CASSANDRA-7074)
 * Fix writetime/ttl functions for static columns (CASSANDRA-7081)
 * Suggest CTRL-C or semicolon after three blank lines in cqlsh (CASSANDRA-7142)
 * Fix 2ndary index queries with DESC clustering order (CASSANDRA-6950)
 * Invalid key cache entries on DROP (CASSANDRA-6525)
 * Fix flapping RecoveryManagerTest (CASSANDRA-7084)
 * Add missing iso8601 patterns for date strings (CASSANDRA-6973)
 * Support selecting multiple rows in a partition using IN (CASSANDRA-6875)
 * Add authentication support to shuffle (CASSANDRA-6484)
 * Swap local and global default read repair chances (CASSANDRA-7320)
 * Add conditional CREATE/DROP USER support (CASSANDRA-7264)
 * Cqlsh counts non-empty lines for "Blank lines" warning (CASSANDRA-7325)
Merged from 1.2:
 * Add Cloudstack snitch (CASSANDRA-7147)
 * Update system.peers correctly when relocating tokens (CASSANDRA-7126)
 * Add Google Compute Engine snitch (CASSANDRA-7132)
 * remove duplicate query for local tokens (CASSANDRA-7182)
 * exit CQLSH with error status code if script fails (CASSANDRA-6344)
 * Fix bug with some IN queries missig results (CASSANDRA-7105)
 * Fix availability validation for LOCAL_ONE CL (CASSANDRA-7319)
 * Hint streaming can cause decommission to fail (CASSANDRA-7219)


2.1.0-beta2
 * Increase default CL space to 8GB (CASSANDRA-7031)
 * Add range tombstones to read repair digests (CASSANDRA-6863)
 * Fix BTree.clear for large updates (CASSANDRA-6943)
 * Fail write instead of logging a warning when unable to append to CL
   (CASSANDRA-6764)
 * Eliminate possibility of CL segment appearing twice in active list 
   (CASSANDRA-6557)
 * Apply DONTNEED fadvise to commitlog segments (CASSANDRA-6759)
 * Switch CRC component to Adler and include it for compressed sstables 
   (CASSANDRA-4165)
 * Allow cassandra-stress to set compaction strategy options (CASSANDRA-6451)
 * Add broadcast_rpc_address option to cassandra.yaml (CASSANDRA-5899)
 * Auto reload GossipingPropertyFileSnitch config (CASSANDRA-5897)
 * Fix overflow of memtable_total_space_in_mb (CASSANDRA-6573)
 * Fix ABTC NPE and apply update function correctly (CASSANDRA-6692)
 * Allow nodetool to use a file or prompt for password (CASSANDRA-6660)
 * Fix AIOOBE when concurrently accessing ABSC (CASSANDRA-6742)
 * Fix assertion error in ALTER TYPE RENAME (CASSANDRA-6705)
 * Scrub should not always clear out repaired status (CASSANDRA-5351)
 * Improve handling of range tombstone for wide partitions (CASSANDRA-6446)
 * Fix ClassCastException for compact table with composites (CASSANDRA-6738)
 * Fix potentially repairing with wrong nodes (CASSANDRA-6808)
 * Change caching option syntax (CASSANDRA-6745)
 * Fix stress to do proper counter reads (CASSANDRA-6835)
 * Fix help message for stress counter_write (CASSANDRA-6824)
 * Fix stress smart Thrift client to pick servers correctly (CASSANDRA-6848)
 * Add logging levels (minimal, normal or verbose) to stress tool (CASSANDRA-6849)
 * Fix race condition in Batch CLE (CASSANDRA-6860)
 * Improve cleanup/scrub/upgradesstables failure handling (CASSANDRA-6774)
 * ByteBuffer write() methods for serializing sstables (CASSANDRA-6781)
 * Proper compare function for CollectionType (CASSANDRA-6783)
 * Update native server to Netty 4 (CASSANDRA-6236)
 * Fix off-by-one error in stress (CASSANDRA-6883)
 * Make OpOrder AutoCloseable (CASSANDRA-6901)
 * Remove sync repair JMX interface (CASSANDRA-6900)
 * Add multiple memory allocation options for memtables (CASSANDRA-6689, 6694)
 * Remove adjusted op rate from stress output (CASSANDRA-6921)
 * Add optimized CF.hasColumns() implementations (CASSANDRA-6941)
 * Serialize batchlog mutations with the version of the target node
   (CASSANDRA-6931)
 * Optimize CounterColumn#reconcile() (CASSANDRA-6953)
 * Properly remove 1.2 sstable support in 2.1 (CASSANDRA-6869)
 * Lock counter cells, not partitions (CASSANDRA-6880)
 * Track presence of legacy counter shards in sstables (CASSANDRA-6888)
 * Ensure safe resource cleanup when replacing sstables (CASSANDRA-6912)
 * Add failure handler to async callback (CASSANDRA-6747)
 * Fix AE when closing SSTable without releasing reference (CASSANDRA-7000)
 * Clean up IndexInfo on keyspace/table drops (CASSANDRA-6924)
 * Only snapshot relative SSTables when sequential repair (CASSANDRA-7024)
 * Require nodetool rebuild_index to specify index names (CASSANDRA-7038)
 * fix cassandra stress errors on reads with native protocol (CASSANDRA-7033)
 * Use OpOrder to guard sstable references for reads (CASSANDRA-6919)
 * Preemptive opening of compaction result (CASSANDRA-6916)
 * Multi-threaded scrub/cleanup/upgradesstables (CASSANDRA-5547)
 * Optimize cellname comparison (CASSANDRA-6934)
 * Native protocol v3 (CASSANDRA-6855)
 * Optimize Cell liveness checks and clean up Cell (CASSANDRA-7119)
 * Support consistent range movements (CASSANDRA-2434)
 * Display min timestamp in sstablemetadata viewer (CASSANDRA-6767)
Merged from 2.0:
 * Avoid race-prone second "scrub" of system keyspace (CASSANDRA-6797)
 * Pool CqlRecordWriter clients by inetaddress rather than Range
   (CASSANDRA-6665)
 * Fix compaction_history timestamps (CASSANDRA-6784)
 * Compare scores of full replica ordering in DES (CASSANDRA-6683)
 * fix CME in SessionInfo updateProgress affecting netstats (CASSANDRA-6577)
 * Allow repairing between specific replicas (CASSANDRA-6440)
 * Allow per-dc enabling of hints (CASSANDRA-6157)
 * Add compatibility for Hadoop 0.2.x (CASSANDRA-5201)
 * Fix EstimatedHistogram races (CASSANDRA-6682)
 * Failure detector correctly converts initial value to nanos (CASSANDRA-6658)
 * Add nodetool taketoken to relocate vnodes (CASSANDRA-4445)
 * Expose bulk loading progress over JMX (CASSANDRA-4757)
 * Correctly handle null with IF conditions and TTL (CASSANDRA-6623)
 * Account for range/row tombstones in tombstone drop
   time histogram (CASSANDRA-6522)
 * Stop CommitLogSegment.close() from calling sync() (CASSANDRA-6652)
 * Make commitlog failure handling configurable (CASSANDRA-6364)
 * Avoid overlaps in LCS (CASSANDRA-6688)
 * Improve support for paginating over composites (CASSANDRA-4851)
 * Fix count(*) queries in a mixed cluster (CASSANDRA-6707)
 * Improve repair tasks(snapshot, differencing) concurrency (CASSANDRA-6566)
 * Fix replaying pre-2.0 commit logs (CASSANDRA-6714)
 * Add static columns to CQL3 (CASSANDRA-6561)
 * Optimize single partition batch statements (CASSANDRA-6737)
 * Disallow post-query re-ordering when paging (CASSANDRA-6722)
 * Fix potential paging bug with deleted columns (CASSANDRA-6748)
 * Fix NPE on BulkLoader caused by losing StreamEvent (CASSANDRA-6636)
 * Fix truncating compression metadata (CASSANDRA-6791)
 * Add CMSClassUnloadingEnabled JVM option (CASSANDRA-6541)
 * Catch memtable flush exceptions during shutdown (CASSANDRA-6735)
 * Fix upgradesstables NPE for non-CF-based indexes (CASSANDRA-6645)
 * Fix UPDATE updating PRIMARY KEY columns implicitly (CASSANDRA-6782)
 * Fix IllegalArgumentException when updating from 1.2 with SuperColumns
   (CASSANDRA-6733)
 * FBUtilities.singleton() should use the CF comparator (CASSANDRA-6778)
 * Fix CQLSStableWriter.addRow(Map<String, Object>) (CASSANDRA-6526)
 * Fix HSHA server introducing corrupt data (CASSANDRA-6285)
 * Fix CAS conditions for COMPACT STORAGE tables (CASSANDRA-6813)
 * Starting threads in OutboundTcpConnectionPool constructor causes race conditions (CASSANDRA-7177)
 * Allow overriding cassandra-rackdc.properties file (CASSANDRA-7072)
 * Set JMX RMI port to 7199 (CASSANDRA-7087)
 * Use LOCAL_QUORUM for data reads at LOCAL_SERIAL (CASSANDRA-6939)
 * Log a warning for large batches (CASSANDRA-6487)
 * Put nodes in hibernate when join_ring is false (CASSANDRA-6961)
 * Avoid early loading of non-system keyspaces before compaction-leftovers 
   cleanup at startup (CASSANDRA-6913)
 * Restrict Windows to parallel repairs (CASSANDRA-6907)
 * (Hadoop) Allow manually specifying start/end tokens in CFIF (CASSANDRA-6436)
 * Fix NPE in MeteredFlusher (CASSANDRA-6820)
 * Fix race processing range scan responses (CASSANDRA-6820)
 * Allow deleting snapshots from dropped keyspaces (CASSANDRA-6821)
 * Add uuid() function (CASSANDRA-6473)
 * Omit tombstones from schema digests (CASSANDRA-6862)
 * Include correct consistencyLevel in LWT timeout (CASSANDRA-6884)
 * Lower chances for losing new SSTables during nodetool refresh and
   ColumnFamilyStore.loadNewSSTables (CASSANDRA-6514)
 * Add support for DELETE ... IF EXISTS to CQL3 (CASSANDRA-5708)
 * Update hadoop_cql3_word_count example (CASSANDRA-6793)
 * Fix handling of RejectedExecution in sync Thrift server (CASSANDRA-6788)
 * Log more information when exceeding tombstone_warn_threshold (CASSANDRA-6865)
 * Fix truncate to not abort due to unreachable fat clients (CASSANDRA-6864)
 * Fix schema concurrency exceptions (CASSANDRA-6841)
 * Fix leaking validator FH in StreamWriter (CASSANDRA-6832)
 * Fix saving triggers to schema (CASSANDRA-6789)
 * Fix trigger mutations when base mutation list is immutable (CASSANDRA-6790)
 * Fix accounting in FileCacheService to allow re-using RAR (CASSANDRA-6838)
 * Fix static counter columns (CASSANDRA-6827)
 * Restore expiring->deleted (cell) compaction optimization (CASSANDRA-6844)
 * Fix CompactionManager.needsCleanup (CASSANDRA-6845)
 * Correctly compare BooleanType values other than 0 and 1 (CASSANDRA-6779)
 * Read message id as string from earlier versions (CASSANDRA-6840)
 * Properly use the Paxos consistency for (non-protocol) batch (CASSANDRA-6837)
 * Add paranoid disk failure option (CASSANDRA-6646)
 * Improve PerRowSecondaryIndex performance (CASSANDRA-6876)
 * Extend triggers to support CAS updates (CASSANDRA-6882)
 * Static columns with IF NOT EXISTS don't always work as expected (CASSANDRA-6873)
 * Fix paging with SELECT DISTINCT (CASSANDRA-6857)
 * Fix UnsupportedOperationException on CAS timeout (CASSANDRA-6923)
 * Improve MeteredFlusher handling of MF-unaffected column families
   (CASSANDRA-6867)
 * Add CqlRecordReader using native pagination (CASSANDRA-6311)
 * Add QueryHandler interface (CASSANDRA-6659)
 * Track liveRatio per-memtable, not per-CF (CASSANDRA-6945)
 * Make sure upgradesstables keeps sstable level (CASSANDRA-6958)
 * Fix LIMIT with static columns (CASSANDRA-6956)
 * Fix clash with CQL column name in thrift validation (CASSANDRA-6892)
 * Fix error with super columns in mixed 1.2-2.0 clusters (CASSANDRA-6966)
 * Fix bad skip of sstables on slice query with composite start/finish (CASSANDRA-6825)
 * Fix unintended update with conditional statement (CASSANDRA-6893)
 * Fix map element access in IF (CASSANDRA-6914)
 * Avoid costly range calculations for range queries on system keyspaces
   (CASSANDRA-6906)
 * Fix SSTable not released if stream session fails (CASSANDRA-6818)
 * Avoid build failure due to ANTLR timeout (CASSANDRA-6991)
 * Queries on compact tables can return more rows that requested (CASSANDRA-7052)
 * USING TIMESTAMP for batches does not work (CASSANDRA-7053)
 * Fix performance regression from CASSANDRA-5614 (CASSANDRA-6949)
 * Ensure that batchlog and hint timeouts do not produce hints (CASSANDRA-7058)
 * Merge groupable mutations in TriggerExecutor#execute() (CASSANDRA-7047)
 * Plug holes in resource release when wiring up StreamSession (CASSANDRA-7073)
 * Re-add parameter columns to tracing session (CASSANDRA-6942)
 * Preserves CQL metadata when updating table from thrift (CASSANDRA-6831)
Merged from 1.2:
 * Fix nodetool display with vnodes (CASSANDRA-7082)
 * Add UNLOGGED, COUNTER options to BATCH documentation (CASSANDRA-6816)
 * add extra SSL cipher suites (CASSANDRA-6613)
 * fix nodetool getsstables for blob PK (CASSANDRA-6803)
 * Fix BatchlogManager#deleteBatch() use of millisecond timestamps
   (CASSANDRA-6822)
 * Continue assassinating even if the endpoint vanishes (CASSANDRA-6787)
 * Schedule schema pulls on change (CASSANDRA-6971)
 * Non-droppable verbs shouldn't be dropped from OTC (CASSANDRA-6980)
 * Shutdown batchlog executor in SS#drain() (CASSANDRA-7025)
 * Fix batchlog to account for CF truncation records (CASSANDRA-6999)
 * Fix CQLSH parsing of functions and BLOB literals (CASSANDRA-7018)
 * Properly load trustore in the native protocol (CASSANDRA-6847)
 * Always clean up references in SerializingCache (CASSANDRA-6994)
 * Don't shut MessagingService down when replacing a node (CASSANDRA-6476)
 * fix npe when doing -Dcassandra.fd_initial_value_ms (CASSANDRA-6751)


2.1.0-beta1
 * Add flush directory distinct from compaction directories (CASSANDRA-6357)
 * Require JNA by default (CASSANDRA-6575)
 * add listsnapshots command to nodetool (CASSANDRA-5742)
 * Introduce AtomicBTreeColumns (CASSANDRA-6271, 6692)
 * Multithreaded commitlog (CASSANDRA-3578)
 * allocate fixed index summary memory pool and resample cold index summaries 
   to use less memory (CASSANDRA-5519)
 * Removed multithreaded compaction (CASSANDRA-6142)
 * Parallelize fetching rows for low-cardinality indexes (CASSANDRA-1337)
 * change logging from log4j to logback (CASSANDRA-5883)
 * switch to LZ4 compression for internode communication (CASSANDRA-5887)
 * Stop using Thrift-generated Index* classes internally (CASSANDRA-5971)
 * Remove 1.2 network compatibility code (CASSANDRA-5960)
 * Remove leveled json manifest migration code (CASSANDRA-5996)
 * Remove CFDefinition (CASSANDRA-6253)
 * Use AtomicIntegerFieldUpdater in RefCountedMemory (CASSANDRA-6278)
 * User-defined types for CQL3 (CASSANDRA-5590)
 * Use of o.a.c.metrics in nodetool (CASSANDRA-5871, 6406)
 * Batch read from OTC's queue and cleanup (CASSANDRA-1632)
 * Secondary index support for collections (CASSANDRA-4511, 6383)
 * SSTable metadata(Stats.db) format change (CASSANDRA-6356)
 * Push composites support in the storage engine
   (CASSANDRA-5417, CASSANDRA-6520)
 * Add snapshot space used to cfstats (CASSANDRA-6231)
 * Add cardinality estimator for key count estimation (CASSANDRA-5906)
 * CF id is changed to be non-deterministic. Data dir/key cache are created
   uniquely for CF id (CASSANDRA-5202)
 * New counters implementation (CASSANDRA-6504)
 * Replace UnsortedColumns, EmptyColumns, TreeMapBackedSortedColumns with new
   ArrayBackedSortedColumns (CASSANDRA-6630, CASSANDRA-6662, CASSANDRA-6690)
 * Add option to use row cache with a given amount of rows (CASSANDRA-5357)
 * Avoid repairing already repaired data (CASSANDRA-5351)
 * Reject counter updates with USING TTL/TIMESTAMP (CASSANDRA-6649)
 * Replace index_interval with min/max_index_interval (CASSANDRA-6379)
 * Lift limitation that order by columns must be selected for IN queries (CASSANDRA-4911)


2.0.5
 * Reduce garbage generated by bloom filter lookups (CASSANDRA-6609)
 * Add ks.cf names to tombstone logging (CASSANDRA-6597)
 * Use LOCAL_QUORUM for LWT operations at LOCAL_SERIAL (CASSANDRA-6495)
 * Wait for gossip to settle before accepting client connections (CASSANDRA-4288)
 * Delete unfinished compaction incrementally (CASSANDRA-6086)
 * Allow specifying custom secondary index options in CQL3 (CASSANDRA-6480)
 * Improve replica pinning for cache efficiency in DES (CASSANDRA-6485)
 * Fix LOCAL_SERIAL from thrift (CASSANDRA-6584)
 * Don't special case received counts in CAS timeout exceptions (CASSANDRA-6595)
 * Add support for 2.1 global counter shards (CASSANDRA-6505)
 * Fix NPE when streaming connection is not yet established (CASSANDRA-6210)
 * Avoid rare duplicate read repair triggering (CASSANDRA-6606)
 * Fix paging discardFirst (CASSANDRA-6555)
 * Fix ArrayIndexOutOfBoundsException in 2ndary index query (CASSANDRA-6470)
 * Release sstables upon rebuilding 2i (CASSANDRA-6635)
 * Add AbstractCompactionStrategy.startup() method (CASSANDRA-6637)
 * SSTableScanner may skip rows during cleanup (CASSANDRA-6638)
 * sstables from stalled repair sessions can resurrect deleted data (CASSANDRA-6503)
 * Switch stress to use ITransportFactory (CASSANDRA-6641)
 * Fix IllegalArgumentException during prepare (CASSANDRA-6592)
 * Fix possible loss of 2ndary index entries during compaction (CASSANDRA-6517)
 * Fix direct Memory on architectures that do not support unaligned long access
   (CASSANDRA-6628)
 * Let scrub optionally skip broken counter partitions (CASSANDRA-5930)
Merged from 1.2:
 * fsync compression metadata (CASSANDRA-6531)
 * Validate CF existence on execution for prepared statement (CASSANDRA-6535)
 * Add ability to throttle batchlog replay (CASSANDRA-6550)
 * Fix executing LOCAL_QUORUM with SimpleStrategy (CASSANDRA-6545)
 * Avoid StackOverflow when using large IN queries (CASSANDRA-6567)
 * Nodetool upgradesstables includes secondary indexes (CASSANDRA-6598)
 * Paginate batchlog replay (CASSANDRA-6569)
 * skip blocking on streaming during drain (CASSANDRA-6603)
 * Improve error message when schema doesn't match loaded sstable (CASSANDRA-6262)
 * Add properties to adjust FD initial value and max interval (CASSANDRA-4375)
 * Fix preparing with batch and delete from collection (CASSANDRA-6607)
 * Fix ABSC reverse iterator's remove() method (CASSANDRA-6629)
 * Handle host ID conflicts properly (CASSANDRA-6615)
 * Move handling of migration event source to solve bootstrap race. (CASSANDRA-6648)
 * Make sure compaction throughput value doesn't overflow with int math (CASSANDRA-6647)


2.0.4
 * Allow removing snapshots of no-longer-existing CFs (CASSANDRA-6418)
 * add StorageService.stopDaemon() (CASSANDRA-4268)
 * add IRE for invalid CF supplied to get_count (CASSANDRA-5701)
 * add client encryption support to sstableloader (CASSANDRA-6378)
 * Fix accept() loop for SSL sockets post-shutdown (CASSANDRA-6468)
 * Fix size-tiered compaction in LCS L0 (CASSANDRA-6496)
 * Fix assertion failure in filterColdSSTables (CASSANDRA-6483)
 * Fix row tombstones in larger-than-memory compactions (CASSANDRA-6008)
 * Fix cleanup ClassCastException (CASSANDRA-6462)
 * Reduce gossip memory use by interning VersionedValue strings (CASSANDRA-6410)
 * Allow specifying datacenters to participate in a repair (CASSANDRA-6218)
 * Fix divide-by-zero in PCI (CASSANDRA-6403)
 * Fix setting last compacted key in the wrong level for LCS (CASSANDRA-6284)
 * Add millisecond precision formats to the timestamp parser (CASSANDRA-6395)
 * Expose a total memtable size metric for a CF (CASSANDRA-6391)
 * cqlsh: handle symlinks properly (CASSANDRA-6425)
 * Fix potential infinite loop when paging query with IN (CASSANDRA-6464)
 * Fix assertion error in AbstractQueryPager.discardFirst (CASSANDRA-6447)
 * Fix streaming older SSTable yields unnecessary tombstones (CASSANDRA-6527)
Merged from 1.2:
 * Improved error message on bad properties in DDL queries (CASSANDRA-6453)
 * Randomize batchlog candidates selection (CASSANDRA-6481)
 * Fix thundering herd on endpoint cache invalidation (CASSANDRA-6345, 6485)
 * Improve batchlog write performance with vnodes (CASSANDRA-6488)
 * cqlsh: quote single quotes in strings inside collections (CASSANDRA-6172)
 * Improve gossip performance for typical messages (CASSANDRA-6409)
 * Throw IRE if a prepared statement has more markers than supported 
   (CASSANDRA-5598)
 * Expose Thread metrics for the native protocol server (CASSANDRA-6234)
 * Change snapshot response message verb to INTERNAL to avoid dropping it 
   (CASSANDRA-6415)
 * Warn when collection read has > 65K elements (CASSANDRA-5428)
 * Fix cache persistence when both row and key cache are enabled 
   (CASSANDRA-6413)
 * (Hadoop) add describe_local_ring (CASSANDRA-6268)
 * Fix handling of concurrent directory creation failure (CASSANDRA-6459)
 * Allow executing CREATE statements multiple times (CASSANDRA-6471)
 * Don't send confusing info with timeouts (CASSANDRA-6491)
 * Don't resubmit counter mutation runnables internally (CASSANDRA-6427)
 * Don't drop local mutations without a hint (CASSANDRA-6510)
 * Don't allow null max_hint_window_in_ms (CASSANDRA-6419)
 * Validate SliceRange start and finish lengths (CASSANDRA-6521)


2.0.3
 * Fix FD leak on slice read path (CASSANDRA-6275)
 * Cancel read meter task when closing SSTR (CASSANDRA-6358)
 * free off-heap IndexSummary during bulk (CASSANDRA-6359)
 * Recover from IOException in accept() thread (CASSANDRA-6349)
 * Improve Gossip tolerance of abnormally slow tasks (CASSANDRA-6338)
 * Fix trying to hint timed out counter writes (CASSANDRA-6322)
 * Allow restoring specific columnfamilies from archived CL (CASSANDRA-4809)
 * Avoid flushing compaction_history after each operation (CASSANDRA-6287)
 * Fix repair assertion error when tombstones expire (CASSANDRA-6277)
 * Skip loading corrupt key cache (CASSANDRA-6260)
 * Fixes for compacting larger-than-memory rows (CASSANDRA-6274)
 * Compact hottest sstables first and optionally omit coldest from
   compaction entirely (CASSANDRA-6109)
 * Fix modifying column_metadata from thrift (CASSANDRA-6182)
 * cqlsh: fix LIST USERS output (CASSANDRA-6242)
 * Add IRequestSink interface (CASSANDRA-6248)
 * Update memtable size while flushing (CASSANDRA-6249)
 * Provide hooks around CQL2/CQL3 statement execution (CASSANDRA-6252)
 * Require Permission.SELECT for CAS updates (CASSANDRA-6247)
 * New CQL-aware SSTableWriter (CASSANDRA-5894)
 * Reject CAS operation when the protocol v1 is used (CASSANDRA-6270)
 * Correctly throw error when frame too large (CASSANDRA-5981)
 * Fix serialization bug in PagedRange with 2ndary indexes (CASSANDRA-6299)
 * Fix CQL3 table validation in Thrift (CASSANDRA-6140)
 * Fix bug missing results with IN clauses (CASSANDRA-6327)
 * Fix paging with reversed slices (CASSANDRA-6343)
 * Set minTimestamp correctly to be able to drop expired sstables (CASSANDRA-6337)
 * Support NaN and Infinity as float literals (CASSANDRA-6003)
 * Remove RF from nodetool ring output (CASSANDRA-6289)
 * Fix attempting to flush empty rows (CASSANDRA-6374)
 * Fix potential out of bounds exception when paging (CASSANDRA-6333)
Merged from 1.2:
 * Optimize FD phi calculation (CASSANDRA-6386)
 * Improve initial FD phi estimate when starting up (CASSANDRA-6385)
 * Don't list CQL3 table in CLI describe even if named explicitely 
   (CASSANDRA-5750)
 * Invalidate row cache when dropping CF (CASSANDRA-6351)
 * add non-jamm path for cached statements (CASSANDRA-6293)
 * add windows bat files for shell commands (CASSANDRA-6145)
 * Require logging in for Thrift CQL2/3 statement preparation (CASSANDRA-6254)
 * restrict max_num_tokens to 1536 (CASSANDRA-6267)
 * Nodetool gets default JMX port from cassandra-env.sh (CASSANDRA-6273)
 * make calculatePendingRanges asynchronous (CASSANDRA-6244)
 * Remove blocking flushes in gossip thread (CASSANDRA-6297)
 * Fix potential socket leak in connectionpool creation (CASSANDRA-6308)
 * Allow LOCAL_ONE/LOCAL_QUORUM to work with SimpleStrategy (CASSANDRA-6238)
 * cqlsh: handle 'null' as session duration (CASSANDRA-6317)
 * Fix json2sstable handling of range tombstones (CASSANDRA-6316)
 * Fix missing one row in reverse query (CASSANDRA-6330)
 * Fix reading expired row value from row cache (CASSANDRA-6325)
 * Fix AssertionError when doing set element deletion (CASSANDRA-6341)
 * Make CL code for the native protocol match the one in C* 2.0
   (CASSANDRA-6347)
 * Disallow altering CQL3 table from thrift (CASSANDRA-6370)
 * Fix size computation of prepared statement (CASSANDRA-6369)


2.0.2
 * Update FailureDetector to use nanontime (CASSANDRA-4925)
 * Fix FileCacheService regressions (CASSANDRA-6149)
 * Never return WriteTimeout for CL.ANY (CASSANDRA-6132)
 * Fix race conditions in bulk loader (CASSANDRA-6129)
 * Add configurable metrics reporting (CASSANDRA-4430)
 * drop queries exceeding a configurable number of tombstones (CASSANDRA-6117)
 * Track and persist sstable read activity (CASSANDRA-5515)
 * Fixes for speculative retry (CASSANDRA-5932, CASSANDRA-6194)
 * Improve memory usage of metadata min/max column names (CASSANDRA-6077)
 * Fix thrift validation refusing row markers on CQL3 tables (CASSANDRA-6081)
 * Fix insertion of collections with CAS (CASSANDRA-6069)
 * Correctly send metadata on SELECT COUNT (CASSANDRA-6080)
 * Track clients' remote addresses in ClientState (CASSANDRA-6070)
 * Create snapshot dir if it does not exist when migrating
   leveled manifest (CASSANDRA-6093)
 * make sequential nodetool repair the default (CASSANDRA-5950)
 * Add more hooks for compaction strategy implementations (CASSANDRA-6111)
 * Fix potential NPE on composite 2ndary indexes (CASSANDRA-6098)
 * Delete can potentially be skipped in batch (CASSANDRA-6115)
 * Allow alter keyspace on system_traces (CASSANDRA-6016)
 * Disallow empty column names in cql (CASSANDRA-6136)
 * Use Java7 file-handling APIs and fix file moving on Windows (CASSANDRA-5383)
 * Save compaction history to system keyspace (CASSANDRA-5078)
 * Fix NPE if StorageService.getOperationMode() is executed before full startup (CASSANDRA-6166)
 * CQL3: support pre-epoch longs for TimestampType (CASSANDRA-6212)
 * Add reloadtriggers command to nodetool (CASSANDRA-4949)
 * cqlsh: ignore empty 'value alias' in DESCRIBE (CASSANDRA-6139)
 * Fix sstable loader (CASSANDRA-6205)
 * Reject bootstrapping if the node already exists in gossip (CASSANDRA-5571)
 * Fix NPE while loading paxos state (CASSANDRA-6211)
 * cqlsh: add SHOW SESSION <tracing-session> command (CASSANDRA-6228)
Merged from 1.2:
 * (Hadoop) Require CFRR batchSize to be at least 2 (CASSANDRA-6114)
 * Add a warning for small LCS sstable size (CASSANDRA-6191)
 * Add ability to list specific KS/CF combinations in nodetool cfstats (CASSANDRA-4191)
 * Mark CF clean if a mutation raced the drop and got it marked dirty (CASSANDRA-5946)
 * Add a LOCAL_ONE consistency level (CASSANDRA-6202)
 * Limit CQL prepared statement cache by size instead of count (CASSANDRA-6107)
 * Tracing should log write failure rather than raw exceptions (CASSANDRA-6133)
 * lock access to TM.endpointToHostIdMap (CASSANDRA-6103)
 * Allow estimated memtable size to exceed slab allocator size (CASSANDRA-6078)
 * Start MeteredFlusher earlier to prevent OOM during CL replay (CASSANDRA-6087)
 * Avoid sending Truncate command to fat clients (CASSANDRA-6088)
 * Allow where clause conditions to be in parenthesis (CASSANDRA-6037)
 * Do not open non-ssl storage port if encryption option is all (CASSANDRA-3916)
 * Move batchlog replay to its own executor (CASSANDRA-6079)
 * Add tombstone debug threshold and histogram (CASSANDRA-6042, 6057)
 * Enable tcp keepalive on incoming connections (CASSANDRA-4053)
 * Fix fat client schema pull NPE (CASSANDRA-6089)
 * Fix memtable flushing for indexed tables (CASSANDRA-6112)
 * Fix skipping columns with multiple slices (CASSANDRA-6119)
 * Expose connected thrift + native client counts (CASSANDRA-5084)
 * Optimize auth setup (CASSANDRA-6122)
 * Trace index selection (CASSANDRA-6001)
 * Update sstablesPerReadHistogram to use biased sampling (CASSANDRA-6164)
 * Log UnknownColumnfamilyException when closing socket (CASSANDRA-5725)
 * Properly error out on CREATE INDEX for counters table (CASSANDRA-6160)
 * Handle JMX notification failure for repair (CASSANDRA-6097)
 * (Hadoop) Fetch no more than 128 splits in parallel (CASSANDRA-6169)
 * stress: add username/password authentication support (CASSANDRA-6068)
 * Fix indexed queries with row cache enabled on parent table (CASSANDRA-5732)
 * Fix compaction race during columnfamily drop (CASSANDRA-5957)
 * Fix validation of empty column names for compact tables (CASSANDRA-6152)
 * Skip replaying mutations that pass CRC but fail to deserialize (CASSANDRA-6183)
 * Rework token replacement to use replace_address (CASSANDRA-5916)
 * Fix altering column types (CASSANDRA-6185)
 * cqlsh: fix CREATE/ALTER WITH completion (CASSANDRA-6196)
 * add windows bat files for shell commands (CASSANDRA-6145)
 * Fix potential stack overflow during range tombstones insertion (CASSANDRA-6181)
 * (Hadoop) Make LOCAL_ONE the default consistency level (CASSANDRA-6214)


2.0.1
 * Fix bug that could allow reading deleted data temporarily (CASSANDRA-6025)
 * Improve memory use defaults (CASSANDRA-6059)
 * Make ThriftServer more easlly extensible (CASSANDRA-6058)
 * Remove Hadoop dependency from ITransportFactory (CASSANDRA-6062)
 * add file_cache_size_in_mb setting (CASSANDRA-5661)
 * Improve error message when yaml contains invalid properties (CASSANDRA-5958)
 * Improve leveled compaction's ability to find non-overlapping L0 compactions
   to work on concurrently (CASSANDRA-5921)
 * Notify indexer of columns shadowed by range tombstones (CASSANDRA-5614)
 * Log Merkle tree stats (CASSANDRA-2698)
 * Switch from crc32 to adler32 for compressed sstable checksums (CASSANDRA-5862)
 * Improve offheap memcpy performance (CASSANDRA-5884)
 * Use a range aware scanner for cleanup (CASSANDRA-2524)
 * Cleanup doesn't need to inspect sstables that contain only local data
   (CASSANDRA-5722)
 * Add ability for CQL3 to list partition keys (CASSANDRA-4536)
 * Improve native protocol serialization (CASSANDRA-5664)
 * Upgrade Thrift to 0.9.1 (CASSANDRA-5923)
 * Require superuser status for adding triggers (CASSANDRA-5963)
 * Make standalone scrubber handle old and new style leveled manifest
   (CASSANDRA-6005)
 * Fix paxos bugs (CASSANDRA-6012, 6013, 6023)
 * Fix paged ranges with multiple replicas (CASSANDRA-6004)
 * Fix potential AssertionError during tracing (CASSANDRA-6041)
 * Fix NPE in sstablesplit (CASSANDRA-6027)
 * Migrate pre-2.0 key/value/column aliases to system.schema_columns
   (CASSANDRA-6009)
 * Paging filter empty rows too agressively (CASSANDRA-6040)
 * Support variadic parameters for IN clauses (CASSANDRA-4210)
 * cqlsh: return the result of CAS writes (CASSANDRA-5796)
 * Fix validation of IN clauses with 2ndary indexes (CASSANDRA-6050)
 * Support named bind variables in CQL (CASSANDRA-6033)
Merged from 1.2:
 * Allow cache-keys-to-save to be set at runtime (CASSANDRA-5980)
 * Avoid second-guessing out-of-space state (CASSANDRA-5605)
 * Tuning knobs for dealing with large blobs and many CFs (CASSANDRA-5982)
 * (Hadoop) Fix CQLRW for thrift tables (CASSANDRA-6002)
 * Fix possible divide-by-zero in HHOM (CASSANDRA-5990)
 * Allow local batchlog writes for CL.ANY (CASSANDRA-5967)
 * Upgrade metrics-core to version 2.2.0 (CASSANDRA-5947)
 * Fix CqlRecordWriter with composite keys (CASSANDRA-5949)
 * Add snitch, schema version, cluster, partitioner to JMX (CASSANDRA-5881)
 * Allow disabling SlabAllocator (CASSANDRA-5935)
 * Make user-defined compaction JMX blocking (CASSANDRA-4952)
 * Fix streaming does not transfer wrapped range (CASSANDRA-5948)
 * Fix loading index summary containing empty key (CASSANDRA-5965)
 * Correctly handle limits in CompositesSearcher (CASSANDRA-5975)
 * Pig: handle CQL collections (CASSANDRA-5867)
 * Pass the updated cf to the PRSI index() method (CASSANDRA-5999)
 * Allow empty CQL3 batches (as no-op) (CASSANDRA-5994)
 * Support null in CQL3 functions (CASSANDRA-5910)
 * Replace the deprecated MapMaker with CacheLoader (CASSANDRA-6007)
 * Add SSTableDeletingNotification to DataTracker (CASSANDRA-6010)
 * Fix snapshots in use get deleted during snapshot repair (CASSANDRA-6011)
 * Move hints and exception count to o.a.c.metrics (CASSANDRA-6017)
 * Fix memory leak in snapshot repair (CASSANDRA-6047)
 * Fix sstable2sjon for CQL3 tables (CASSANDRA-5852)


2.0.0
 * Fix thrift validation when inserting into CQL3 tables (CASSANDRA-5138)
 * Fix periodic memtable flushing behavior with clean memtables (CASSANDRA-5931)
 * Fix dateOf() function for pre-2.0 timestamp columns (CASSANDRA-5928)
 * Fix SSTable unintentionally loads BF when opened for batch (CASSANDRA-5938)
 * Add stream session progress to JMX (CASSANDRA-4757)
 * Fix NPE during CAS operation (CASSANDRA-5925)
Merged from 1.2:
 * Fix getBloomFilterDiskSpaceUsed for AlwaysPresentFilter (CASSANDRA-5900)
 * Don't announce schema version until we've loaded the changes locally
   (CASSANDRA-5904)
 * Fix to support off heap bloom filters size greater than 2 GB (CASSANDRA-5903)
 * Properly handle parsing huge map and set literals (CASSANDRA-5893)


2.0.0-rc2
 * enable vnodes by default (CASSANDRA-5869)
 * fix CAS contention timeout (CASSANDRA-5830)
 * fix HsHa to respect max frame size (CASSANDRA-4573)
 * Fix (some) 2i on composite components omissions (CASSANDRA-5851)
 * cqlsh: add DESCRIBE FULL SCHEMA variant (CASSANDRA-5880)
Merged from 1.2:
 * Correctly validate sparse composite cells in scrub (CASSANDRA-5855)
 * Add KeyCacheHitRate metric to CF metrics (CASSANDRA-5868)
 * cqlsh: add support for multiline comments (CASSANDRA-5798)
 * Handle CQL3 SELECT duplicate IN restrictions on clustering columns
   (CASSANDRA-5856)


2.0.0-rc1
 * improve DecimalSerializer performance (CASSANDRA-5837)
 * fix potential spurious wakeup in AsyncOneResponse (CASSANDRA-5690)
 * fix schema-related trigger issues (CASSANDRA-5774)
 * Better validation when accessing CQL3 table from thrift (CASSANDRA-5138)
 * Fix assertion error during repair (CASSANDRA-5801)
 * Fix range tombstone bug (CASSANDRA-5805)
 * DC-local CAS (CASSANDRA-5797)
 * Add a native_protocol_version column to the system.local table (CASSANRDA-5819)
 * Use index_interval from cassandra.yaml when upgraded (CASSANDRA-5822)
 * Fix buffer underflow on socket close (CASSANDRA-5792)
Merged from 1.2:
 * Fix reading DeletionTime from 1.1-format sstables (CASSANDRA-5814)
 * cqlsh: add collections support to COPY (CASSANDRA-5698)
 * retry important messages for any IOException (CASSANDRA-5804)
 * Allow empty IN relations in SELECT/UPDATE/DELETE statements (CASSANDRA-5626)
 * cqlsh: fix crashing on Windows due to libedit detection (CASSANDRA-5812)
 * fix bulk-loading compressed sstables (CASSANDRA-5820)
 * (Hadoop) fix quoting in CqlPagingRecordReader and CqlRecordWriter 
   (CASSANDRA-5824)
 * update default LCS sstable size to 160MB (CASSANDRA-5727)
 * Allow compacting 2Is via nodetool (CASSANDRA-5670)
 * Hex-encode non-String keys in OPP (CASSANDRA-5793)
 * nodetool history logging (CASSANDRA-5823)
 * (Hadoop) fix support for Thrift tables in CqlPagingRecordReader 
   (CASSANDRA-5752)
 * add "all time blocked" to StatusLogger output (CASSANDRA-5825)
 * Future-proof inter-major-version schema migrations (CASSANDRA-5845)
 * (Hadoop) add CqlPagingRecordReader support for ReversedType in Thrift table
   (CASSANDRA-5718)
 * Add -no-snapshot option to scrub (CASSANDRA-5891)
 * Fix to support off heap bloom filters size greater than 2 GB (CASSANDRA-5903)
 * Properly handle parsing huge map and set literals (CASSANDRA-5893)
 * Fix LCS L0 compaction may overlap in L1 (CASSANDRA-5907)
 * New sstablesplit tool to split large sstables offline (CASSANDRA-4766)
 * Fix potential deadlock in native protocol server (CASSANDRA-5926)
 * Disallow incompatible type change in CQL3 (CASSANDRA-5882)
Merged from 1.1:
 * Correctly validate sparse composite cells in scrub (CASSANDRA-5855)


2.0.0-beta2
 * Replace countPendingHints with Hints Created metric (CASSANDRA-5746)
 * Allow nodetool with no args, and with help to run without a server (CASSANDRA-5734)
 * Cleanup AbstractType/TypeSerializer classes (CASSANDRA-5744)
 * Remove unimplemented cli option schema-mwt (CASSANDRA-5754)
 * Support range tombstones in thrift (CASSANDRA-5435)
 * Normalize table-manipulating CQL3 statements' class names (CASSANDRA-5759)
 * cqlsh: add missing table options to DESCRIBE output (CASSANDRA-5749)
 * Fix assertion error during repair (CASSANDRA-5757)
 * Fix bulkloader (CASSANDRA-5542)
 * Add LZ4 compression to the native protocol (CASSANDRA-5765)
 * Fix bugs in the native protocol v2 (CASSANDRA-5770)
 * CAS on 'primary key only' table (CASSANDRA-5715)
 * Support streaming SSTables of old versions (CASSANDRA-5772)
 * Always respect protocol version in native protocol (CASSANDRA-5778)
 * Fix ConcurrentModificationException during streaming (CASSANDRA-5782)
 * Update deletion timestamp in Commit#updatesWithPaxosTime (CASSANDRA-5787)
 * Thrift cas() method crashes if input columns are not sorted (CASSANDRA-5786)
 * Order columns names correctly when querying for CAS (CASSANDRA-5788)
 * Fix streaming retry (CASSANDRA-5775)
Merged from 1.2:
 * if no seeds can be a reached a node won't start in a ring by itself (CASSANDRA-5768)
 * add cassandra.unsafesystem property (CASSANDRA-5704)
 * (Hadoop) quote identifiers in CqlPagingRecordReader (CASSANDRA-5763)
 * Add replace_node functionality for vnodes (CASSANDRA-5337)
 * Add timeout events to query traces (CASSANDRA-5520)
 * Fix serialization of the LEFT gossip value (CASSANDRA-5696)
 * Pig: support for cql3 tables (CASSANDRA-5234)
 * Fix skipping range tombstones with reverse queries (CASSANDRA-5712)
 * Expire entries out of ThriftSessionManager (CASSANDRA-5719)
 * Don't keep ancestor information in memory (CASSANDRA-5342)
 * Expose native protocol server status in nodetool info (CASSANDRA-5735)
 * Fix pathetic performance of range tombstones (CASSANDRA-5677)
 * Fix querying with an empty (impossible) range (CASSANDRA-5573)
 * cqlsh: handle CUSTOM 2i in DESCRIBE output (CASSANDRA-5760)
 * Fix minor bug in Range.intersects(Bound) (CASSANDRA-5771)
 * cqlsh: handle disabled compression in DESCRIBE output (CASSANDRA-5766)
 * Ensure all UP events are notified on the native protocol (CASSANDRA-5769)
 * Fix formatting of sstable2json with multiple -k arguments (CASSANDRA-5781)
 * Don't rely on row marker for queries in general to hide lost markers
   after TTL expires (CASSANDRA-5762)
 * Sort nodetool help output (CASSANDRA-5776)
 * Fix column expiring during 2 phases compaction (CASSANDRA-5799)
 * now() is being rejected in INSERTs when inside collections (CASSANDRA-5795)


2.0.0-beta1
 * Add support for indexing clustered columns (CASSANDRA-5125)
 * Removed on-heap row cache (CASSANDRA-5348)
 * use nanotime consistently for node-local timeouts (CASSANDRA-5581)
 * Avoid unnecessary second pass on name-based queries (CASSANDRA-5577)
 * Experimental triggers (CASSANDRA-1311)
 * JEMalloc support for off-heap allocation (CASSANDRA-3997)
 * Single-pass compaction (CASSANDRA-4180)
 * Removed token range bisection (CASSANDRA-5518)
 * Removed compatibility with pre-1.2.5 sstables and network messages
   (CASSANDRA-5511)
 * removed PBSPredictor (CASSANDRA-5455)
 * CAS support (CASSANDRA-5062, 5441, 5442, 5443, 5619, 5667)
 * Leveled compaction performs size-tiered compactions in L0 
   (CASSANDRA-5371, 5439)
 * Add yaml network topology snitch for mixed ec2/other envs (CASSANDRA-5339)
 * Log when a node is down longer than the hint window (CASSANDRA-4554)
 * Optimize tombstone creation for ExpiringColumns (CASSANDRA-4917)
 * Improve LeveledScanner work estimation (CASSANDRA-5250, 5407)
 * Replace compaction lock with runWithCompactionsDisabled (CASSANDRA-3430)
 * Change Message IDs to ints (CASSANDRA-5307)
 * Move sstable level information into the Stats component, removing the
   need for a separate Manifest file (CASSANDRA-4872)
 * avoid serializing to byte[] on commitlog append (CASSANDRA-5199)
 * make index_interval configurable per columnfamily (CASSANDRA-3961, CASSANDRA-5650)
 * add default_time_to_live (CASSANDRA-3974)
 * add memtable_flush_period_in_ms (CASSANDRA-4237)
 * replace supercolumns internally by composites (CASSANDRA-3237, 5123)
 * upgrade thrift to 0.9.0 (CASSANDRA-3719)
 * drop unnecessary keyspace parameter from user-defined compaction API 
   (CASSANDRA-5139)
 * more robust solution to incomplete compactions + counters (CASSANDRA-5151)
 * Change order of directory searching for c*.in.sh (CASSANDRA-3983)
 * Add tool to reset SSTable compaction level for LCS (CASSANDRA-5271)
 * Allow custom configuration loader (CASSANDRA-5045)
 * Remove memory emergency pressure valve logic (CASSANDRA-3534)
 * Reduce request latency with eager retry (CASSANDRA-4705)
 * cqlsh: Remove ASSUME command (CASSANDRA-5331)
 * Rebuild BF when loading sstables if bloom_filter_fp_chance
   has changed since compaction (CASSANDRA-5015)
 * remove row-level bloom filters (CASSANDRA-4885)
 * Change Kernel Page Cache skipping into row preheating (disabled by default)
   (CASSANDRA-4937)
 * Improve repair by deciding on a gcBefore before sending
   out TreeRequests (CASSANDRA-4932)
 * Add an official way to disable compactions (CASSANDRA-5074)
 * Reenable ALTER TABLE DROP with new semantics (CASSANDRA-3919)
 * Add binary protocol versioning (CASSANDRA-5436)
 * Swap THshaServer for TThreadedSelectorServer (CASSANDRA-5530)
 * Add alias support to SELECT statement (CASSANDRA-5075)
 * Don't create empty RowMutations in CommitLogReplayer (CASSANDRA-5541)
 * Use range tombstones when dropping cfs/columns from schema (CASSANDRA-5579)
 * cqlsh: drop CQL2/CQL3-beta support (CASSANDRA-5585)
 * Track max/min column names in sstables to be able to optimize slice
   queries (CASSANDRA-5514, CASSANDRA-5595, CASSANDRA-5600)
 * Binary protocol: allow batching already prepared statements (CASSANDRA-4693)
 * Allow preparing timestamp, ttl and limit in CQL3 queries (CASSANDRA-4450)
 * Support native link w/o JNA in Java7 (CASSANDRA-3734)
 * Use SASL authentication in binary protocol v2 (CASSANDRA-5545)
 * Replace Thrift HsHa with LMAX Disruptor based implementation (CASSANDRA-5582)
 * cqlsh: Add row count to SELECT output (CASSANDRA-5636)
 * Include a timestamp with all read commands to determine column expiration
   (CASSANDRA-5149)
 * Streaming 2.0 (CASSANDRA-5286, 5699)
 * Conditional create/drop ks/table/index statements in CQL3 (CASSANDRA-2737)
 * more pre-table creation property validation (CASSANDRA-5693)
 * Redesign repair messages (CASSANDRA-5426)
 * Fix ALTER RENAME post-5125 (CASSANDRA-5702)
 * Disallow renaming a 2ndary indexed column (CASSANDRA-5705)
 * Rename Table to Keyspace (CASSANDRA-5613)
 * Ensure changing column_index_size_in_kb on different nodes don't corrupt the
   sstable (CASSANDRA-5454)
 * Move resultset type information into prepare, not execute (CASSANDRA-5649)
 * Auto paging in binary protocol (CASSANDRA-4415, 5714)
 * Don't tie client side use of AbstractType to JDBC (CASSANDRA-4495)
 * Adds new TimestampType to replace DateType (CASSANDRA-5723, CASSANDRA-5729)
Merged from 1.2:
 * make starting native protocol server idempotent (CASSANDRA-5728)
 * Fix loading key cache when a saved entry is no longer valid (CASSANDRA-5706)
 * Fix serialization of the LEFT gossip value (CASSANDRA-5696)
 * cqlsh: Don't show 'null' in place of empty values (CASSANDRA-5675)
 * Race condition in detecting version on a mixed 1.1/1.2 cluster
   (CASSANDRA-5692)
 * Fix skipping range tombstones with reverse queries (CASSANDRA-5712)
 * Expire entries out of ThriftSessionManager (CASSANRDA-5719)
 * Don't keep ancestor information in memory (CASSANDRA-5342)
 * cqlsh: fix handling of semicolons inside BATCH queries (CASSANDRA-5697)


1.2.6
 * Fix tracing when operation completes before all responses arrive 
   (CASSANDRA-5668)
 * Fix cross-DC mutation forwarding (CASSANDRA-5632)
 * Reduce SSTableLoader memory usage (CASSANDRA-5555)
 * Scale hinted_handoff_throttle_in_kb to cluster size (CASSANDRA-5272)
 * (Hadoop) Add CQL3 input/output formats (CASSANDRA-4421, 5622)
 * (Hadoop) Fix InputKeyRange in CFIF (CASSANDRA-5536)
 * Fix dealing with ridiculously large max sstable sizes in LCS (CASSANDRA-5589)
 * Ignore pre-truncate hints (CASSANDRA-4655)
 * Move System.exit on OOM into a separate thread (CASSANDRA-5273)
 * Write row markers when serializing schema (CASSANDRA-5572)
 * Check only SSTables for the requested range when streaming (CASSANDRA-5569)
 * Improve batchlog replay behavior and hint ttl handling (CASSANDRA-5314)
 * Exclude localTimestamp from validation for tombstones (CASSANDRA-5398)
 * cqlsh: add custom prompt support (CASSANDRA-5539)
 * Reuse prepared statements in hot auth queries (CASSANDRA-5594)
 * cqlsh: add vertical output option (see EXPAND) (CASSANDRA-5597)
 * Add a rate limit option to stress (CASSANDRA-5004)
 * have BulkLoader ignore snapshots directories (CASSANDRA-5587) 
 * fix SnitchProperties logging context (CASSANDRA-5602)
 * Expose whether jna is enabled and memory is locked via JMX (CASSANDRA-5508)
 * cqlsh: fix COPY FROM with ReversedType (CASSANDRA-5610)
 * Allow creating CUSTOM indexes on collections (CASSANDRA-5615)
 * Evaluate now() function at execution time (CASSANDRA-5616)
 * Expose detailed read repair metrics (CASSANDRA-5618)
 * Correct blob literal + ReversedType parsing (CASSANDRA-5629)
 * Allow GPFS to prefer the internal IP like EC2MRS (CASSANDRA-5630)
 * fix help text for -tspw cassandra-cli (CASSANDRA-5643)
 * don't throw away initial causes exceptions for internode encryption issues 
   (CASSANDRA-5644)
 * Fix message spelling errors for cql select statements (CASSANDRA-5647)
 * Suppress custom exceptions thru jmx (CASSANDRA-5652)
 * Update CREATE CUSTOM INDEX syntax (CASSANDRA-5639)
 * Fix PermissionDetails.equals() method (CASSANDRA-5655)
 * Never allow partition key ranges in CQL3 without token() (CASSANDRA-5666)
 * Gossiper incorrectly drops AppState for an upgrading node (CASSANDRA-5660)
 * Connection thrashing during multi-region ec2 during upgrade, due to 
   messaging version (CASSANDRA-5669)
 * Avoid over reconnecting in EC2MRS (CASSANDRA-5678)
 * Fix ReadResponseSerializer.serializedSize() for digest reads (CASSANDRA-5476)
 * allow sstable2json on 2i CFs (CASSANDRA-5694)
Merged from 1.1:
 * Remove buggy thrift max message length option (CASSANDRA-5529)
 * Fix NPE in Pig's widerow mode (CASSANDRA-5488)
 * Add split size parameter to Pig and disable split combination (CASSANDRA-5544)


1.2.5
 * make BytesToken.toString only return hex bytes (CASSANDRA-5566)
 * Ensure that submitBackground enqueues at least one task (CASSANDRA-5554)
 * fix 2i updates with identical values and timestamps (CASSANDRA-5540)
 * fix compaction throttling bursty-ness (CASSANDRA-4316)
 * reduce memory consumption of IndexSummary (CASSANDRA-5506)
 * remove per-row column name bloom filters (CASSANDRA-5492)
 * Include fatal errors in trace events (CASSANDRA-5447)
 * Ensure that PerRowSecondaryIndex is notified of row-level deletes
   (CASSANDRA-5445)
 * Allow empty blob literals in CQL3 (CASSANDRA-5452)
 * Fix streaming RangeTombstones at column index boundary (CASSANDRA-5418)
 * Fix preparing statements when current keyspace is not set (CASSANDRA-5468)
 * Fix SemanticVersion.isSupportedBy minor/patch handling (CASSANDRA-5496)
 * Don't provide oldCfId for post-1.1 system cfs (CASSANDRA-5490)
 * Fix primary range ignores replication strategy (CASSANDRA-5424)
 * Fix shutdown of binary protocol server (CASSANDRA-5507)
 * Fix repair -snapshot not working (CASSANDRA-5512)
 * Set isRunning flag later in binary protocol server (CASSANDRA-5467)
 * Fix use of CQL3 functions with descending clustering order (CASSANDRA-5472)
 * Disallow renaming columns one at a time for thrift table in CQL3
   (CASSANDRA-5531)
 * cqlsh: add CLUSTERING ORDER BY support to DESCRIBE (CASSANDRA-5528)
 * Add custom secondary index support to CQL3 (CASSANDRA-5484)
 * Fix repair hanging silently on unexpected error (CASSANDRA-5229)
 * Fix Ec2Snitch regression introduced by CASSANDRA-5171 (CASSANDRA-5432)
 * Add nodetool enablebackup/disablebackup (CASSANDRA-5556)
 * cqlsh: fix DESCRIBE after case insensitive USE (CASSANDRA-5567)
Merged from 1.1
 * Add retry mechanism to OTC for non-droppable_verbs (CASSANDRA-5393)
 * Use allocator information to improve memtable memory usage estimate
   (CASSANDRA-5497)
 * Fix trying to load deleted row into row cache on startup (CASSANDRA-4463)
 * fsync leveled manifest to avoid corruption (CASSANDRA-5535)
 * Fix Bound intersection computation (CASSANDRA-5551)
 * sstablescrub now respects max memory size in cassandra.in.sh (CASSANDRA-5562)


1.2.4
 * Ensure that PerRowSecondaryIndex updates see the most recent values
   (CASSANDRA-5397)
 * avoid duplicate index entries ind PrecompactedRow and 
   ParallelCompactionIterable (CASSANDRA-5395)
 * remove the index entry on oldColumn when new column is a tombstone 
   (CASSANDRA-5395)
 * Change default stream throughput from 400 to 200 mbps (CASSANDRA-5036)
 * Gossiper logs DOWN for symmetry with UP (CASSANDRA-5187)
 * Fix mixing prepared statements between keyspaces (CASSANDRA-5352)
 * Fix consistency level during bootstrap - strike 3 (CASSANDRA-5354)
 * Fix transposed arguments in AlreadyExistsException (CASSANDRA-5362)
 * Improve asynchronous hint delivery (CASSANDRA-5179)
 * Fix Guava dependency version (12.0 -> 13.0.1) for Maven (CASSANDRA-5364)
 * Validate that provided CQL3 collection value are < 64K (CASSANDRA-5355)
 * Make upgradeSSTable skip current version sstables by default (CASSANDRA-5366)
 * Optimize min/max timestamp collection (CASSANDRA-5373)
 * Invalid streamId in cql binary protocol when using invalid CL 
   (CASSANDRA-5164)
 * Fix validation for IN where clauses with collections (CASSANDRA-5376)
 * Copy resultSet on count query to avoid ConcurrentModificationException 
   (CASSANDRA-5382)
 * Correctly typecheck in CQL3 even with ReversedType (CASSANDRA-5386)
 * Fix streaming compressed files when using encryption (CASSANDRA-5391)
 * cassandra-all 1.2.0 pom missing netty dependency (CASSANDRA-5392)
 * Fix writetime/ttl functions on null values (CASSANDRA-5341)
 * Fix NPE during cql3 select with token() (CASSANDRA-5404)
 * IndexHelper.skipBloomFilters won't skip non-SHA filters (CASSANDRA-5385)
 * cqlsh: Print maps ordered by key, sort sets (CASSANDRA-5413)
 * Add null syntax support in CQL3 for inserts (CASSANDRA-3783)
 * Allow unauthenticated set_keyspace() calls (CASSANDRA-5423)
 * Fix potential incremental backups race (CASSANDRA-5410)
 * Fix prepared BATCH statements with batch-level timestamps (CASSANDRA-5415)
 * Allow overriding superuser setup delay (CASSANDRA-5430)
 * cassandra-shuffle with JMX usernames and passwords (CASSANDRA-5431)
Merged from 1.1:
 * cli: Quote ks and cf names in schema output when needed (CASSANDRA-5052)
 * Fix bad default for min/max timestamp in SSTableMetadata (CASSANDRA-5372)
 * Fix cf name extraction from manifest in Directories.migrateFile() 
   (CASSANDRA-5242)
 * Support pluggable internode authentication (CASSANDRA-5401)


1.2.3
 * add check for sstable overlap within a level on startup (CASSANDRA-5327)
 * replace ipv6 colons in jmx object names (CASSANDRA-5298, 5328)
 * Avoid allocating SSTableBoundedScanner during repair when the range does 
   not intersect the sstable (CASSANDRA-5249)
 * Don't lowercase property map keys (this breaks NTS) (CASSANDRA-5292)
 * Fix composite comparator with super columns (CASSANDRA-5287)
 * Fix insufficient validation of UPDATE queries against counter cfs
   (CASSANDRA-5300)
 * Fix PropertyFileSnitch default DC/Rack behavior (CASSANDRA-5285)
 * Handle null values when executing prepared statement (CASSANDRA-5081)
 * Add netty to pom dependencies (CASSANDRA-5181)
 * Include type arguments in Thrift CQLPreparedResult (CASSANDRA-5311)
 * Fix compaction not removing columns when bf_fp_ratio is 1 (CASSANDRA-5182)
 * cli: Warn about missing CQL3 tables in schema descriptions (CASSANDRA-5309)
 * Re-enable unknown option in replication/compaction strategies option for
   backward compatibility (CASSANDRA-4795)
 * Add binary protocol support to stress (CASSANDRA-4993)
 * cqlsh: Fix COPY FROM value quoting and null handling (CASSANDRA-5305)
 * Fix repair -pr for vnodes (CASSANDRA-5329)
 * Relax CL for auth queries for non-default users (CASSANDRA-5310)
 * Fix AssertionError during repair (CASSANDRA-5245)
 * Don't announce migrations to pre-1.2 nodes (CASSANDRA-5334)
Merged from 1.1:
 * Update offline scrub for 1.0 -> 1.1 directory structure (CASSANDRA-5195)
 * add tmp flag to Descriptor hashcode (CASSANDRA-4021)
 * fix logging of "Found table data in data directories" when only system tables
   are present (CASSANDRA-5289)
 * cli: Add JMX authentication support (CASSANDRA-5080)
 * nodetool: ability to repair specific range (CASSANDRA-5280)
 * Fix possible assertion triggered in SliceFromReadCommand (CASSANDRA-5284)
 * cqlsh: Add inet type support on Windows (ipv4-only) (CASSANDRA-4801)
 * Fix race when initializing ColumnFamilyStore (CASSANDRA-5350)
 * Add UseTLAB JVM flag (CASSANDRA-5361)


1.2.2
 * fix potential for multiple concurrent compactions of the same sstables
   (CASSANDRA-5256)
 * avoid no-op caching of byte[] on commitlog append (CASSANDRA-5199)
 * fix symlinks under data dir not working (CASSANDRA-5185)
 * fix bug in compact storage metadata handling (CASSANDRA-5189)
 * Validate login for USE queries (CASSANDRA-5207)
 * cli: remove default username and password (CASSANDRA-5208)
 * configure populate_io_cache_on_flush per-CF (CASSANDRA-4694)
 * allow configuration of internode socket buffer (CASSANDRA-3378)
 * Make sstable directory picking blacklist-aware again (CASSANDRA-5193)
 * Correctly expire gossip states for edge cases (CASSANDRA-5216)
 * Improve handling of directory creation failures (CASSANDRA-5196)
 * Expose secondary indicies to the rest of nodetool (CASSANDRA-4464)
 * Binary protocol: avoid sending notification for 0.0.0.0 (CASSANDRA-5227)
 * add UseCondCardMark XX jvm settings on jdk 1.7 (CASSANDRA-4366)
 * CQL3 refactor to allow conversion function (CASSANDRA-5226)
 * Fix drop of sstables in some circumstance (CASSANDRA-5232)
 * Implement caching of authorization results (CASSANDRA-4295)
 * Add support for LZ4 compression (CASSANDRA-5038)
 * Fix missing columns in wide rows queries (CASSANDRA-5225)
 * Simplify auth setup and make system_auth ks alterable (CASSANDRA-5112)
 * Stop compactions from hanging during bootstrap (CASSANDRA-5244)
 * fix compressed streaming sending extra chunk (CASSANDRA-5105)
 * Add CQL3-based implementations of IAuthenticator and IAuthorizer
   (CASSANDRA-4898)
 * Fix timestamp-based tomstone removal logic (CASSANDRA-5248)
 * cli: Add JMX authentication support (CASSANDRA-5080)
 * Fix forceFlush behavior (CASSANDRA-5241)
 * cqlsh: Add username autocompletion (CASSANDRA-5231)
 * Fix CQL3 composite partition key error (CASSANDRA-5240)
 * Allow IN clause on last clustering key (CASSANDRA-5230)
Merged from 1.1:
 * fix start key/end token validation for wide row iteration (CASSANDRA-5168)
 * add ConfigHelper support for Thrift frame and max message sizes (CASSANDRA-5188)
 * fix nodetool repair not fail on node down (CASSANDRA-5203)
 * always collect tombstone hints (CASSANDRA-5068)
 * Fix error when sourcing file in cqlsh (CASSANDRA-5235)


1.2.1
 * stream undelivered hints on decommission (CASSANDRA-5128)
 * GossipingPropertyFileSnitch loads saved dc/rack info if needed (CASSANDRA-5133)
 * drain should flush system CFs too (CASSANDRA-4446)
 * add inter_dc_tcp_nodelay setting (CASSANDRA-5148)
 * re-allow wrapping ranges for start_token/end_token range pairitspwng (CASSANDRA-5106)
 * fix validation compaction of empty rows (CASSANDRA-5136)
 * nodetool methods to enable/disable hint storage/delivery (CASSANDRA-4750)
 * disallow bloom filter false positive chance of 0 (CASSANDRA-5013)
 * add threadpool size adjustment methods to JMXEnabledThreadPoolExecutor and 
   CompactionManagerMBean (CASSANDRA-5044)
 * fix hinting for dropped local writes (CASSANDRA-4753)
 * off-heap cache doesn't need mutable column container (CASSANDRA-5057)
 * apply disk_failure_policy to bad disks on initial directory creation 
   (CASSANDRA-4847)
 * Optimize name-based queries to use ArrayBackedSortedColumns (CASSANDRA-5043)
 * Fall back to old manifest if most recent is unparseable (CASSANDRA-5041)
 * pool [Compressed]RandomAccessReader objects on the partitioned read path
   (CASSANDRA-4942)
 * Add debug logging to list filenames processed by Directories.migrateFile 
   method (CASSANDRA-4939)
 * Expose black-listed directories via JMX (CASSANDRA-4848)
 * Log compaction merge counts (CASSANDRA-4894)
 * Minimize byte array allocation by AbstractData{Input,Output} (CASSANDRA-5090)
 * Add SSL support for the binary protocol (CASSANDRA-5031)
 * Allow non-schema system ks modification for shuffle to work (CASSANDRA-5097)
 * cqlsh: Add default limit to SELECT statements (CASSANDRA-4972)
 * cqlsh: fix DESCRIBE for 1.1 cfs in CQL3 (CASSANDRA-5101)
 * Correctly gossip with nodes >= 1.1.7 (CASSANDRA-5102)
 * Ensure CL guarantees on digest mismatch (CASSANDRA-5113)
 * Validate correctly selects on composite partition key (CASSANDRA-5122)
 * Fix exception when adding collection (CASSANDRA-5117)
 * Handle states for non-vnode clusters correctly (CASSANDRA-5127)
 * Refuse unrecognized replication and compaction strategy options (CASSANDRA-4795)
 * Pick the correct value validator in sstable2json for cql3 tables (CASSANDRA-5134)
 * Validate login for describe_keyspace, describe_keyspaces and set_keyspace
   (CASSANDRA-5144)
 * Fix inserting empty maps (CASSANDRA-5141)
 * Don't remove tokens from System table for node we know (CASSANDRA-5121)
 * fix streaming progress report for compresed files (CASSANDRA-5130)
 * Coverage analysis for low-CL queries (CASSANDRA-4858)
 * Stop interpreting dates as valid timeUUID value (CASSANDRA-4936)
 * Adds E notation for floating point numbers (CASSANDRA-4927)
 * Detect (and warn) unintentional use of the cql2 thrift methods when cql3 was
   intended (CASSANDRA-5172)
 * cli: Quote ks and cf names in schema output when needed (CASSANDRA-5052)
 * Fix cf name extraction from manifest in Directories.migrateFile() (CASSANDRA-5242)
 * Replace mistaken usage of commons-logging with slf4j (CASSANDRA-5464)
 * Ensure Jackson dependency matches lib (CASSANDRA-5126)
 * Expose droppable tombstone ratio stats over JMX (CASSANDRA-5159)
Merged from 1.1:
 * Simplify CompressedRandomAccessReader to work around JDK FD bug (CASSANDRA-5088)
 * Improve handling a changing target throttle rate mid-compaction (CASSANDRA-5087)
 * Pig: correctly decode row keys in widerow mode (CASSANDRA-5098)
 * nodetool repair command now prints progress (CASSANDRA-4767)
 * fix user defined compaction to run against 1.1 data directory (CASSANDRA-5118)
 * Fix CQL3 BATCH authorization caching (CASSANDRA-5145)
 * fix get_count returns incorrect value with TTL (CASSANDRA-5099)
 * better handling for mid-compaction failure (CASSANDRA-5137)
 * convert default marshallers list to map for better readability (CASSANDRA-5109)
 * fix ConcurrentModificationException in getBootstrapSource (CASSANDRA-5170)
 * fix sstable maxtimestamp for row deletes and pre-1.1.1 sstables (CASSANDRA-5153)
 * Fix thread growth on node removal (CASSANDRA-5175)
 * Make Ec2Region's datacenter name configurable (CASSANDRA-5155)


1.2.0
 * Disallow counters in collections (CASSANDRA-5082)
 * cqlsh: add unit tests (CASSANDRA-3920)
 * fix default bloom_filter_fp_chance for LeveledCompactionStrategy (CASSANDRA-5093)
Merged from 1.1:
 * add validation for get_range_slices with start_key and end_token (CASSANDRA-5089)


1.2.0-rc2
 * fix nodetool ownership display with vnodes (CASSANDRA-5065)
 * cqlsh: add DESCRIBE KEYSPACES command (CASSANDRA-5060)
 * Fix potential infinite loop when reloading CFS (CASSANDRA-5064)
 * Fix SimpleAuthorizer example (CASSANDRA-5072)
 * cqlsh: force CL.ONE for tracing and system.schema* queries (CASSANDRA-5070)
 * Includes cassandra-shuffle in the debian package (CASSANDRA-5058)
Merged from 1.1:
 * fix multithreaded compaction deadlock (CASSANDRA-4492)
 * fix temporarily missing schema after upgrade from pre-1.1.5 (CASSANDRA-5061)
 * Fix ALTER TABLE overriding compression options with defaults
   (CASSANDRA-4996, 5066)
 * fix specifying and altering crc_check_chance (CASSANDRA-5053)
 * fix Murmur3Partitioner ownership% calculation (CASSANDRA-5076)
 * Don't expire columns sooner than they should in 2ndary indexes (CASSANDRA-5079)


1.2-rc1
 * rename rpc_timeout settings to request_timeout (CASSANDRA-5027)
 * add BF with 0.1 FP to LCS by default (CASSANDRA-5029)
 * Fix preparing insert queries (CASSANDRA-5016)
 * Fix preparing queries with counter increment (CASSANDRA-5022)
 * Fix preparing updates with collections (CASSANDRA-5017)
 * Don't generate UUID based on other node address (CASSANDRA-5002)
 * Fix message when trying to alter a clustering key type (CASSANDRA-5012)
 * Update IAuthenticator to match the new IAuthorizer (CASSANDRA-5003)
 * Fix inserting only a key in CQL3 (CASSANDRA-5040)
 * Fix CQL3 token() function when used with strings (CASSANDRA-5050)
Merged from 1.1:
 * reduce log spam from invalid counter shards (CASSANDRA-5026)
 * Improve schema propagation performance (CASSANDRA-5025)
 * Fix for IndexHelper.IndexFor throws OOB Exception (CASSANDRA-5030)
 * cqlsh: make it possible to describe thrift CFs (CASSANDRA-4827)
 * cqlsh: fix timestamp formatting on some platforms (CASSANDRA-5046)


1.2-beta3
 * make consistency level configurable in cqlsh (CASSANDRA-4829)
 * fix cqlsh rendering of blob fields (CASSANDRA-4970)
 * fix cqlsh DESCRIBE command (CASSANDRA-4913)
 * save truncation position in system table (CASSANDRA-4906)
 * Move CompressionMetadata off-heap (CASSANDRA-4937)
 * allow CLI to GET cql3 columnfamily data (CASSANDRA-4924)
 * Fix rare race condition in getExpireTimeForEndpoint (CASSANDRA-4402)
 * acquire references to overlapping sstables during compaction so bloom filter
   doesn't get free'd prematurely (CASSANDRA-4934)
 * Don't share slice query filter in CQL3 SelectStatement (CASSANDRA-4928)
 * Separate tracing from Log4J (CASSANDRA-4861)
 * Exclude gcable tombstones from merkle-tree computation (CASSANDRA-4905)
 * Better printing of AbstractBounds for tracing (CASSANDRA-4931)
 * Optimize mostRecentTombstone check in CC.collectAllData (CASSANDRA-4883)
 * Change stream session ID to UUID to avoid collision from same node (CASSANDRA-4813)
 * Use Stats.db when bulk loading if present (CASSANDRA-4957)
 * Skip repair on system_trace and keyspaces with RF=1 (CASSANDRA-4956)
 * (cql3) Remove arbitrary SELECT limit (CASSANDRA-4918)
 * Correctly handle prepared operation on collections (CASSANDRA-4945)
 * Fix CQL3 LIMIT (CASSANDRA-4877)
 * Fix Stress for CQL3 (CASSANDRA-4979)
 * Remove cassandra specific exceptions from JMX interface (CASSANDRA-4893)
 * (CQL3) Force using ALLOW FILTERING on potentially inefficient queries (CASSANDRA-4915)
 * (cql3) Fix adding column when the table has collections (CASSANDRA-4982)
 * (cql3) Fix allowing collections with compact storage (CASSANDRA-4990)
 * (cql3) Refuse ttl/writetime function on collections (CASSANDRA-4992)
 * Replace IAuthority with new IAuthorizer (CASSANDRA-4874)
 * clqsh: fix KEY pseudocolumn escaping when describing Thrift tables
   in CQL3 mode (CASSANDRA-4955)
 * add basic authentication support for Pig CassandraStorage (CASSANDRA-3042)
 * fix CQL2 ALTER TABLE compaction_strategy_class altering (CASSANDRA-4965)
Merged from 1.1:
 * Fall back to old describe_splits if d_s_ex is not available (CASSANDRA-4803)
 * Improve error reporting when streaming ranges fail (CASSANDRA-5009)
 * Fix cqlsh timestamp formatting of timezone info (CASSANDRA-4746)
 * Fix assertion failure with leveled compaction (CASSANDRA-4799)
 * Check for null end_token in get_range_slice (CASSANDRA-4804)
 * Remove all remnants of removed nodes (CASSANDRA-4840)
 * Add aut-reloading of the log4j file in debian package (CASSANDRA-4855)
 * Fix estimated row cache entry size (CASSANDRA-4860)
 * reset getRangeSlice filter after finishing a row for get_paged_slice
   (CASSANDRA-4919)
 * expunge row cache post-truncate (CASSANDRA-4940)
 * Allow static CF definition with compact storage (CASSANDRA-4910)
 * Fix endless loop/compaction of schema_* CFs due to broken timestamps (CASSANDRA-4880)
 * Fix 'wrong class type' assertion in CounterColumn (CASSANDRA-4976)


1.2-beta2
 * fp rate of 1.0 disables BF entirely; LCS defaults to 1.0 (CASSANDRA-4876)
 * off-heap bloom filters for row keys (CASSANDRA_4865)
 * add extension point for sstable components (CASSANDRA-4049)
 * improve tracing output (CASSANDRA-4852, 4862)
 * make TRACE verb droppable (CASSANDRA-4672)
 * fix BulkLoader recognition of CQL3 columnfamilies (CASSANDRA-4755)
 * Sort commitlog segments for replay by id instead of mtime (CASSANDRA-4793)
 * Make hint delivery asynchronous (CASSANDRA-4761)
 * Pluggable Thrift transport factories for CLI and cqlsh (CASSANDRA-4609, 4610)
 * cassandra-cli: allow Double value type to be inserted to a column (CASSANDRA-4661)
 * Add ability to use custom TServerFactory implementations (CASSANDRA-4608)
 * optimize batchlog flushing to skip successful batches (CASSANDRA-4667)
 * include metadata for system keyspace itself in schema tables (CASSANDRA-4416)
 * add check to PropertyFileSnitch to verify presence of location for
   local node (CASSANDRA-4728)
 * add PBSPredictor consistency modeler (CASSANDRA-4261)
 * remove vestiges of Thrift unframed mode (CASSANDRA-4729)
 * optimize single-row PK lookups (CASSANDRA-4710)
 * adjust blockFor calculation to account for pending ranges due to node 
   movement (CASSANDRA-833)
 * Change CQL version to 3.0.0 and stop accepting 3.0.0-beta1 (CASSANDRA-4649)
 * (CQL3) Make prepared statement global instead of per connection 
   (CASSANDRA-4449)
 * Fix scrubbing of CQL3 created tables (CASSANDRA-4685)
 * (CQL3) Fix validation when using counter and regular columns in the same 
   table (CASSANDRA-4706)
 * Fix bug starting Cassandra with simple authentication (CASSANDRA-4648)
 * Add support for batchlog in CQL3 (CASSANDRA-4545, 4738)
 * Add support for multiple column family outputs in CFOF (CASSANDRA-4208)
 * Support repairing only the local DC nodes (CASSANDRA-4747)
 * Use rpc_address for binary protocol and change default port (CASSANDRA-4751)
 * Fix use of collections in prepared statements (CASSANDRA-4739)
 * Store more information into peers table (CASSANDRA-4351, 4814)
 * Configurable bucket size for size tiered compaction (CASSANDRA-4704)
 * Run leveled compaction in parallel (CASSANDRA-4310)
 * Fix potential NPE during CFS reload (CASSANDRA-4786)
 * Composite indexes may miss results (CASSANDRA-4796)
 * Move consistency level to the protocol level (CASSANDRA-4734, 4824)
 * Fix Subcolumn slice ends not respected (CASSANDRA-4826)
 * Fix Assertion error in cql3 select (CASSANDRA-4783)
 * Fix list prepend logic (CQL3) (CASSANDRA-4835)
 * Add booleans as literals in CQL3 (CASSANDRA-4776)
 * Allow renaming PK columns in CQL3 (CASSANDRA-4822)
 * Fix binary protocol NEW_NODE event (CASSANDRA-4679)
 * Fix potential infinite loop in tombstone compaction (CASSANDRA-4781)
 * Remove system tables accounting from schema (CASSANDRA-4850)
 * (cql3) Force provided columns in clustering key order in 
   'CLUSTERING ORDER BY' (CASSANDRA-4881)
 * Fix composite index bug (CASSANDRA-4884)
 * Fix short read protection for CQL3 (CASSANDRA-4882)
 * Add tracing support to the binary protocol (CASSANDRA-4699)
 * (cql3) Don't allow prepared marker inside collections (CASSANDRA-4890)
 * Re-allow order by on non-selected columns (CASSANDRA-4645)
 * Bug when composite index is created in a table having collections (CASSANDRA-4909)
 * log index scan subject in CompositesSearcher (CASSANDRA-4904)
Merged from 1.1:
 * add get[Row|Key]CacheEntries to CacheServiceMBean (CASSANDRA-4859)
 * fix get_paged_slice to wrap to next row correctly (CASSANDRA-4816)
 * fix indexing empty column values (CASSANDRA-4832)
 * allow JdbcDate to compose null Date objects (CASSANDRA-4830)
 * fix possible stackoverflow when compacting 1000s of sstables
   (CASSANDRA-4765)
 * fix wrong leveled compaction progress calculation (CASSANDRA-4807)
 * add a close() method to CRAR to prevent leaking file descriptors (CASSANDRA-4820)
 * fix potential infinite loop in get_count (CASSANDRA-4833)
 * fix compositeType.{get/from}String methods (CASSANDRA-4842)
 * (CQL) fix CREATE COLUMNFAMILY permissions check (CASSANDRA-4864)
 * Fix DynamicCompositeType same type comparison (CASSANDRA-4711)
 * Fix duplicate SSTable reference when stream session failed (CASSANDRA-3306)
 * Allow static CF definition with compact storage (CASSANDRA-4910)
 * Fix endless loop/compaction of schema_* CFs due to broken timestamps (CASSANDRA-4880)
 * Fix 'wrong class type' assertion in CounterColumn (CASSANDRA-4976)


1.2-beta1
 * add atomic_batch_mutate (CASSANDRA-4542, -4635)
 * increase default max_hint_window_in_ms to 3h (CASSANDRA-4632)
 * include message initiation time to replicas so they can more
   accurately drop timed-out requests (CASSANDRA-2858)
 * fix clientutil.jar dependencies (CASSANDRA-4566)
 * optimize WriteResponse (CASSANDRA-4548)
 * new metrics (CASSANDRA-4009)
 * redesign KEYS indexes to avoid read-before-write (CASSANDRA-2897)
 * debug tracing (CASSANDRA-1123)
 * parallelize row cache loading (CASSANDRA-4282)
 * Make compaction, flush JBOD-aware (CASSANDRA-4292)
 * run local range scans on the read stage (CASSANDRA-3687)
 * clean up ioexceptions (CASSANDRA-2116)
 * add disk_failure_policy (CASSANDRA-2118)
 * Introduce new json format with row level deletion (CASSANDRA-4054)
 * remove redundant "name" column from schema_keyspaces (CASSANDRA-4433)
 * improve "nodetool ring" handling of multi-dc clusters (CASSANDRA-3047)
 * update NTS calculateNaturalEndpoints to be O(N log N) (CASSANDRA-3881)
 * split up rpc timeout by operation type (CASSANDRA-2819)
 * rewrite key cache save/load to use only sequential i/o (CASSANDRA-3762)
 * update MS protocol with a version handshake + broadcast address id
   (CASSANDRA-4311)
 * multithreaded hint replay (CASSANDRA-4189)
 * add inter-node message compression (CASSANDRA-3127)
 * remove COPP (CASSANDRA-2479)
 * Track tombstone expiration and compact when tombstone content is
   higher than a configurable threshold, default 20% (CASSANDRA-3442, 4234)
 * update MurmurHash to version 3 (CASSANDRA-2975)
 * (CLI) track elapsed time for `delete' operation (CASSANDRA-4060)
 * (CLI) jline version is bumped to 1.0 to properly  support
   'delete' key function (CASSANDRA-4132)
 * Save IndexSummary into new SSTable 'Summary' component (CASSANDRA-2392, 4289)
 * Add support for range tombstones (CASSANDRA-3708)
 * Improve MessagingService efficiency (CASSANDRA-3617)
 * Avoid ID conflicts from concurrent schema changes (CASSANDRA-3794)
 * Set thrift HSHA server thread limit to unlimited by default (CASSANDRA-4277)
 * Avoids double serialization of CF id in RowMutation messages
   (CASSANDRA-4293)
 * stream compressed sstables directly with java nio (CASSANDRA-4297)
 * Support multiple ranges in SliceQueryFilter (CASSANDRA-3885)
 * Add column metadata to system column families (CASSANDRA-4018)
 * (cql3) Always use composite types by default (CASSANDRA-4329)
 * (cql3) Add support for set, map and list (CASSANDRA-3647)
 * Validate date type correctly (CASSANDRA-4441)
 * (cql3) Allow definitions with only a PK (CASSANDRA-4361)
 * (cql3) Add support for row key composites (CASSANDRA-4179)
 * improve DynamicEndpointSnitch by using reservoir sampling (CASSANDRA-4038)
 * (cql3) Add support for 2ndary indexes (CASSANDRA-3680)
 * (cql3) fix defining more than one PK to be invalid (CASSANDRA-4477)
 * remove schema agreement checking from all external APIs (Thrift, CQL and CQL3) (CASSANDRA-4487)
 * add Murmur3Partitioner and make it default for new installations (CASSANDRA-3772, 4621)
 * (cql3) update pseudo-map syntax to use map syntax (CASSANDRA-4497)
 * Finer grained exceptions hierarchy and provides error code with exceptions (CASSANDRA-3979)
 * Adds events push to binary protocol (CASSANDRA-4480)
 * Rewrite nodetool help (CASSANDRA-2293)
 * Make CQL3 the default for CQL (CASSANDRA-4640)
 * update stress tool to be able to use CQL3 (CASSANDRA-4406)
 * Accept all thrift update on CQL3 cf but don't expose their metadata (CASSANDRA-4377)
 * Replace Throttle with Guava's RateLimiter for HintedHandOff (CASSANDRA-4541)
 * fix counter add/get using CQL2 and CQL3 in stress tool (CASSANDRA-4633)
 * Add sstable count per level to cfstats (CASSANDRA-4537)
 * (cql3) Add ALTER KEYSPACE statement (CASSANDRA-4611)
 * (cql3) Allow defining default consistency levels (CASSANDRA-4448)
 * (cql3) Fix queries using LIMIT missing results (CASSANDRA-4579)
 * fix cross-version gossip messaging (CASSANDRA-4576)
 * added inet data type (CASSANDRA-4627)


1.1.6
 * Wait for writes on synchronous read digest mismatch (CASSANDRA-4792)
 * fix commitlog replay for nanotime-infected sstables (CASSANDRA-4782)
 * preflight check ttl for maximum of 20 years (CASSANDRA-4771)
 * (Pig) fix widerow input with single column rows (CASSANDRA-4789)
 * Fix HH to compact with correct gcBefore, which avoids wiping out
   undelivered hints (CASSANDRA-4772)
 * LCS will merge up to 32 L0 sstables as intended (CASSANDRA-4778)
 * NTS will default unconfigured DC replicas to zero (CASSANDRA-4675)
 * use default consistency level in counter validation if none is
   explicitly provide (CASSANDRA-4700)
 * Improve IAuthority interface by introducing fine-grained
   access permissions and grant/revoke commands (CASSANDRA-4490, 4644)
 * fix assumption error in CLI when updating/describing keyspace 
   (CASSANDRA-4322)
 * Adds offline sstablescrub to debian packaging (CASSANDRA-4642)
 * Automatic fixing of overlapping leveled sstables (CASSANDRA-4644)
 * fix error when using ORDER BY with extended selections (CASSANDRA-4689)
 * (CQL3) Fix validation for IN queries for non-PK cols (CASSANDRA-4709)
 * fix re-created keyspace disappering after 1.1.5 upgrade 
   (CASSANDRA-4698, 4752)
 * (CLI) display elapsed time in 2 fraction digits (CASSANDRA-3460)
 * add authentication support to sstableloader (CASSANDRA-4712)
 * Fix CQL3 'is reversed' logic (CASSANDRA-4716, 4759)
 * (CQL3) Don't return ReversedType in result set metadata (CASSANDRA-4717)
 * Backport adding AlterKeyspace statement (CASSANDRA-4611)
 * (CQL3) Correcty accept upper-case data types (CASSANDRA-4770)
 * Add binary protocol events for schema changes (CASSANDRA-4684)
Merged from 1.0:
 * Switch from NBHM to CHM in MessagingService's callback map, which
   prevents OOM in long-running instances (CASSANDRA-4708)


1.1.5
 * add SecondaryIndex.reload API (CASSANDRA-4581)
 * use millis + atomicint for commitlog segment creation instead of
   nanotime, which has issues under some hypervisors (CASSANDRA-4601)
 * fix FD leak in slice queries (CASSANDRA-4571)
 * avoid recursion in leveled compaction (CASSANDRA-4587)
 * increase stack size under Java7 to 180K
 * Log(info) schema changes (CASSANDRA-4547)
 * Change nodetool setcachecapcity to manipulate global caches (CASSANDRA-4563)
 * (cql3) fix setting compaction strategy (CASSANDRA-4597)
 * fix broken system.schema_* timestamps on system startup (CASSANDRA-4561)
 * fix wrong skip of cache saving (CASSANDRA-4533)
 * Avoid NPE when lost+found is in data dir (CASSANDRA-4572)
 * Respect five-minute flush moratorium after initial CL replay (CASSANDRA-4474)
 * Adds ntp as recommended in debian packaging (CASSANDRA-4606)
 * Configurable transport in CF Record{Reader|Writer} (CASSANDRA-4558)
 * (cql3) fix potential NPE with both equal and unequal restriction (CASSANDRA-4532)
 * (cql3) improves ORDER BY validation (CASSANDRA-4624)
 * Fix potential deadlock during counter writes (CASSANDRA-4578)
 * Fix cql error with ORDER BY when using IN (CASSANDRA-4612)
Merged from 1.0:
 * increase Xss to 160k to accomodate latest 1.6 JVMs (CASSANDRA-4602)
 * fix toString of hint destination tokens (CASSANDRA-4568)
 * Fix multiple values for CurrentLocal NodeID (CASSANDRA-4626)


1.1.4
 * fix offline scrub to catch >= out of order rows (CASSANDRA-4411)
 * fix cassandra-env.sh on RHEL and other non-dash-based systems 
   (CASSANDRA-4494)
Merged from 1.0:
 * (Hadoop) fix setting key length for old-style mapred api (CASSANDRA-4534)
 * (Hadoop) fix iterating through a resultset consisting entirely
   of tombstoned rows (CASSANDRA-4466)


1.1.3
 * (cqlsh) add COPY TO (CASSANDRA-4434)
 * munmap commitlog segments before rename (CASSANDRA-4337)
 * (JMX) rename getRangeKeySample to sampleKeyRange to avoid returning
   multi-MB results as an attribute (CASSANDRA-4452)
 * flush based on data size, not throughput; overwritten columns no 
   longer artificially inflate liveRatio (CASSANDRA-4399)
 * update default commitlog segment size to 32MB and total commitlog
   size to 32/1024 MB for 32/64 bit JVMs, respectively (CASSANDRA-4422)
 * avoid using global partitioner to estimate ranges in index sstables
   (CASSANDRA-4403)
 * restore pre-CASSANDRA-3862 approach to removing expired tombstones
   from row cache during compaction (CASSANDRA-4364)
 * (stress) support for CQL prepared statements (CASSANDRA-3633)
 * Correctly catch exception when Snappy cannot be loaded (CASSANDRA-4400)
 * (cql3) Support ORDER BY when IN condition is given in WHERE clause (CASSANDRA-4327)
 * (cql3) delete "component_index" column on DROP TABLE call (CASSANDRA-4420)
 * change nanoTime() to currentTimeInMillis() in schema related code (CASSANDRA-4432)
 * add a token generation tool (CASSANDRA-3709)
 * Fix LCS bug with sstable containing only 1 row (CASSANDRA-4411)
 * fix "Can't Modify Index Name" problem on CF update (CASSANDRA-4439)
 * Fix assertion error in getOverlappingSSTables during repair (CASSANDRA-4456)
 * fix nodetool's setcompactionthreshold command (CASSANDRA-4455)
 * Ensure compacted files are never used, to avoid counter overcount (CASSANDRA-4436)
Merged from 1.0:
 * Push the validation of secondary index values to the SecondaryIndexManager (CASSANDRA-4240)
 * allow dropping columns shadowed by not-yet-expired supercolumn or row
   tombstones in PrecompactedRow (CASSANDRA-4396)


1.1.2
 * Fix cleanup not deleting index entries (CASSANDRA-4379)
 * Use correct partitioner when saving + loading caches (CASSANDRA-4331)
 * Check schema before trying to export sstable (CASSANDRA-2760)
 * Raise a meaningful exception instead of NPE when PFS encounters
   an unconfigured node + no default (CASSANDRA-4349)
 * fix bug in sstable blacklisting with LCS (CASSANDRA-4343)
 * LCS no longer promotes tiny sstables out of L0 (CASSANDRA-4341)
 * skip tombstones during hint replay (CASSANDRA-4320)
 * fix NPE in compactionstats (CASSANDRA-4318)
 * enforce 1m min keycache for auto (CASSANDRA-4306)
 * Have DeletedColumn.isMFD always return true (CASSANDRA-4307)
 * (cql3) exeption message for ORDER BY constraints said primary filter can be
    an IN clause, which is misleading (CASSANDRA-4319)
 * (cql3) Reject (not yet supported) creation of 2ndardy indexes on tables with
   composite primary keys (CASSANDRA-4328)
 * Set JVM stack size to 160k for java 7 (CASSANDRA-4275)
 * cqlsh: add COPY command to load data from CSV flat files (CASSANDRA-4012)
 * CFMetaData.fromThrift to throw ConfigurationException upon error (CASSANDRA-4353)
 * Use CF comparator to sort indexed columns in SecondaryIndexManager
   (CASSANDRA-4365)
 * add strategy_options to the KSMetaData.toString() output (CASSANDRA-4248)
 * (cql3) fix range queries containing unqueried results (CASSANDRA-4372)
 * (cql3) allow updating column_alias types (CASSANDRA-4041)
 * (cql3) Fix deletion bug (CASSANDRA-4193)
 * Fix computation of overlapping sstable for leveled compaction (CASSANDRA-4321)
 * Improve scrub and allow to run it offline (CASSANDRA-4321)
 * Fix assertionError in StorageService.bulkLoad (CASSANDRA-4368)
 * (cqlsh) add option to authenticate to a keyspace at startup (CASSANDRA-4108)
 * (cqlsh) fix ASSUME functionality (CASSANDRA-4352)
 * Fix ColumnFamilyRecordReader to not return progress > 100% (CASSANDRA-3942)
Merged from 1.0:
 * Set gc_grace on index CF to 0 (CASSANDRA-4314)


1.1.1
 * add populate_io_cache_on_flush option (CASSANDRA-2635)
 * allow larger cache capacities than 2GB (CASSANDRA-4150)
 * add getsstables command to nodetool (CASSANDRA-4199)
 * apply parent CF compaction settings to secondary index CFs (CASSANDRA-4280)
 * preserve commitlog size cap when recycling segments at startup
   (CASSANDRA-4201)
 * (Hadoop) fix split generation regression (CASSANDRA-4259)
 * ignore min/max compactions settings in LCS, while preserving
   behavior that min=max=0 disables autocompaction (CASSANDRA-4233)
 * log number of rows read from saved cache (CASSANDRA-4249)
 * calculate exact size required for cleanup operations (CASSANDRA-1404)
 * avoid blocking additional writes during flush when the commitlog
   gets behind temporarily (CASSANDRA-1991)
 * enable caching on index CFs based on data CF cache setting (CASSANDRA-4197)
 * warn on invalid replication strategy creation options (CASSANDRA-4046)
 * remove [Freeable]Memory finalizers (CASSANDRA-4222)
 * include tombstone size in ColumnFamily.size, which can prevent OOM
   during sudden mass delete operations by yielding a nonzero liveRatio
   (CASSANDRA-3741)
 * Open 1 sstableScanner per level for leveled compaction (CASSANDRA-4142)
 * Optimize reads when row deletion timestamps allow us to restrict
   the set of sstables we check (CASSANDRA-4116)
 * add support for commitlog archiving and point-in-time recovery
   (CASSANDRA-3690)
 * avoid generating redundant compaction tasks during streaming
   (CASSANDRA-4174)
 * add -cf option to nodetool snapshot, and takeColumnFamilySnapshot to
   StorageService mbean (CASSANDRA-556)
 * optimize cleanup to drop entire sstables where possible (CASSANDRA-4079)
 * optimize truncate when autosnapshot is disabled (CASSANDRA-4153)
 * update caches to use byte[] keys to reduce memory overhead (CASSANDRA-3966)
 * add column limit to cli (CASSANDRA-3012, 4098)
 * clean up and optimize DataOutputBuffer, used by CQL compression and
   CompositeType (CASSANDRA-4072)
 * optimize commitlog checksumming (CASSANDRA-3610)
 * identify and blacklist corrupted SSTables from future compactions 
   (CASSANDRA-2261)
 * Move CfDef and KsDef validation out of thrift (CASSANDRA-4037)
 * Expose API to repair a user provided range (CASSANDRA-3912)
 * Add way to force the cassandra-cli to refresh its schema (CASSANDRA-4052)
 * Avoid having replicate on write tasks stacking up at CL.ONE (CASSANDRA-2889)
 * (cql3) Backwards compatibility for composite comparators in non-cql3-aware
   clients (CASSANDRA-4093)
 * (cql3) Fix order by for reversed queries (CASSANDRA-4160)
 * (cql3) Add ReversedType support (CASSANDRA-4004)
 * (cql3) Add timeuuid type (CASSANDRA-4194)
 * (cql3) Minor fixes (CASSANDRA-4185)
 * (cql3) Fix prepared statement in BATCH (CASSANDRA-4202)
 * (cql3) Reduce the list of reserved keywords (CASSANDRA-4186)
 * (cql3) Move max/min compaction thresholds to compaction strategy options
   (CASSANDRA-4187)
 * Fix exception during move when localhost is the only source (CASSANDRA-4200)
 * (cql3) Allow paging through non-ordered partitioner results (CASSANDRA-3771)
 * (cql3) Fix drop index (CASSANDRA-4192)
 * (cql3) Don't return range ghosts anymore (CASSANDRA-3982)
 * fix re-creating Keyspaces/ColumnFamilies with the same name as dropped
   ones (CASSANDRA-4219)
 * fix SecondaryIndex LeveledManifest save upon snapshot (CASSANDRA-4230)
 * fix missing arrayOffset in FBUtilities.hash (CASSANDRA-4250)
 * (cql3) Add name of parameters in CqlResultSet (CASSANDRA-4242)
 * (cql3) Correctly validate order by queries (CASSANDRA-4246)
 * rename stress to cassandra-stress for saner packaging (CASSANDRA-4256)
 * Fix exception on colum metadata with non-string comparator (CASSANDRA-4269)
 * Check for unknown/invalid compression options (CASSANDRA-4266)
 * (cql3) Adds simple access to column timestamp and ttl (CASSANDRA-4217)
 * (cql3) Fix range queries with secondary indexes (CASSANDRA-4257)
 * Better error messages from improper input in cli (CASSANDRA-3865)
 * Try to stop all compaction upon Keyspace or ColumnFamily drop (CASSANDRA-4221)
 * (cql3) Allow keyspace properties to contain hyphens (CASSANDRA-4278)
 * (cql3) Correctly validate keyspace access in create table (CASSANDRA-4296)
 * Avoid deadlock in migration stage (CASSANDRA-3882)
 * Take supercolumn names and deletion info into account in memtable throughput
   (CASSANDRA-4264)
 * Add back backward compatibility for old style replication factor (CASSANDRA-4294)
 * Preserve compatibility with pre-1.1 index queries (CASSANDRA-4262)
Merged from 1.0:
 * Fix super columns bug where cache is not updated (CASSANDRA-4190)
 * fix maxTimestamp to include row tombstones (CASSANDRA-4116)
 * (CLI) properly handle quotes in create/update keyspace commands (CASSANDRA-4129)
 * Avoids possible deadlock during bootstrap (CASSANDRA-4159)
 * fix stress tool that hangs forever on timeout or error (CASSANDRA-4128)
 * stress tool to return appropriate exit code on failure (CASSANDRA-4188)
 * fix compaction NPE when out of disk space and assertions disabled
   (CASSANDRA-3985)
 * synchronize LCS getEstimatedTasks to avoid CME (CASSANDRA-4255)
 * ensure unique streaming session id's (CASSANDRA-4223)
 * kick off background compaction when min/max thresholds change 
   (CASSANDRA-4279)
 * improve ability of STCS.getBuckets to deal with 100s of 1000s of
   sstables, such as when convertinb back from LCS (CASSANDRA-4287)
 * Oversize integer in CQL throws NumberFormatException (CASSANDRA-4291)
 * fix 1.0.x node join to mixed version cluster, other nodes >= 1.1 (CASSANDRA-4195)
 * Fix LCS splitting sstable base on uncompressed size (CASSANDRA-4419)
 * Push the validation of secondary index values to the SecondaryIndexManager (CASSANDRA-4240)
 * Don't purge columns during upgradesstables (CASSANDRA-4462)
 * Make cqlsh work with piping (CASSANDRA-4113)
 * Validate arguments for nodetool decommission (CASSANDRA-4061)
 * Report thrift status in nodetool info (CASSANDRA-4010)


1.1.0-final
 * average a reduced liveRatio estimate with the previous one (CASSANDRA-4065)
 * Allow KS and CF names up to 48 characters (CASSANDRA-4157)
 * fix stress build (CASSANDRA-4140)
 * add time remaining estimate to nodetool compactionstats (CASSANDRA-4167)
 * (cql) fix NPE in cql3 ALTER TABLE (CASSANDRA-4163)
 * (cql) Add support for CL.TWO and CL.THREE in CQL (CASSANDRA-4156)
 * (cql) Fix type in CQL3 ALTER TABLE preventing update (CASSANDRA-4170)
 * (cql) Throw invalid exception from CQL3 on obsolete options (CASSANDRA-4171)
 * (cqlsh) fix recognizing uppercase SELECT keyword (CASSANDRA-4161)
 * Pig: wide row support (CASSANDRA-3909)
Merged from 1.0:
 * avoid streaming empty files with bulk loader if sstablewriter errors out
   (CASSANDRA-3946)


1.1-rc1
 * Include stress tool in binary builds (CASSANDRA-4103)
 * (Hadoop) fix wide row iteration when last row read was deleted
   (CASSANDRA-4154)
 * fix read_repair_chance to really default to 0.1 in the cli (CASSANDRA-4114)
 * Adds caching and bloomFilterFpChange to CQL options (CASSANDRA-4042)
 * Adds posibility to autoconfigure size of the KeyCache (CASSANDRA-4087)
 * fix KEYS index from skipping results (CASSANDRA-3996)
 * Remove sliced_buffer_size_in_kb dead option (CASSANDRA-4076)
 * make loadNewSStable preserve sstable version (CASSANDRA-4077)
 * Respect 1.0 cache settings as much as possible when upgrading 
   (CASSANDRA-4088)
 * relax path length requirement for sstable files when upgrading on 
   non-Windows platforms (CASSANDRA-4110)
 * fix terminination of the stress.java when errors were encountered
   (CASSANDRA-4128)
 * Move CfDef and KsDef validation out of thrift (CASSANDRA-4037)
 * Fix get_paged_slice (CASSANDRA-4136)
 * CQL3: Support slice with exclusive start and stop (CASSANDRA-3785)
Merged from 1.0:
 * support PropertyFileSnitch in bulk loader (CASSANDRA-4145)
 * add auto_snapshot option allowing disabling snapshot before drop/truncate
   (CASSANDRA-3710)
 * allow short snitch names (CASSANDRA-4130)


1.1-beta2
 * rename loaded sstables to avoid conflicts with local snapshots
   (CASSANDRA-3967)
 * start hint replay as soon as FD notifies that the target is back up
   (CASSANDRA-3958)
 * avoid unproductive deserializing of cached rows during compaction
   (CASSANDRA-3921)
 * fix concurrency issues with CQL keyspace creation (CASSANDRA-3903)
 * Show Effective Owership via Nodetool ring <keyspace> (CASSANDRA-3412)
 * Update ORDER BY syntax for CQL3 (CASSANDRA-3925)
 * Fix BulkRecordWriter to not throw NPE if reducer gets no map data from Hadoop (CASSANDRA-3944)
 * Fix bug with counters in super columns (CASSANDRA-3821)
 * Remove deprecated merge_shard_chance (CASSANDRA-3940)
 * add a convenient way to reset a node's schema (CASSANDRA-2963)
 * fix for intermittent SchemaDisagreementException (CASSANDRA-3884)
 * CLI `list <CF>` to limit number of columns and their order (CASSANDRA-3012)
 * ignore deprecated KsDef/CfDef/ColumnDef fields in native schema (CASSANDRA-3963)
 * CLI to report when unsupported column_metadata pair was given (CASSANDRA-3959)
 * reincarnate removed and deprecated KsDef/CfDef attributes (CASSANDRA-3953)
 * Fix race between writes and read for cache (CASSANDRA-3862)
 * perform static initialization of StorageProxy on start-up (CASSANDRA-3797)
 * support trickling fsync() on writes (CASSANDRA-3950)
 * expose counters for unavailable/timeout exceptions given to thrift clients (CASSANDRA-3671)
 * avoid quadratic startup time in LeveledManifest (CASSANDRA-3952)
 * Add type information to new schema_ columnfamilies and remove thrift
   serialization for schema (CASSANDRA-3792)
 * add missing column validator options to the CLI help (CASSANDRA-3926)
 * skip reading saved key cache if CF's caching strategy is NONE or ROWS_ONLY (CASSANDRA-3954)
 * Unify migration code (CASSANDRA-4017)
Merged from 1.0:
 * cqlsh: guess correct version of Python for Arch Linux (CASSANDRA-4090)
 * (CLI) properly handle quotes in create/update keyspace commands (CASSANDRA-4129)
 * Avoids possible deadlock during bootstrap (CASSANDRA-4159)
 * fix stress tool that hangs forever on timeout or error (CASSANDRA-4128)
 * Fix super columns bug where cache is not updated (CASSANDRA-4190)
 * stress tool to return appropriate exit code on failure (CASSANDRA-4188)


1.0.9
 * improve index sampling performance (CASSANDRA-4023)
 * always compact away deleted hints immediately after handoff (CASSANDRA-3955)
 * delete hints from dropped ColumnFamilies on handoff instead of
   erroring out (CASSANDRA-3975)
 * add CompositeType ref to the CLI doc for create/update column family (CASSANDRA-3980)
 * Pig: support Counter ColumnFamilies (CASSANDRA-3973)
 * Pig: Composite column support (CASSANDRA-3684)
 * Avoid NPE during repair when a keyspace has no CFs (CASSANDRA-3988)
 * Fix division-by-zero error on get_slice (CASSANDRA-4000)
 * don't change manifest level for cleanup, scrub, and upgradesstables
   operations under LeveledCompactionStrategy (CASSANDRA-3989, 4112)
 * fix race leading to super columns assertion failure (CASSANDRA-3957)
 * fix NPE on invalid CQL delete command (CASSANDRA-3755)
 * allow custom types in CLI's assume command (CASSANDRA-4081)
 * fix totalBytes count for parallel compactions (CASSANDRA-3758)
 * fix intermittent NPE in get_slice (CASSANDRA-4095)
 * remove unnecessary asserts in native code interfaces (CASSANDRA-4096)
 * Validate blank keys in CQL to avoid assertion errors (CASSANDRA-3612)
 * cqlsh: fix bad decoding of some column names (CASSANDRA-4003)
 * cqlsh: fix incorrect padding with unicode chars (CASSANDRA-4033)
 * Fix EC2 snitch incorrectly reporting region (CASSANDRA-4026)
 * Shut down thrift during decommission (CASSANDRA-4086)
 * Expose nodetool cfhistograms for 2ndary indexes (CASSANDRA-4063)
Merged from 0.8:
 * Fix ConcurrentModificationException in gossiper (CASSANDRA-4019)


1.1-beta1
 * (cqlsh)
   + add SOURCE and CAPTURE commands, and --file option (CASSANDRA-3479)
   + add ALTER COLUMNFAMILY WITH (CASSANDRA-3523)
   + bundle Python dependencies with Cassandra (CASSANDRA-3507)
   + added to Debian package (CASSANDRA-3458)
   + display byte data instead of erroring out on decode failure 
     (CASSANDRA-3874)
 * add nodetool rebuild_index (CASSANDRA-3583)
 * add nodetool rangekeysample (CASSANDRA-2917)
 * Fix streaming too much data during move operations (CASSANDRA-3639)
 * Nodetool and CLI connect to localhost by default (CASSANDRA-3568)
 * Reduce memory used by primary index sample (CASSANDRA-3743)
 * (Hadoop) separate input/output configurations (CASSANDRA-3197, 3765)
 * avoid returning internal Cassandra classes over JMX (CASSANDRA-2805)
 * add row-level isolation via SnapTree (CASSANDRA-2893)
 * Optimize key count estimation when opening sstable on startup
   (CASSANDRA-2988)
 * multi-dc replication optimization supporting CL > ONE (CASSANDRA-3577)
 * add command to stop compactions (CASSANDRA-1740, 3566, 3582)
 * multithreaded streaming (CASSANDRA-3494)
 * removed in-tree redhat spec (CASSANDRA-3567)
 * "defragment" rows for name-based queries under STCS, again (CASSANDRA-2503)
 * Recycle commitlog segments for improved performance 
   (CASSANDRA-3411, 3543, 3557, 3615)
 * update size-tiered compaction to prioritize small tiers (CASSANDRA-2407)
 * add message expiration logic to OutboundTcpConnection (CASSANDRA-3005)
 * off-heap cache to use sun.misc.Unsafe instead of JNA (CASSANDRA-3271)
 * EACH_QUORUM is only supported for writes (CASSANDRA-3272)
 * replace compactionlock use in schema migration by checking CFS.isValid
   (CASSANDRA-3116)
 * recognize that "SELECT first ... *" isn't really "SELECT *" (CASSANDRA-3445)
 * Use faster bytes comparison (CASSANDRA-3434)
 * Bulk loader is no longer a fat client, (HADOOP) bulk load output format
   (CASSANDRA-3045)
 * (Hadoop) add support for KeyRange.filter
 * remove assumption that keys and token are in bijection
   (CASSANDRA-1034, 3574, 3604)
 * always remove endpoints from delevery queue in HH (CASSANDRA-3546)
 * fix race between cf flush and its 2ndary indexes flush (CASSANDRA-3547)
 * fix potential race in AES when a repair fails (CASSANDRA-3548)
 * Remove columns shadowed by a deleted container even when we cannot purge
   (CASSANDRA-3538)
 * Improve memtable slice iteration performance (CASSANDRA-3545)
 * more efficient allocation of small bloom filters (CASSANDRA-3618)
 * Use separate writer thread in SSTableSimpleUnsortedWriter (CASSANDRA-3619)
 * fsync the directory after new sstable or commitlog segment are created (CASSANDRA-3250)
 * fix minor issues reported by FindBugs (CASSANDRA-3658)
 * global key/row caches (CASSANDRA-3143, 3849)
 * optimize memtable iteration during range scan (CASSANDRA-3638)
 * introduce 'crc_check_chance' in CompressionParameters to support
   a checksum percentage checking chance similarly to read-repair (CASSANDRA-3611)
 * a way to deactivate global key/row cache on per-CF basis (CASSANDRA-3667)
 * fix LeveledCompactionStrategy broken because of generation pre-allocation
   in LeveledManifest (CASSANDRA-3691)
 * finer-grained control over data directories (CASSANDRA-2749)
 * Fix ClassCastException during hinted handoff (CASSANDRA-3694)
 * Upgrade Thrift to 0.7 (CASSANDRA-3213)
 * Make stress.java insert operation to use microseconds (CASSANDRA-3725)
 * Allows (internally) doing a range query with a limit of columns instead of
   rows (CASSANDRA-3742)
 * Allow rangeSlice queries to be start/end inclusive/exclusive (CASSANDRA-3749)
 * Fix BulkLoader to support new SSTable layout and add stream
   throttling to prevent an NPE when there is no yaml config (CASSANDRA-3752)
 * Allow concurrent schema migrations (CASSANDRA-1391, 3832)
 * Add SnapshotCommand to trigger snapshot on remote node (CASSANDRA-3721)
 * Make CFMetaData conversions to/from thrift/native schema inverses
   (CASSANDRA_3559)
 * Add initial code for CQL 3.0-beta (CASSANDRA-2474, 3781, 3753)
 * Add wide row support for ColumnFamilyInputFormat (CASSANDRA-3264)
 * Allow extending CompositeType comparator (CASSANDRA-3657)
 * Avoids over-paging during get_count (CASSANDRA-3798)
 * Add new command to rebuild a node without (repair) merkle tree calculations
   (CASSANDRA-3483, 3922)
 * respect not only row cache capacity but caching mode when
   trying to read data (CASSANDRA-3812)
 * fix system tests (CASSANDRA-3827)
 * CQL support for altering row key type in ALTER TABLE (CASSANDRA-3781)
 * turn compression on by default (CASSANDRA-3871)
 * make hexToBytes refuse invalid input (CASSANDRA-2851)
 * Make secondary indexes CF inherit compression and compaction from their
   parent CF (CASSANDRA-3877)
 * Finish cleanup up tombstone purge code (CASSANDRA-3872)
 * Avoid NPE on aboarted stream-out sessions (CASSANDRA-3904)
 * BulkRecordWriter throws NPE for counter columns (CASSANDRA-3906)
 * Support compression using BulkWriter (CASSANDRA-3907)


1.0.8
 * fix race between cleanup and flush on secondary index CFSes (CASSANDRA-3712)
 * avoid including non-queried nodes in rangeslice read repair
   (CASSANDRA-3843)
 * Only snapshot CF being compacted for snapshot_before_compaction 
   (CASSANDRA-3803)
 * Log active compactions in StatusLogger (CASSANDRA-3703)
 * Compute more accurate compaction score per level (CASSANDRA-3790)
 * Return InvalidRequest when using a keyspace that doesn't exist
   (CASSANDRA-3764)
 * disallow user modification of System keyspace (CASSANDRA-3738)
 * allow using sstable2json on secondary index data (CASSANDRA-3738)
 * (cqlsh) add DESCRIBE COLUMNFAMILIES (CASSANDRA-3586)
 * (cqlsh) format blobs correctly and use colors to improve output
   readability (CASSANDRA-3726)
 * synchronize BiMap of bootstrapping tokens (CASSANDRA-3417)
 * show index options in CLI (CASSANDRA-3809)
 * add optional socket timeout for streaming (CASSANDRA-3838)
 * fix truncate not to leave behind non-CFS backed secondary indexes
   (CASSANDRA-3844)
 * make CLI `show schema` to use output stream directly instead
   of StringBuilder (CASSANDRA-3842)
 * remove the wait on hint future during write (CASSANDRA-3870)
 * (cqlsh) ignore missing CfDef opts (CASSANDRA-3933)
 * (cqlsh) look for cqlshlib relative to realpath (CASSANDRA-3767)
 * Fix short read protection (CASSANDRA-3934)
 * Make sure infered and actual schema match (CASSANDRA-3371)
 * Fix NPE during HH delivery (CASSANDRA-3677)
 * Don't put boostrapping node in 'hibernate' status (CASSANDRA-3737)
 * Fix double quotes in windows bat files (CASSANDRA-3744)
 * Fix bad validator lookup (CASSANDRA-3789)
 * Fix soft reset in EC2MultiRegionSnitch (CASSANDRA-3835)
 * Don't leave zombie connections with THSHA thrift server (CASSANDRA-3867)
 * (cqlsh) fix deserialization of data (CASSANDRA-3874)
 * Fix removetoken force causing an inconsistent state (CASSANDRA-3876)
 * Fix ahndling of some types with Pig (CASSANDRA-3886)
 * Don't allow to drop the system keyspace (CASSANDRA-3759)
 * Make Pig deletes disabled by default and configurable (CASSANDRA-3628)
Merged from 0.8:
 * (Pig) fix CassandraStorage to use correct comparator in Super ColumnFamily
   case (CASSANDRA-3251)
 * fix thread safety issues in commitlog replay, primarily affecting
   systems with many (100s) of CF definitions (CASSANDRA-3751)
 * Fix relevant tombstone ignored with super columns (CASSANDRA-3875)


1.0.7
 * fix regression in HH page size calculation (CASSANDRA-3624)
 * retry failed stream on IOException (CASSANDRA-3686)
 * allow configuring bloom_filter_fp_chance (CASSANDRA-3497)
 * attempt hint delivery every ten minutes, or when failure detector
   notifies us that a node is back up, whichever comes first.  hint
   handoff throttle delay default changed to 1ms, from 50 (CASSANDRA-3554)
 * add nodetool setstreamthroughput (CASSANDRA-3571)
 * fix assertion when dropping a columnfamily with no sstables (CASSANDRA-3614)
 * more efficient allocation of small bloom filters (CASSANDRA-3618)
 * CLibrary.createHardLinkWithExec() to check for errors (CASSANDRA-3101)
 * Avoid creating empty and non cleaned writer during compaction (CASSANDRA-3616)
 * stop thrift service in shutdown hook so we can quiesce MessagingService
   (CASSANDRA-3335)
 * (CQL) compaction_strategy_options and compression_parameters for
   CREATE COLUMNFAMILY statement (CASSANDRA-3374)
 * Reset min/max compaction threshold when creating size tiered compaction
   strategy (CASSANDRA-3666)
 * Don't ignore IOException during compaction (CASSANDRA-3655)
 * Fix assertion error for CF with gc_grace=0 (CASSANDRA-3579)
 * Shutdown ParallelCompaction reducer executor after use (CASSANDRA-3711)
 * Avoid < 0 value for pending tasks in leveled compaction (CASSANDRA-3693)
 * (Hadoop) Support TimeUUID in Pig CassandraStorage (CASSANDRA-3327)
 * Check schema is ready before continuing boostrapping (CASSANDRA-3629)
 * Catch overflows during parsing of chunk_length_kb (CASSANDRA-3644)
 * Improve stream protocol mismatch errors (CASSANDRA-3652)
 * Avoid multiple thread doing HH to the same target (CASSANDRA-3681)
 * Add JMX property for rp_timeout_in_ms (CASSANDRA-2940)
 * Allow DynamicCompositeType to compare component of different types
   (CASSANDRA-3625)
 * Flush non-cfs backed secondary indexes (CASSANDRA-3659)
 * Secondary Indexes should report memory consumption (CASSANDRA-3155)
 * fix for SelectStatement start/end key are not set correctly
   when a key alias is involved (CASSANDRA-3700)
 * fix CLI `show schema` command insert of an extra comma in
   column_metadata (CASSANDRA-3714)
Merged from 0.8:
 * avoid logging (harmless) exception when GC takes < 1ms (CASSANDRA-3656)
 * prevent new nodes from thinking down nodes are up forever (CASSANDRA-3626)
 * use correct list of replicas for LOCAL_QUORUM reads when read repair
   is disabled (CASSANDRA-3696)
 * block on flush before compacting hints (may prevent OOM) (CASSANDRA-3733)


1.0.6
 * (CQL) fix cqlsh support for replicate_on_write (CASSANDRA-3596)
 * fix adding to leveled manifest after streaming (CASSANDRA-3536)
 * filter out unavailable cipher suites when using encryption (CASSANDRA-3178)
 * (HADOOP) add old-style api support for CFIF and CFRR (CASSANDRA-2799)
 * Support TimeUUIDType column names in Stress.java tool (CASSANDRA-3541)
 * (CQL) INSERT/UPDATE/DELETE/TRUNCATE commands should allow CF names to
   be qualified by keyspace (CASSANDRA-3419)
 * always remove endpoints from delevery queue in HH (CASSANDRA-3546)
 * fix race between cf flush and its 2ndary indexes flush (CASSANDRA-3547)
 * fix potential race in AES when a repair fails (CASSANDRA-3548)
 * fix default value validation usage in CLI SET command (CASSANDRA-3553)
 * Optimize componentsFor method for compaction and startup time
   (CASSANDRA-3532)
 * (CQL) Proper ColumnFamily metadata validation on CREATE COLUMNFAMILY 
   (CASSANDRA-3565)
 * fix compression "chunk_length_kb" option to set correct kb value for 
   thrift/avro (CASSANDRA-3558)
 * fix missing response during range slice repair (CASSANDRA-3551)
 * 'describe ring' moved from CLI to nodetool and available through JMX (CASSANDRA-3220)
 * add back partitioner to sstable metadata (CASSANDRA-3540)
 * fix NPE in get_count for counters (CASSANDRA-3601)
Merged from 0.8:
 * remove invalid assertion that table was opened before dropping it
   (CASSANDRA-3580)
 * range and index scans now only send requests to enough replicas to
   satisfy requested CL + RR (CASSANDRA-3598)
 * use cannonical host for local node in nodetool info (CASSANDRA-3556)
 * remove nonlocal DC write optimization since it only worked with
   CL.ONE or CL.LOCAL_QUORUM (CASSANDRA-3577, 3585)
 * detect misuses of CounterColumnType (CASSANDRA-3422)
 * turn off string interning in json2sstable, take 2 (CASSANDRA-2189)
 * validate compression parameters on add/update of the ColumnFamily 
   (CASSANDRA-3573)
 * Check for 0.0.0.0 is incorrect in CFIF (CASSANDRA-3584)
 * Increase vm.max_map_count in debian packaging (CASSANDRA-3563)
 * gossiper will never add itself to saved endpoints (CASSANDRA-3485)


1.0.5
 * revert CASSANDRA-3407 (see CASSANDRA-3540)
 * fix assertion error while forwarding writes to local nodes (CASSANDRA-3539)


1.0.4
 * fix self-hinting of timed out read repair updates and make hinted handoff
   less prone to OOMing a coordinator (CASSANDRA-3440)
 * expose bloom filter sizes via JMX (CASSANDRA-3495)
 * enforce RP tokens 0..2**127 (CASSANDRA-3501)
 * canonicalize paths exposed through JMX (CASSANDRA-3504)
 * fix "liveSize" stat when sstables are removed (CASSANDRA-3496)
 * add bloom filter FP rates to nodetool cfstats (CASSANDRA-3347)
 * record partitioner in sstable metadata component (CASSANDRA-3407)
 * add new upgradesstables nodetool command (CASSANDRA-3406)
 * skip --debug requirement to see common exceptions in CLI (CASSANDRA-3508)
 * fix incorrect query results due to invalid max timestamp (CASSANDRA-3510)
 * make sstableloader recognize compressed sstables (CASSANDRA-3521)
 * avoids race in OutboundTcpConnection in multi-DC setups (CASSANDRA-3530)
 * use SETLOCAL in cassandra.bat (CASSANDRA-3506)
 * fix ConcurrentModificationException in Table.all() (CASSANDRA-3529)
Merged from 0.8:
 * fix concurrence issue in the FailureDetector (CASSANDRA-3519)
 * fix array out of bounds error in counter shard removal (CASSANDRA-3514)
 * avoid dropping tombstones when they might still be needed to shadow
   data in a different sstable (CASSANDRA-2786)


1.0.3
 * revert name-based query defragmentation aka CASSANDRA-2503 (CASSANDRA-3491)
 * fix invalidate-related test failures (CASSANDRA-3437)
 * add next-gen cqlsh to bin/ (CASSANDRA-3188, 3131, 3493)
 * (CQL) fix handling of rows with no columns (CASSANDRA-3424, 3473)
 * fix querying supercolumns by name returning only a subset of
   subcolumns or old subcolumn versions (CASSANDRA-3446)
 * automatically compute sha1 sum for uncompressed data files (CASSANDRA-3456)
 * fix reading metadata/statistics component for version < h (CASSANDRA-3474)
 * add sstable forward-compatibility (CASSANDRA-3478)
 * report compression ratio in CFSMBean (CASSANDRA-3393)
 * fix incorrect size exception during streaming of counters (CASSANDRA-3481)
 * (CQL) fix for counter decrement syntax (CASSANDRA-3418)
 * Fix race introduced by CASSANDRA-2503 (CASSANDRA-3482)
 * Fix incomplete deletion of delivered hints (CASSANDRA-3466)
 * Avoid rescheduling compactions when no compaction was executed 
   (CASSANDRA-3484)
 * fix handling of the chunk_length_kb compression options (CASSANDRA-3492)
Merged from 0.8:
 * fix updating CF row_cache_provider (CASSANDRA-3414)
 * CFMetaData.convertToThrift method to set RowCacheProvider (CASSANDRA-3405)
 * acquire compactionlock during truncate (CASSANDRA-3399)
 * fix displaying cfdef entries for super columnfamilies (CASSANDRA-3415)
 * Make counter shard merging thread safe (CASSANDRA-3178)
 * Revert CASSANDRA-2855
 * Fix bug preventing the use of efficient cross-DC writes (CASSANDRA-3472)
 * `describe ring` command for CLI (CASSANDRA-3220)
 * (Hadoop) skip empty rows when entire row is requested, redux (CASSANDRA-2855)


1.0.2
 * "defragment" rows for name-based queries under STCS (CASSANDRA-2503)
 * Add timing information to cassandra-cli GET/SET/LIST queries (CASSANDRA-3326)
 * Only create one CompressionMetadata object per sstable (CASSANDRA-3427)
 * cleanup usage of StorageService.setMode() (CASSANDRA-3388)
 * Avoid large array allocation for compressed chunk offsets (CASSANDRA-3432)
 * fix DecimalType bytebuffer marshalling (CASSANDRA-3421)
 * fix bug that caused first column in per row indexes to be ignored 
   (CASSANDRA-3441)
 * add JMX call to clean (failed) repair sessions (CASSANDRA-3316)
 * fix sstableloader reference acquisition bug (CASSANDRA-3438)
 * fix estimated row size regression (CASSANDRA-3451)
 * make sure we don't return more columns than asked (CASSANDRA-3303, 3395)
Merged from 0.8:
 * acquire compactionlock during truncate (CASSANDRA-3399)
 * fix displaying cfdef entries for super columnfamilies (CASSANDRA-3415)


1.0.1
 * acquire references during index build to prevent delete problems
   on Windows (CASSANDRA-3314)
 * describe_ring should include datacenter/topology information (CASSANDRA-2882)
 * Thrift sockets are not properly buffered (CASSANDRA-3261)
 * performance improvement for bytebufferutil compare function (CASSANDRA-3286)
 * add system.versions ColumnFamily (CASSANDRA-3140)
 * reduce network copies (CASSANDRA-3333, 3373)
 * limit nodetool to 32MB of heap (CASSANDRA-3124)
 * (CQL) update parser to accept "timestamp" instead of "date" (CASSANDRA-3149)
 * Fix CLI `show schema` to include "compression_options" (CASSANDRA-3368)
 * Snapshot to include manifest under LeveledCompactionStrategy (CASSANDRA-3359)
 * (CQL) SELECT query should allow CF name to be qualified by keyspace (CASSANDRA-3130)
 * (CQL) Fix internal application error specifying 'using consistency ...'
   in lower case (CASSANDRA-3366)
 * fix Deflate compression when compression actually makes the data bigger
   (CASSANDRA-3370)
 * optimize UUIDGen to avoid lock contention on InetAddress.getLocalHost 
   (CASSANDRA-3387)
 * tolerate index being dropped mid-mutation (CASSANDRA-3334, 3313)
 * CompactionManager is now responsible for checking for new candidates
   post-task execution, enabling more consistent leveled compaction 
   (CASSANDRA-3391)
 * Cache HSHA threads (CASSANDRA-3372)
 * use CF/KS names as snapshot prefix for drop + truncate operations
   (CASSANDRA-2997)
 * Break bloom filters up to avoid heap fragmentation (CASSANDRA-2466)
 * fix cassandra hanging on jsvc stop (CASSANDRA-3302)
 * Avoid leveled compaction getting blocked on errors (CASSANDRA-3408)
 * Make reloading the compaction strategy safe (CASSANDRA-3409)
 * ignore 0.8 hints even if compaction begins before we try to purge
   them (CASSANDRA-3385)
 * remove procrun (bin\daemon) from Cassandra source tree and 
   artifacts (CASSANDRA-3331)
 * make cassandra compile under JDK7 (CASSANDRA-3275)
 * remove dependency of clientutil.jar to FBUtilities (CASSANDRA-3299)
 * avoid truncation errors by using long math on long values (CASSANDRA-3364)
 * avoid clock drift on some Windows machine (CASSANDRA-3375)
 * display cache provider in cli 'describe keyspace' command (CASSANDRA-3384)
 * fix incomplete topology information in describe_ring (CASSANDRA-3403)
 * expire dead gossip states based on time (CASSANDRA-2961)
 * improve CompactionTask extensibility (CASSANDRA-3330)
 * Allow one leveled compaction task to kick off another (CASSANDRA-3363)
 * allow encryption only between datacenters (CASSANDRA-2802)
Merged from 0.8:
 * fix truncate allowing data to be replayed post-restart (CASSANDRA-3297)
 * make iwriter final in IndexWriter to avoid NPE (CASSANDRA-2863)
 * (CQL) update grammar to require key clause in DELETE statement
   (CASSANDRA-3349)
 * (CQL) allow numeric keyspace names in USE statement (CASSANDRA-3350)
 * (Hadoop) skip empty rows when slicing the entire row (CASSANDRA-2855)
 * Fix handling of tombstone by SSTableExport/Import (CASSANDRA-3357)
 * fix ColumnIndexer to use long offsets (CASSANDRA-3358)
 * Improved CLI exceptions (CASSANDRA-3312)
 * Fix handling of tombstone by SSTableExport/Import (CASSANDRA-3357)
 * Only count compaction as active (for throttling) when they have
   successfully acquired the compaction lock (CASSANDRA-3344)
 * Display CLI version string on startup (CASSANDRA-3196)
 * (Hadoop) make CFIF try rpc_address or fallback to listen_address
   (CASSANDRA-3214)
 * (Hadoop) accept comma delimited lists of initial thrift connections
   (CASSANDRA-3185)
 * ColumnFamily min_compaction_threshold should be >= 2 (CASSANDRA-3342)
 * (Pig) add 0.8+ types and key validation type in schema (CASSANDRA-3280)
 * Fix completely removing column metadata using CLI (CASSANDRA-3126)
 * CLI `describe cluster;` output should be on separate lines for separate versions
   (CASSANDRA-3170)
 * fix changing durable_writes keyspace option during CF creation
   (CASSANDRA-3292)
 * avoid locking on update when no indexes are involved (CASSANDRA-3386)
 * fix assertionError during repair with ordered partitioners (CASSANDRA-3369)
 * correctly serialize key_validation_class for avro (CASSANDRA-3391)
 * don't expire counter tombstone after streaming (CASSANDRA-3394)
 * prevent nodes that failed to join from hanging around forever 
   (CASSANDRA-3351)
 * remove incorrect optimization from slice read path (CASSANDRA-3390)
 * Fix race in AntiEntropyService (CASSANDRA-3400)


1.0.0-final
 * close scrubbed sstable fd before deleting it (CASSANDRA-3318)
 * fix bug preventing obsolete commitlog segments from being removed
   (CASSANDRA-3269)
 * tolerate whitespace in seed CDL (CASSANDRA-3263)
 * Change default heap thresholds to max(min(1/2 ram, 1G), min(1/4 ram, 8GB))
   (CASSANDRA-3295)
 * Fix broken CompressedRandomAccessReaderTest (CASSANDRA-3298)
 * (CQL) fix type information returned for wildcard queries (CASSANDRA-3311)
 * add estimated tasks to LeveledCompactionStrategy (CASSANDRA-3322)
 * avoid including compaction cache-warming in keycache stats (CASSANDRA-3325)
 * run compaction and hinted handoff threads at MIN_PRIORITY (CASSANDRA-3308)
 * default hsha thrift server to cpu core count in rpc pool (CASSANDRA-3329)
 * add bin\daemon to binary tarball for Windows service (CASSANDRA-3331)
 * Fix places where uncompressed size of sstables was use in place of the
   compressed one (CASSANDRA-3338)
 * Fix hsha thrift server (CASSANDRA-3346)
 * Make sure repair only stream needed sstables (CASSANDRA-3345)


1.0.0-rc2
 * Log a meaningful warning when a node receives a message for a repair session
   that doesn't exist anymore (CASSANDRA-3256)
 * test for NUMA policy support as well as numactl presence (CASSANDRA-3245)
 * Fix FD leak when internode encryption is enabled (CASSANDRA-3257)
 * Remove incorrect assertion in mergeIterator (CASSANDRA-3260)
 * FBUtilities.hexToBytes(String) to throw NumberFormatException when string
   contains non-hex characters (CASSANDRA-3231)
 * Keep SimpleSnitch proximity ordering unchanged from what the Strategy
   generates, as intended (CASSANDRA-3262)
 * remove Scrub from compactionstats when finished (CASSANDRA-3255)
 * fix counter entry in jdbc TypesMap (CASSANDRA-3268)
 * fix full queue scenario for ParallelCompactionIterator (CASSANDRA-3270)
 * fix bootstrap process (CASSANDRA-3285)
 * don't try delivering hints if when there isn't any (CASSANDRA-3176)
 * CLI documentation change for ColumnFamily `compression_options` (CASSANDRA-3282)
 * ignore any CF ids sent by client for adding CF/KS (CASSANDRA-3288)
 * remove obsolete hints on first startup (CASSANDRA-3291)
 * use correct ISortedColumns for time-optimized reads (CASSANDRA-3289)
 * Evict gossip state immediately when a token is taken over by a new IP 
   (CASSANDRA-3259)


1.0.0-rc1
 * Update CQL to generate microsecond timestamps by default (CASSANDRA-3227)
 * Fix counting CFMetadata towards Memtable liveRatio (CASSANDRA-3023)
 * Kill server on wrapped OOME such as from FileChannel.map (CASSANDRA-3201)
 * remove unnecessary copy when adding to row cache (CASSANDRA-3223)
 * Log message when a full repair operation completes (CASSANDRA-3207)
 * Fix streamOutSession keeping sstables references forever if the remote end
   dies (CASSANDRA-3216)
 * Remove dynamic_snitch boolean from example configuration (defaulting to 
   true) and set default badness threshold to 0.1 (CASSANDRA-3229)
 * Base choice of random or "balanced" token on bootstrap on whether
   schema definitions were found (CASSANDRA-3219)
 * Fixes for LeveledCompactionStrategy score computation, prioritization,
   scheduling, and performance (CASSANDRA-3224, 3234)
 * parallelize sstable open at server startup (CASSANDRA-2988)
 * fix handling of exceptions writing to OutboundTcpConnection (CASSANDRA-3235)
 * Allow using quotes in "USE <keyspace>;" CLI command (CASSANDRA-3208)
 * Don't allow any cache loading exceptions to halt startup (CASSANDRA-3218)
 * Fix sstableloader --ignores option (CASSANDRA-3247)
 * File descriptor limit increased in packaging (CASSANDRA-3206)
 * Fix deadlock in commit log during flush (CASSANDRA-3253) 


1.0.0-beta1
 * removed binarymemtable (CASSANDRA-2692)
 * add commitlog_total_space_in_mb to prevent fragmented logs (CASSANDRA-2427)
 * removed commitlog_rotation_threshold_in_mb configuration (CASSANDRA-2771)
 * make AbstractBounds.normalize de-overlapp overlapping ranges (CASSANDRA-2641)
 * replace CollatingIterator, ReducingIterator with MergeIterator 
   (CASSANDRA-2062)
 * Fixed the ability to set compaction strategy in cli using create column 
   family command (CASSANDRA-2778)
 * clean up tmp files after failed compaction (CASSANDRA-2468)
 * restrict repair streaming to specific columnfamilies (CASSANDRA-2280)
 * don't bother persisting columns shadowed by a row tombstone (CASSANDRA-2589)
 * reset CF and SC deletion times after gc_grace (CASSANDRA-2317)
 * optimize away seek when compacting wide rows (CASSANDRA-2879)
 * single-pass streaming (CASSANDRA-2677, 2906, 2916, 3003)
 * use reference counting for deleting sstables instead of relying on GC
   (CASSANDRA-2521, 3179)
 * store hints as serialized mutations instead of pointers to data row
   (CASSANDRA-2045)
 * store hints in the coordinator node instead of in the closest replica 
   (CASSANDRA-2914)
 * add row_cache_keys_to_save CF option (CASSANDRA-1966)
 * check column family validity in nodetool repair (CASSANDRA-2933)
 * use lazy initialization instead of class initialization in NodeId
   (CASSANDRA-2953)
 * add paging to get_count (CASSANDRA-2894)
 * fix "short reads" in [multi]get (CASSANDRA-2643, 3157, 3192)
 * add optional compression for sstables (CASSANDRA-47, 2994, 3001, 3128)
 * add scheduler JMX metrics (CASSANDRA-2962)
 * add block level checksum for compressed data (CASSANDRA-1717)
 * make column family backed column map pluggable and introduce unsynchronized
   ArrayList backed one to speedup reads (CASSANDRA-2843, 3165, 3205)
 * refactoring of the secondary index api (CASSANDRA-2982)
 * make CL > ONE reads wait for digest reconciliation before returning
   (CASSANDRA-2494)
 * fix missing logging for some exceptions (CASSANDRA-2061)
 * refactor and optimize ColumnFamilyStore.files(...) and Descriptor.fromFilename(String)
   and few other places responsible for work with SSTable files (CASSANDRA-3040)
 * Stop reading from sstables once we know we have the most recent columns,
   for query-by-name requests (CASSANDRA-2498)
 * Add query-by-column mode to stress.java (CASSANDRA-3064)
 * Add "install" command to cassandra.bat (CASSANDRA-292)
 * clean up KSMetadata, CFMetadata from unnecessary
   Thrift<->Avro conversion methods (CASSANDRA-3032)
 * Add timeouts to client request schedulers (CASSANDRA-3079, 3096)
 * Cli to use hashes rather than array of hashes for strategy options (CASSANDRA-3081)
 * LeveledCompactionStrategy (CASSANDRA-1608, 3085, 3110, 3087, 3145, 3154, 3182)
 * Improvements of the CLI `describe` command (CASSANDRA-2630)
 * reduce window where dropped CF sstables may not be deleted (CASSANDRA-2942)
 * Expose gossip/FD info to JMX (CASSANDRA-2806)
 * Fix streaming over SSL when compressed SSTable involved (CASSANDRA-3051)
 * Add support for pluggable secondary index implementations (CASSANDRA-3078)
 * remove compaction_thread_priority setting (CASSANDRA-3104)
 * generate hints for replicas that timeout, not just replicas that are known
   to be down before starting (CASSANDRA-2034)
 * Add throttling for internode streaming (CASSANDRA-3080)
 * make the repair of a range repair all replica (CASSANDRA-2610, 3194)
 * expose the ability to repair the first range (as returned by the
   partitioner) of a node (CASSANDRA-2606)
 * Streams Compression (CASSANDRA-3015)
 * add ability to use multiple threads during a single compaction
   (CASSANDRA-2901)
 * make AbstractBounds.normalize support overlapping ranges (CASSANDRA-2641)
 * fix of the CQL count() behavior (CASSANDRA-3068)
 * use TreeMap backed column families for the SSTable simple writers
   (CASSANDRA-3148)
 * fix inconsistency of the CLI syntax when {} should be used instead of [{}]
   (CASSANDRA-3119)
 * rename CQL type names to match expected SQL behavior (CASSANDRA-3149, 3031)
 * Arena-based allocation for memtables (CASSANDRA-2252, 3162, 3163, 3168)
 * Default RR chance to 0.1 (CASSANDRA-3169)
 * Add RowLevel support to secondary index API (CASSANDRA-3147)
 * Make SerializingCacheProvider the default if JNA is available (CASSANDRA-3183)
 * Fix backwards compatibilty for CQL memtable properties (CASSANDRA-3190)
 * Add five-minute delay before starting compactions on a restarted server
   (CASSANDRA-3181)
 * Reduce copies done for intra-host messages (CASSANDRA-1788, 3144)
 * support of compaction strategy option for stress.java (CASSANDRA-3204)
 * make memtable throughput and column count thresholds no-ops (CASSANDRA-2449)
 * Return schema information along with the resultSet in CQL (CASSANDRA-2734)
 * Add new DecimalType (CASSANDRA-2883)
 * Fix assertion error in RowRepairResolver (CASSANDRA-3156)
 * Reduce unnecessary high buffer sizes (CASSANDRA-3171)
 * Pluggable compaction strategy (CASSANDRA-1610)
 * Add new broadcast_address config option (CASSANDRA-2491)


0.8.7
 * Kill server on wrapped OOME such as from FileChannel.map (CASSANDRA-3201)
 * Allow using quotes in "USE <keyspace>;" CLI command (CASSANDRA-3208)
 * Log message when a full repair operation completes (CASSANDRA-3207)
 * Don't allow any cache loading exceptions to halt startup (CASSANDRA-3218)
 * Fix sstableloader --ignores option (CASSANDRA-3247)
 * File descriptor limit increased in packaging (CASSANDRA-3206)
 * Log a meaningfull warning when a node receive a message for a repair session
   that doesn't exist anymore (CASSANDRA-3256)
 * Fix FD leak when internode encryption is enabled (CASSANDRA-3257)
 * FBUtilities.hexToBytes(String) to throw NumberFormatException when string
   contains non-hex characters (CASSANDRA-3231)
 * Keep SimpleSnitch proximity ordering unchanged from what the Strategy
   generates, as intended (CASSANDRA-3262)
 * remove Scrub from compactionstats when finished (CASSANDRA-3255)
 * Fix tool .bat files when CASSANDRA_HOME contains spaces (CASSANDRA-3258)
 * Force flush of status table when removing/updating token (CASSANDRA-3243)
 * Evict gossip state immediately when a token is taken over by a new IP (CASSANDRA-3259)
 * Fix bug where the failure detector can take too long to mark a host
   down (CASSANDRA-3273)
 * (Hadoop) allow wrapping ranges in queries (CASSANDRA-3137)
 * (Hadoop) check all interfaces for a match with split location
   before falling back to random replica (CASSANDRA-3211)
 * (Hadoop) Make Pig storage handle implements LoadMetadata (CASSANDRA-2777)
 * (Hadoop) Fix exception during PIG 'dump' (CASSANDRA-2810)
 * Fix stress COUNTER_GET option (CASSANDRA-3301)
 * Fix missing fields in CLI `show schema` output (CASSANDRA-3304)
 * Nodetool no longer leaks threads and closes JMX connections (CASSANDRA-3309)
 * fix truncate allowing data to be replayed post-restart (CASSANDRA-3297)
 * Move SimpleAuthority and SimpleAuthenticator to examples (CASSANDRA-2922)
 * Fix handling of tombstone by SSTableExport/Import (CASSANDRA-3357)
 * Fix transposition in cfHistograms (CASSANDRA-3222)
 * Allow using number as DC name when creating keyspace in CQL (CASSANDRA-3239)
 * Force flush of system table after updating/removing a token (CASSANDRA-3243)


0.8.6
 * revert CASSANDRA-2388
 * change TokenRange.endpoints back to listen/broadcast address to match
   pre-1777 behavior, and add TokenRange.rpc_endpoints instead (CASSANDRA-3187)
 * avoid trying to watch cassandra-topology.properties when loaded from jar
   (CASSANDRA-3138)
 * prevent users from creating keyspaces with LocalStrategy replication
   (CASSANDRA-3139)
 * fix CLI `show schema;` to output correct keyspace definition statement
   (CASSANDRA-3129)
 * CustomTThreadPoolServer to log TTransportException at DEBUG level
   (CASSANDRA-3142)
 * allow topology sort to work with non-unique rack names between 
   datacenters (CASSANDRA-3152)
 * Improve caching of same-version Messages on digest and repair paths
   (CASSANDRA-3158)
 * Randomize choice of first replica for counter increment (CASSANDRA-2890)
 * Fix using read_repair_chance instead of merge_shard_change (CASSANDRA-3202)
 * Avoid streaming data to nodes that already have it, on move as well as
   decommission (CASSANDRA-3041)
 * Fix divide by zero error in GCInspector (CASSANDRA-3164)
 * allow quoting of the ColumnFamily name in CLI `create column family`
   statement (CASSANDRA-3195)
 * Fix rolling upgrade from 0.7 to 0.8 problem (CASSANDRA-3166)
 * Accomodate missing encryption_options in IncomingTcpConnection.stream
   (CASSANDRA-3212)


0.8.5
 * fix NPE when encryption_options is unspecified (CASSANDRA-3007)
 * include column name in validation failure exceptions (CASSANDRA-2849)
 * make sure truncate clears out the commitlog so replay won't re-
   populate with truncated data (CASSANDRA-2950)
 * fix NPE when debug logging is enabled and dropped CF is present
   in a commitlog segment (CASSANDRA-3021)
 * fix cassandra.bat when CASSANDRA_HOME contains spaces (CASSANDRA-2952)
 * fix to SSTableSimpleUnsortedWriter bufferSize calculation (CASSANDRA-3027)
 * make cleanup and normal compaction able to skip empty rows
   (rows containing nothing but expired tombstones) (CASSANDRA-3039)
 * work around native memory leak in com.sun.management.GarbageCollectorMXBean
   (CASSANDRA-2868)
 * validate that column names in column_metadata are not equal to key_alias
   on create/update of the ColumnFamily and CQL 'ALTER' statement (CASSANDRA-3036)
 * return an InvalidRequestException if an indexed column is assigned
   a value larger than 64KB (CASSANDRA-3057)
 * fix of numeric-only and string column names handling in CLI "drop index" 
   (CASSANDRA-3054)
 * prune index scan resultset back to original request for lazy
   resultset expansion case (CASSANDRA-2964)
 * (Hadoop) fail jobs when Cassandra node has failed but TaskTracker
   has not (CASSANDRA-2388)
 * fix dynamic snitch ignoring nodes when read_repair_chance is zero
   (CASSANDRA-2662)
 * avoid retaining references to dropped CFS objects in 
   CompactionManager.estimatedCompactions (CASSANDRA-2708)
 * expose rpc timeouts per host in MessagingServiceMBean (CASSANDRA-2941)
 * avoid including cwd in classpath for deb and rpm packages (CASSANDRA-2881)
 * remove gossip state when a new IP takes over a token (CASSANDRA-3071)
 * allow sstable2json to work on index sstable files (CASSANDRA-3059)
 * always hint counters (CASSANDRA-3099)
 * fix log4j initialization in EmbeddedCassandraService (CASSANDRA-2857)
 * remove gossip state when a new IP takes over a token (CASSANDRA-3071)
 * work around native memory leak in com.sun.management.GarbageCollectorMXBean
    (CASSANDRA-2868)
 * fix UnavailableException with writes at CL.EACH_QUORM (CASSANDRA-3084)
 * fix parsing of the Keyspace and ColumnFamily names in numeric
   and string representations in CLI (CASSANDRA-3075)
 * fix corner cases in Range.differenceToFetch (CASSANDRA-3084)
 * fix ip address String representation in the ring cache (CASSANDRA-3044)
 * fix ring cache compatibility when mixing pre-0.8.4 nodes with post-
   in the same cluster (CASSANDRA-3023)
 * make repair report failure when a node participating dies (instead of
   hanging forever) (CASSANDRA-2433)
 * fix handling of the empty byte buffer by ReversedType (CASSANDRA-3111)
 * Add validation that Keyspace names are case-insensitively unique (CASSANDRA-3066)
 * catch invalid key_validation_class before instantiating UpdateColumnFamily (CASSANDRA-3102)
 * make Range and Bounds objects client-safe (CASSANDRA-3108)
 * optionally skip log4j configuration (CASSANDRA-3061)
 * bundle sstableloader with the debian package (CASSANDRA-3113)
 * don't try to build secondary indexes when there is none (CASSANDRA-3123)
 * improve SSTableSimpleUnsortedWriter speed for large rows (CASSANDRA-3122)
 * handle keyspace arguments correctly in nodetool snapshot (CASSANDRA-3038)
 * Fix SSTableImportTest on windows (CASSANDRA-3043)
 * expose compactionThroughputMbPerSec through JMX (CASSANDRA-3117)
 * log keyspace and CF of large rows being compacted


0.8.4
 * change TokenRing.endpoints to be a list of rpc addresses instead of 
   listen/broadcast addresses (CASSANDRA-1777)
 * include files-to-be-streamed in StreamInSession.getSources (CASSANDRA-2972)
 * use JAVA env var in cassandra-env.sh (CASSANDRA-2785, 2992)
 * avoid doing read for no-op replicate-on-write at CL=1 (CASSANDRA-2892)
 * refuse counter write for CL.ANY (CASSANDRA-2990)
 * switch back to only logging recent dropped messages (CASSANDRA-3004)
 * always deserialize RowMutation for counters (CASSANDRA-3006)
 * ignore saved replication_factor strategy_option for NTS (CASSANDRA-3011)
 * make sure pre-truncate CL segments are discarded (CASSANDRA-2950)


0.8.3
 * add ability to drop local reads/writes that are going to timeout
   (CASSANDRA-2943)
 * revamp token removal process, keep gossip states for 3 days (CASSANDRA-2496)
 * don't accept extra args for 0-arg nodetool commands (CASSANDRA-2740)
 * log unavailableexception details at debug level (CASSANDRA-2856)
 * expose data_dir though jmx (CASSANDRA-2770)
 * don't include tmp files as sstable when create cfs (CASSANDRA-2929)
 * log Java classpath on startup (CASSANDRA-2895)
 * keep gossipped version in sync with actual on migration coordinator 
   (CASSANDRA-2946)
 * use lazy initialization instead of class initialization in NodeId
   (CASSANDRA-2953)
 * check column family validity in nodetool repair (CASSANDRA-2933)
 * speedup bytes to hex conversions dramatically (CASSANDRA-2850)
 * Flush memtables on shutdown when durable writes are disabled 
   (CASSANDRA-2958)
 * improved POSIX compatibility of start scripts (CASsANDRA-2965)
 * add counter support to Hadoop InputFormat (CASSANDRA-2981)
 * fix bug where dirty commitlog segments were removed (and avoid keeping 
   segments with no post-flush activity permanently dirty) (CASSANDRA-2829)
 * fix throwing exception with batch mutation of counter super columns
   (CASSANDRA-2949)
 * ignore system tables during repair (CASSANDRA-2979)
 * throw exception when NTS is given replication_factor as an option
   (CASSANDRA-2960)
 * fix assertion error during compaction of counter CFs (CASSANDRA-2968)
 * avoid trying to create index names, when no index exists (CASSANDRA-2867)
 * don't sample the system table when choosing a bootstrap token
   (CASSANDRA-2825)
 * gossiper notifies of local state changes (CASSANDRA-2948)
 * add asynchronous and half-sync/half-async (hsha) thrift servers 
   (CASSANDRA-1405)
 * fix potential use of free'd native memory in SerializingCache 
   (CASSANDRA-2951)
 * prune index scan resultset back to original request for lazy
   resultset expansion case (CASSANDRA-2964)
 * (Hadoop) fail jobs when Cassandra node has failed but TaskTracker
    has not (CASSANDRA-2388)


0.8.2
 * CQL: 
   - include only one row per unique key for IN queries (CASSANDRA-2717)
   - respect client timestamp on full row deletions (CASSANDRA-2912)
 * improve thread-safety in StreamOutSession (CASSANDRA-2792)
 * allow deleting a row and updating indexed columns in it in the
   same mutation (CASSANDRA-2773)
 * Expose number of threads blocked on submitting memtable to flush
   in JMX (CASSANDRA-2817)
 * add ability to return "endpoints" to nodetool (CASSANDRA-2776)
 * Add support for multiple (comma-delimited) coordinator addresses
   to ColumnFamilyInputFormat (CASSANDRA-2807)
 * fix potential NPE while scheduling read repair for range slice
   (CASSANDRA-2823)
 * Fix race in SystemTable.getCurrentLocalNodeId (CASSANDRA-2824)
 * Correctly set default for replicate_on_write (CASSANDRA-2835)
 * improve nodetool compactionstats formatting (CASSANDRA-2844)
 * fix index-building status display (CASSANDRA-2853)
 * fix CLI perpetuating obsolete KsDef.replication_factor (CASSANDRA-2846)
 * improve cli treatment of multiline comments (CASSANDRA-2852)
 * handle row tombstones correctly in EchoedRow (CASSANDRA-2786)
 * add MessagingService.get[Recently]DroppedMessages and
   StorageService.getExceptionCount (CASSANDRA-2804)
 * fix possibility of spurious UnavailableException for LOCAL_QUORUM
   reads with dynamic snitch + read repair disabled (CASSANDRA-2870)
 * add ant-optional as dependence for the debian package (CASSANDRA-2164)
 * add option to specify limit for get_slice in the CLI (CASSANDRA-2646)
 * decrease HH page size (CASSANDRA-2832)
 * reset cli keyspace after dropping the current one (CASSANDRA-2763)
 * add KeyRange option to Hadoop inputformat (CASSANDRA-1125)
 * fix protocol versioning (CASSANDRA-2818, 2860)
 * support spaces in path to log4j configuration (CASSANDRA-2383)
 * avoid including inferred types in CF update (CASSANDRA-2809)
 * fix JMX bulkload call (CASSANDRA-2908)
 * fix updating KS with durable_writes=false (CASSANDRA-2907)
 * add simplified facade to SSTableWriter for bulk loading use
   (CASSANDRA-2911)
 * fix re-using index CF sstable names after drop/recreate (CASSANDRA-2872)
 * prepend CF to default index names (CASSANDRA-2903)
 * fix hint replay (CASSANDRA-2928)
 * Properly synchronize repair's merkle tree computation (CASSANDRA-2816)


0.8.1
 * CQL:
   - support for insert, delete in BATCH (CASSANDRA-2537)
   - support for IN to SELECT, UPDATE (CASSANDRA-2553)
   - timestamp support for INSERT, UPDATE, and BATCH (CASSANDRA-2555)
   - TTL support (CASSANDRA-2476)
   - counter support (CASSANDRA-2473)
   - ALTER COLUMNFAMILY (CASSANDRA-1709)
   - DROP INDEX (CASSANDRA-2617)
   - add SCHEMA/TABLE as aliases for KS/CF (CASSANDRA-2743)
   - server handles wait-for-schema-agreement (CASSANDRA-2756)
   - key alias support (CASSANDRA-2480)
 * add support for comparator parameters and a generic ReverseType
   (CASSANDRA-2355)
 * add CompositeType and DynamicCompositeType (CASSANDRA-2231)
 * optimize batches containing multiple updates to the same row
   (CASSANDRA-2583)
 * adjust hinted handoff page size to avoid OOM with large columns 
   (CASSANDRA-2652)
 * mark BRAF buffer invalid post-flush so we don't re-flush partial
   buffers again, especially on CL writes (CASSANDRA-2660)
 * add DROP INDEX support to CLI (CASSANDRA-2616)
 * don't perform HH to client-mode [storageproxy] nodes (CASSANDRA-2668)
 * Improve forceDeserialize/getCompactedRow encapsulation (CASSANDRA-2659)
 * Don't write CounterUpdateColumn to disk in tests (CASSANDRA-2650)
 * Add sstable bulk loading utility (CASSANDRA-1278)
 * avoid replaying hints to dropped columnfamilies (CASSANDRA-2685)
 * add placeholders for missing rows in range query pseudo-RR (CASSANDRA-2680)
 * remove no-op HHOM.renameHints (CASSANDRA-2693)
 * clone super columns to avoid modifying them during flush (CASSANDRA-2675)
 * allow writes to bypass the commitlog for certain keyspaces (CASSANDRA-2683)
 * avoid NPE when bypassing commitlog during memtable flush (CASSANDRA-2781)
 * Added support for making bootstrap retry if nodes flap (CASSANDRA-2644)
 * Added statusthrift to nodetool to report if thrift server is running (CASSANDRA-2722)
 * Fixed rows being cached if they do not exist (CASSANDRA-2723)
 * Support passing tableName and cfName to RowCacheProviders (CASSANDRA-2702)
 * close scrub file handles (CASSANDRA-2669)
 * throttle migration replay (CASSANDRA-2714)
 * optimize column serializer creation (CASSANDRA-2716)
 * Added support for making bootstrap retry if nodes flap (CASSANDRA-2644)
 * Added statusthrift to nodetool to report if thrift server is running
   (CASSANDRA-2722)
 * Fixed rows being cached if they do not exist (CASSANDRA-2723)
 * fix truncate/compaction race (CASSANDRA-2673)
 * workaround large resultsets causing large allocation retention
   by nio sockets (CASSANDRA-2654)
 * fix nodetool ring use with Ec2Snitch (CASSANDRA-2733)
 * fix removing columns and subcolumns that are supressed by a row or
   supercolumn tombstone during replica resolution (CASSANDRA-2590)
 * support sstable2json against snapshot sstables (CASSANDRA-2386)
 * remove active-pull schema requests (CASSANDRA-2715)
 * avoid marking entire list of sstables as actively being compacted
   in multithreaded compaction (CASSANDRA-2765)
 * seek back after deserializing a row to update cache with (CASSANDRA-2752)
 * avoid skipping rows in scrub for counter column family (CASSANDRA-2759)
 * fix ConcurrentModificationException in repair when dealing with 0.7 node
   (CASSANDRA-2767)
 * use threadsafe collections for StreamInSession (CASSANDRA-2766)
 * avoid infinite loop when creating merkle tree (CASSANDRA-2758)
 * avoids unmarking compacting sstable prematurely in cleanup (CASSANDRA-2769)
 * fix NPE when the commit log is bypassed (CASSANDRA-2718)
 * don't throw an exception in SS.isRPCServerRunning (CASSANDRA-2721)
 * make stress.jar executable (CASSANDRA-2744)
 * add daemon mode to java stress (CASSANDRA-2267)
 * expose the DC and rack of a node through JMX and nodetool ring (CASSANDRA-2531)
 * fix cache mbean getSize (CASSANDRA-2781)
 * Add Date, Float, Double, and Boolean types (CASSANDRA-2530)
 * Add startup flag to renew counter node id (CASSANDRA-2788)
 * add jamm agent to cassandra.bat (CASSANDRA-2787)
 * fix repair hanging if a neighbor has nothing to send (CASSANDRA-2797)
 * purge tombstone even if row is in only one sstable (CASSANDRA-2801)
 * Fix wrong purge of deleted cf during compaction (CASSANDRA-2786)
 * fix race that could result in Hadoop writer failing to throw an
   exception encountered after close() (CASSANDRA-2755)
 * fix scan wrongly throwing assertion error (CASSANDRA-2653)
 * Always use even distribution for merkle tree with RandomPartitionner
   (CASSANDRA-2841)
 * fix describeOwnership for OPP (CASSANDRA-2800)
 * ensure that string tokens do not contain commas (CASSANDRA-2762)


0.8.0-final
 * fix CQL grammar warning and cqlsh regression from CASSANDRA-2622
 * add ant generate-cql-html target (CASSANDRA-2526)
 * update CQL consistency levels (CASSANDRA-2566)
 * debian packaging fixes (CASSANDRA-2481, 2647)
 * fix UUIDType, IntegerType for direct buffers (CASSANDRA-2682, 2684)
 * switch to native Thrift for Hadoop map/reduce (CASSANDRA-2667)
 * fix StackOverflowError when building from eclipse (CASSANDRA-2687)
 * only provide replication_factor to strategy_options "help" for
   SimpleStrategy, OldNetworkTopologyStrategy (CASSANDRA-2678, 2713)
 * fix exception adding validators to non-string columns (CASSANDRA-2696)
 * avoid instantiating DatabaseDescriptor in JDBC (CASSANDRA-2694)
 * fix potential stack overflow during compaction (CASSANDRA-2626)
 * clone super columns to avoid modifying them during flush (CASSANDRA-2675)
 * reset underlying iterator in EchoedRow constructor (CASSANDRA-2653)


0.8.0-rc1
 * faster flushes and compaction from fixing excessively pessimistic 
   rebuffering in BRAF (CASSANDRA-2581)
 * fix returning null column values in the python cql driver (CASSANDRA-2593)
 * fix merkle tree splitting exiting early (CASSANDRA-2605)
 * snapshot_before_compaction directory name fix (CASSANDRA-2598)
 * Disable compaction throttling during bootstrap (CASSANDRA-2612) 
 * fix CQL treatment of > and < operators in range slices (CASSANDRA-2592)
 * fix potential double-application of counter updates on commitlog replay
   by moving replay position from header to sstable metadata (CASSANDRA-2419)
 * JDBC CQL driver exposes getColumn for access to timestamp
 * JDBC ResultSetMetadata properties added to AbstractType
 * r/m clustertool (CASSANDRA-2607)
 * add support for presenting row key as a column in CQL result sets 
   (CASSANDRA-2622)
 * Don't allow {LOCAL|EACH}_QUORUM unless strategy is NTS (CASSANDRA-2627)
 * validate keyspace strategy_options during CQL create (CASSANDRA-2624)
 * fix empty Result with secondary index when limit=1 (CASSANDRA-2628)
 * Fix regression where bootstrapping a node with no schema fails
   (CASSANDRA-2625)
 * Allow removing LocationInfo sstables (CASSANDRA-2632)
 * avoid attempting to replay mutations from dropped keyspaces (CASSANDRA-2631)
 * avoid using cached position of a key when GT is requested (CASSANDRA-2633)
 * fix counting bloom filter true positives (CASSANDRA-2637)
 * initialize local ep state prior to gossip startup if needed (CASSANDRA-2638)
 * fix counter increment lost after restart (CASSANDRA-2642)
 * add quote-escaping via backslash to CLI (CASSANDRA-2623)
 * fix pig example script (CASSANDRA-2487)
 * fix dynamic snitch race in adding latencies (CASSANDRA-2618)
 * Start/stop cassandra after more important services such as mdadm in
   debian packaging (CASSANDRA-2481)


0.8.0-beta2
 * fix NPE compacting index CFs (CASSANDRA-2528)
 * Remove checking all column families on startup for compaction candidates 
   (CASSANDRA-2444)
 * validate CQL create keyspace options (CASSANDRA-2525)
 * fix nodetool setcompactionthroughput (CASSANDRA-2550)
 * move	gossip heartbeat back to its own thread (CASSANDRA-2554)
 * validate cql TRUNCATE columnfamily before truncating (CASSANDRA-2570)
 * fix batch_mutate for mixed standard-counter mutations (CASSANDRA-2457)
 * disallow making schema changes to system keyspace (CASSANDRA-2563)
 * fix sending mutation messages multiple times (CASSANDRA-2557)
 * fix incorrect use of NBHM.size in ReadCallback that could cause
   reads to time out even when responses were received (CASSANDRA-2552)
 * trigger read repair correctly for LOCAL_QUORUM reads (CASSANDRA-2556)
 * Allow configuring the number of compaction thread (CASSANDRA-2558)
 * forceUserDefinedCompaction will attempt to compact what it is given
   even if the pessimistic estimate is that there is not enough disk space;
   automatic compactions will only compact 2 or more sstables (CASSANDRA-2575)
 * refuse to apply migrations with older timestamps than the current 
   schema (CASSANDRA-2536)
 * remove unframed Thrift transport option
 * include indexes in snapshots (CASSANDRA-2596)
 * improve ignoring of obsolete mutations in index maintenance (CASSANDRA-2401)
 * recognize attempt to drop just the index while leaving the column
   definition alone (CASSANDRA-2619)
  

0.8.0-beta1
 * remove Avro RPC support (CASSANDRA-926)
 * support for columns that act as incr/decr counters 
   (CASSANDRA-1072, 1937, 1944, 1936, 2101, 2093, 2288, 2105, 2384, 2236, 2342,
   2454)
 * CQL (CASSANDRA-1703, 1704, 1705, 1706, 1707, 1708, 1710, 1711, 1940, 
   2124, 2302, 2277, 2493)
 * avoid double RowMutation serialization on write path (CASSANDRA-1800)
 * make NetworkTopologyStrategy the default (CASSANDRA-1960)
 * configurable internode encryption (CASSANDRA-1567, 2152)
 * human readable column names in sstable2json output (CASSANDRA-1933)
 * change default JMX port to 7199 (CASSANDRA-2027)
 * backwards compatible internal messaging (CASSANDRA-1015)
 * atomic switch of memtables and sstables (CASSANDRA-2284)
 * add pluggable SeedProvider (CASSANDRA-1669)
 * Fix clustertool to not throw exception when calling get_endpoints (CASSANDRA-2437)
 * upgrade to thrift 0.6 (CASSANDRA-2412) 
 * repair works on a token range instead of full ring (CASSANDRA-2324)
 * purge tombstones from row cache (CASSANDRA-2305)
 * push replication_factor into strategy_options (CASSANDRA-1263)
 * give snapshots the same name on each node (CASSANDRA-1791)
 * remove "nodetool loadbalance" (CASSANDRA-2448)
 * multithreaded compaction (CASSANDRA-2191)
 * compaction throttling (CASSANDRA-2156)
 * add key type information and alias (CASSANDRA-2311, 2396)
 * cli no longer divides read_repair_chance by 100 (CASSANDRA-2458)
 * made CompactionInfo.getTaskType return an enum (CASSANDRA-2482)
 * add a server-wide cap on measured memtable memory usage and aggressively
   flush to keep under that threshold (CASSANDRA-2006)
 * add unified UUIDType (CASSANDRA-2233)
 * add off-heap row cache support (CASSANDRA-1969)


0.7.5
 * improvements/fixes to PIG driver (CASSANDRA-1618, CASSANDRA-2387,
   CASSANDRA-2465, CASSANDRA-2484)
 * validate index names (CASSANDRA-1761)
 * reduce contention on Table.flusherLock (CASSANDRA-1954)
 * try harder to detect failures during streaming, cleaning up temporary
   files more reliably (CASSANDRA-2088)
 * shut down server for OOM on a Thrift thread (CASSANDRA-2269)
 * fix tombstone handling in repair and sstable2json (CASSANDRA-2279)
 * preserve version when streaming data from old sstables (CASSANDRA-2283)
 * don't start repair if a neighboring node is marked as dead (CASSANDRA-2290)
 * purge tombstones from row cache (CASSANDRA-2305)
 * Avoid seeking when sstable2json exports the entire file (CASSANDRA-2318)
 * clear Built flag in system table when dropping an index (CASSANDRA-2320)
 * don't allow arbitrary argument for stress.java (CASSANDRA-2323)
 * validate values for index predicates in get_indexed_slice (CASSANDRA-2328)
 * queue secondary indexes for flush before the parent (CASSANDRA-2330)
 * allow job configuration to set the CL used in Hadoop jobs (CASSANDRA-2331)
 * add memtable_flush_queue_size defaulting to 4 (CASSANDRA-2333)
 * Allow overriding of initial_token, storage_port and rpc_port from system
   properties (CASSANDRA-2343)
 * fix comparator used for non-indexed secondary expressions in index scan
   (CASSANDRA-2347)
 * ensure size calculation and write phase of large-row compaction use
   the same threshold for TTL expiration (CASSANDRA-2349)
 * fix race when iterating CFs during add/drop (CASSANDRA-2350)
 * add ConsistencyLevel command to CLI (CASSANDRA-2354)
 * allow negative numbers in the cli (CASSANDRA-2358)
 * hard code serialVersionUID for tokens class (CASSANDRA-2361)
 * fix potential infinite loop in ByteBufferUtil.inputStream (CASSANDRA-2365)
 * fix encoding bugs in HintedHandoffManager, SystemTable when default
   charset is not UTF8 (CASSANDRA-2367)
 * avoids having removed node reappearing in Gossip (CASSANDRA-2371)
 * fix incorrect truncation of long to int when reading columns via block
   index (CASSANDRA-2376)
 * fix NPE during stream session (CASSANDRA-2377)
 * fix race condition that could leave orphaned data files when dropping CF or
   KS (CASSANDRA-2381)
 * fsync statistics component on write (CASSANDRA-2382)
 * fix duplicate results from CFS.scan (CASSANDRA-2406)
 * add IntegerType to CLI help (CASSANDRA-2414)
 * avoid caching token-only decoratedkeys (CASSANDRA-2416)
 * convert mmap assertion to if/throw so scrub can catch it (CASSANDRA-2417)
 * don't overwrite gc log (CASSANDR-2418)
 * invalidate row cache for streamed row to avoid inconsitencies
   (CASSANDRA-2420)
 * avoid copies in range/index scans (CASSANDRA-2425)
 * make sure we don't wipe data during cleanup if the node has not join
   the ring (CASSANDRA-2428)
 * Try harder to close files after compaction (CASSANDRA-2431)
 * re-set bootstrapped flag after move finishes (CASSANDRA-2435)
 * display validation_class in CLI 'describe keyspace' (CASSANDRA-2442)
 * make cleanup compactions cleanup the row cache (CASSANDRA-2451)
 * add column fields validation to scrub (CASSANDRA-2460)
 * use 64KB flush buffer instead of in_memory_compaction_limit (CASSANDRA-2463)
 * fix backslash substitutions in CLI (CASSANDRA-2492)
 * disable cache saving for system CFS (CASSANDRA-2502)
 * fixes for verifying destination availability under hinted conditions
   so UE can be thrown intead of timing out (CASSANDRA-2514)
 * fix update of validation class in column metadata (CASSANDRA-2512)
 * support LOCAL_QUORUM, EACH_QUORUM CLs outside of NTS (CASSANDRA-2516)
 * preserve version when streaming data from old sstables (CASSANDRA-2283)
 * fix backslash substitutions in CLI (CASSANDRA-2492)
 * count a row deletion as one operation towards memtable threshold 
   (CASSANDRA-2519)
 * support LOCAL_QUORUM, EACH_QUORUM CLs outside of NTS (CASSANDRA-2516)


0.7.4
 * add nodetool join command (CASSANDRA-2160)
 * fix secondary indexes on pre-existing or streamed data (CASSANDRA-2244)
 * initialize endpoint in gossiper earlier (CASSANDRA-2228)
 * add ability to write to Cassandra from Pig (CASSANDRA-1828)
 * add rpc_[min|max]_threads (CASSANDRA-2176)
 * add CL.TWO, CL.THREE (CASSANDRA-2013)
 * avoid exporting an un-requested row in sstable2json, when exporting 
   a key that does not exist (CASSANDRA-2168)
 * add incremental_backups option (CASSANDRA-1872)
 * add configurable row limit to Pig loadfunc (CASSANDRA-2276)
 * validate column values in batches as well as single-Column inserts
   (CASSANDRA-2259)
 * move sample schema from cassandra.yaml to schema-sample.txt,
   a cli scripts (CASSANDRA-2007)
 * avoid writing empty rows when scrubbing tombstoned rows (CASSANDRA-2296)
 * fix assertion error in range and index scans for CL < ALL
   (CASSANDRA-2282)
 * fix commitlog replay when flush position refers to data that didn't
   get synced before server died (CASSANDRA-2285)
 * fix fd leak in sstable2json with non-mmap'd i/o (CASSANDRA-2304)
 * reduce memory use during streaming of multiple sstables (CASSANDRA-2301)
 * purge tombstoned rows from cache after GCGraceSeconds (CASSANDRA-2305)
 * allow zero replicas in a NTS datacenter (CASSANDRA-1924)
 * make range queries respect snitch for local replicas (CASSANDRA-2286)
 * fix HH delivery when column index is larger than 2GB (CASSANDRA-2297)
 * make 2ary indexes use parent CF flush thresholds during initial build
   (CASSANDRA-2294)
 * update memtable_throughput to be a long (CASSANDRA-2158)


0.7.3
 * Keep endpoint state until aVeryLongTime (CASSANDRA-2115)
 * lower-latency read repair (CASSANDRA-2069)
 * add hinted_handoff_throttle_delay_in_ms option (CASSANDRA-2161)
 * fixes for cache save/load (CASSANDRA-2172, -2174)
 * Handle whole-row deletions in CFOutputFormat (CASSANDRA-2014)
 * Make memtable_flush_writers flush in parallel (CASSANDRA-2178)
 * Add compaction_preheat_key_cache option (CASSANDRA-2175)
 * refactor stress.py to have only one copy of the format string 
   used for creating row keys (CASSANDRA-2108)
 * validate index names for \w+ (CASSANDRA-2196)
 * Fix Cassandra cli to respect timeout if schema does not settle 
   (CASSANDRA-2187)
 * fix for compaction and cleanup writing old-format data into new-version 
   sstable (CASSANDRA-2211, -2216)
 * add nodetool scrub (CASSANDRA-2217, -2240)
 * fix sstable2json large-row pagination (CASSANDRA-2188)
 * fix EOFing on requests for the last bytes in a file (CASSANDRA-2213)
 * fix BufferedRandomAccessFile bugs (CASSANDRA-2218, -2241)
 * check for memtable flush_after_mins exceeded every 10s (CASSANDRA-2183)
 * fix cache saving on Windows (CASSANDRA-2207)
 * add validateSchemaAgreement call + synchronization to schema
   modification operations (CASSANDRA-2222)
 * fix for reversed slice queries on large rows (CASSANDRA-2212)
 * fat clients were writing local data (CASSANDRA-2223)
 * set DEFAULT_MEMTABLE_LIFETIME_IN_MINS to 24h
 * improve detection and cleanup of partially-written sstables 
   (CASSANDRA-2206)
 * fix supercolumn de/serialization when subcolumn comparator is different
   from supercolumn's (CASSANDRA-2104)
 * fix starting up on Windows when CASSANDRA_HOME contains whitespace
   (CASSANDRA-2237)
 * add [get|set][row|key]cacheSavePeriod to JMX (CASSANDRA-2100)
 * fix Hadoop ColumnFamilyOutputFormat dropping of mutations
   when batch fills up (CASSANDRA-2255)
 * move file deletions off of scheduledtasks executor (CASSANDRA-2253)


0.7.2
 * copy DecoratedKey.key when inserting into caches to avoid retaining
   a reference to the underlying buffer (CASSANDRA-2102)
 * format subcolumn names with subcomparator (CASSANDRA-2136)
 * fix column bloom filter deserialization (CASSANDRA-2165)


0.7.1
 * refactor MessageDigest creation code. (CASSANDRA-2107)
 * buffer network stack to avoid inefficient small TCP messages while avoiding
   the nagle/delayed ack problem (CASSANDRA-1896)
 * check log4j configuration for changes every 10s (CASSANDRA-1525, 1907)
 * more-efficient cross-DC replication (CASSANDRA-1530, -2051, -2138)
 * avoid polluting page cache with commitlog or sstable writes
   and seq scan operations (CASSANDRA-1470)
 * add RMI authentication options to nodetool (CASSANDRA-1921)
 * make snitches configurable at runtime (CASSANDRA-1374)
 * retry hadoop split requests on connection failure (CASSANDRA-1927)
 * implement describeOwnership for BOP, COPP (CASSANDRA-1928)
 * make read repair behave as expected for ConsistencyLevel > ONE
   (CASSANDRA-982, 2038)
 * distributed test harness (CASSANDRA-1859, 1964)
 * reduce flush lock contention (CASSANDRA-1930)
 * optimize supercolumn deserialization (CASSANDRA-1891)
 * fix CFMetaData.apply to only compare objects of the same class 
   (CASSANDRA-1962)
 * allow specifying specific SSTables to compact from JMX (CASSANDRA-1963)
 * fix race condition in MessagingService.targets (CASSANDRA-1959, 2094, 2081)
 * refuse to open sstables from a future version (CASSANDRA-1935)
 * zero-copy reads (CASSANDRA-1714)
 * fix copy bounds for word Text in wordcount demo (CASSANDRA-1993)
 * fixes for contrib/javautils (CASSANDRA-1979)
 * check more frequently for memtable expiration (CASSANDRA-2000)
 * fix writing SSTable column count statistics (CASSANDRA-1976)
 * fix streaming of multiple CFs during bootstrap (CASSANDRA-1992)
 * explicitly set JVM GC new generation size with -Xmn (CASSANDRA-1968)
 * add short options for CLI flags (CASSANDRA-1565)
 * make keyspace argument to "describe keyspace" in CLI optional
   when authenticated to keyspace already (CASSANDRA-2029)
 * added option to specify -Dcassandra.join_ring=false on startup
   to allow "warm spare" nodes or performing JMX maintenance before
   joining the ring (CASSANDRA-526)
 * log migrations at INFO (CASSANDRA-2028)
 * add CLI verbose option in file mode (CASSANDRA-2030)
 * add single-line "--" comments to CLI (CASSANDRA-2032)
 * message serialization tests (CASSANDRA-1923)
 * switch from ivy to maven-ant-tasks (CASSANDRA-2017)
 * CLI attempts to block for new schema to propagate (CASSANDRA-2044)
 * fix potential overflow in nodetool cfstats (CASSANDRA-2057)
 * add JVM shutdownhook to sync commitlog (CASSANDRA-1919)
 * allow nodes to be up without being part of  normal traffic (CASSANDRA-1951)
 * fix CLI "show keyspaces" with null options on NTS (CASSANDRA-2049)
 * fix possible ByteBuffer race conditions (CASSANDRA-2066)
 * reduce garbage generated by MessagingService to prevent load spikes
   (CASSANDRA-2058)
 * fix math in RandomPartitioner.describeOwnership (CASSANDRA-2071)
 * fix deletion of sstable non-data components (CASSANDRA-2059)
 * avoid blocking gossip while deleting handoff hints (CASSANDRA-2073)
 * ignore messages from newer versions, keep track of nodes in gossip 
   regardless of version (CASSANDRA-1970)
 * cache writing moved to CompactionManager to reduce i/o contention and
   updated to use non-cache-polluting writes (CASSANDRA-2053)
 * page through large rows when exporting to JSON (CASSANDRA-2041)
 * add flush_largest_memtables_at and reduce_cache_sizes_at options
   (CASSANDRA-2142)
 * add cli 'describe cluster' command (CASSANDRA-2127)
 * add cli support for setting username/password at 'connect' command 
   (CASSANDRA-2111)
 * add -D option to Stress.java to allow reading hosts from a file 
   (CASSANDRA-2149)
 * bound hints CF throughput between 32M and 256M (CASSANDRA-2148)
 * continue starting when invalid saved cache entries are encountered
   (CASSANDRA-2076)
 * add max_hint_window_in_ms option (CASSANDRA-1459)


0.7.0-final
 * fix offsets to ByteBuffer.get (CASSANDRA-1939)


0.7.0-rc4
 * fix cli crash after backgrounding (CASSANDRA-1875)
 * count timeouts in storageproxy latencies, and include latency 
   histograms in StorageProxyMBean (CASSANDRA-1893)
 * fix CLI get recognition of supercolumns (CASSANDRA-1899)
 * enable keepalive on intra-cluster sockets (CASSANDRA-1766)
 * count timeouts towards dynamicsnitch latencies (CASSANDRA-1905)
 * Expose index-building status in JMX + cli schema description
   (CASSANDRA-1871)
 * allow [LOCAL|EACH]_QUORUM to be used with non-NetworkTopology 
   replication Strategies
 * increased amount of index locks for faster commitlog replay
 * collect secondary index tombstones immediately (CASSANDRA-1914)
 * revert commitlog changes from #1780 (CASSANDRA-1917)
 * change RandomPartitioner min token to -1 to avoid collision w/
   tokens on actual nodes (CASSANDRA-1901)
 * examine the right nibble when validating TimeUUID (CASSANDRA-1910)
 * include secondary indexes in cleanup (CASSANDRA-1916)
 * CFS.scrubDataDirectories should also cleanup invalid secondary indexes
   (CASSANDRA-1904)
 * ability to disable/enable gossip on nodes to force them down
   (CASSANDRA-1108)


0.7.0-rc3
 * expose getNaturalEndpoints in StorageServiceMBean taking byte[]
   key; RMI cannot serialize ByteBuffer (CASSANDRA-1833)
 * infer org.apache.cassandra.locator for replication strategy classes
   when not otherwise specified
 * validation that generates less garbage (CASSANDRA-1814)
 * add TTL support to CLI (CASSANDRA-1838)
 * cli defaults to bytestype for subcomparator when creating
   column families (CASSANDRA-1835)
 * unregister index MBeans when index is dropped (CASSANDRA-1843)
 * make ByteBufferUtil.clone thread-safe (CASSANDRA-1847)
 * change exception for read requests during bootstrap from 
   InvalidRequest to Unavailable (CASSANDRA-1862)
 * respect row-level tombstones post-flush in range scans
   (CASSANDRA-1837)
 * ReadResponseResolver check digests against each other (CASSANDRA-1830)
 * return InvalidRequest when remove of subcolumn without supercolumn
   is requested (CASSANDRA-1866)
 * flush before repair (CASSANDRA-1748)
 * SSTableExport validates key order (CASSANDRA-1884)
 * large row support for SSTableExport (CASSANDRA-1867)
 * Re-cache hot keys post-compaction without hitting disk (CASSANDRA-1878)
 * manage read repair in coordinator instead of data source, to
   provide latency information to dynamic snitch (CASSANDRA-1873)


0.7.0-rc2
 * fix live-column-count of slice ranges including tombstoned supercolumn 
   with live subcolumn (CASSANDRA-1591)
 * rename o.a.c.internal.AntientropyStage -> AntiEntropyStage,
   o.a.c.request.Request_responseStage -> RequestResponseStage,
   o.a.c.internal.Internal_responseStage -> InternalResponseStage
 * add AbstractType.fromString (CASSANDRA-1767)
 * require index_type to be present when specifying index_name
   on ColumnDef (CASSANDRA-1759)
 * fix add/remove index bugs in CFMetadata (CASSANDRA-1768)
 * rebuild Strategy during system_update_keyspace (CASSANDRA-1762)
 * cli updates prompt to ... in continuation lines (CASSANDRA-1770)
 * support multiple Mutations per key in hadoop ColumnFamilyOutputFormat
   (CASSANDRA-1774)
 * improvements to Debian init script (CASSANDRA-1772)
 * use local classloader to check for version.properties (CASSANDRA-1778)
 * Validate that column names in column_metadata are valid for the
   defined comparator, and decode properly in cli (CASSANDRA-1773)
 * use cross-platform newlines in cli (CASSANDRA-1786)
 * add ExpiringColumn support to sstable import/export (CASSANDRA-1754)
 * add flush for each append to periodic commitlog mode; added
   periodic_without_flush option to disable this (CASSANDRA-1780)
 * close file handle used for post-flush truncate (CASSANDRA-1790)
 * various code cleanup (CASSANDRA-1793, -1794, -1795)
 * fix range queries against wrapped range (CASSANDRA-1781)
 * fix consistencylevel calculations for NetworkTopologyStrategy
   (CASSANDRA-1804)
 * cli support index type enum names (CASSANDRA-1810)
 * improved validation of column_metadata (CASSANDRA-1813)
 * reads at ConsistencyLevel > 1 throw UnavailableException
   immediately if insufficient live nodes exist (CASSANDRA-1803)
 * copy bytebuffers for local writes to avoid retaining the entire
   Thrift frame (CASSANDRA-1801)
 * fix NPE adding index to column w/o prior metadata (CASSANDRA-1764)
 * reduce fat client timeout (CASSANDRA-1730)
 * fix botched merge of CASSANDRA-1316


0.7.0-rc1
 * fix compaction and flush races with schema updates (CASSANDRA-1715)
 * add clustertool, config-converter, sstablekeys, and schematool 
   Windows .bat files (CASSANDRA-1723)
 * reject range queries received during bootstrap (CASSANDRA-1739)
 * fix wrapping-range queries on non-minimum token (CASSANDRA-1700)
 * add nodetool cfhistogram (CASSANDRA-1698)
 * limit repaired ranges to what the nodes have in common (CASSANDRA-1674)
 * index scan treats missing columns as not matching secondary
   expressions (CASSANDRA-1745)
 * Fix misuse of DataOutputBuffer.getData in AntiEntropyService
   (CASSANDRA-1729)
 * detect and warn when obsolete version of JNA is present (CASSANDRA-1760)
 * reduce fat client timeout (CASSANDRA-1730)
 * cleanup smallest CFs first to increase free temp space for larger ones
   (CASSANDRA-1811)
 * Update windows .bat files to work outside of main Cassandra
   directory (CASSANDRA-1713)
 * fix read repair regression from 0.6.7 (CASSANDRA-1727)
 * more-efficient read repair (CASSANDRA-1719)
 * fix hinted handoff replay (CASSANDRA-1656)
 * log type of dropped messages (CASSANDRA-1677)
 * upgrade to SLF4J 1.6.1
 * fix ByteBuffer bug in ExpiringColumn.updateDigest (CASSANDRA-1679)
 * fix IntegerType.getString (CASSANDRA-1681)
 * make -Djava.net.preferIPv4Stack=true the default (CASSANDRA-628)
 * add INTERNAL_RESPONSE verb to differentiate from responses related
   to client requests (CASSANDRA-1685)
 * log tpstats when dropping messages (CASSANDRA-1660)
 * include unreachable nodes in describeSchemaVersions (CASSANDRA-1678)
 * Avoid dropping messages off the client request path (CASSANDRA-1676)
 * fix jna errno reporting (CASSANDRA-1694)
 * add friendlier error for UnknownHostException on startup (CASSANDRA-1697)
 * include jna dependency in RPM package (CASSANDRA-1690)
 * add --skip-keys option to stress.py (CASSANDRA-1696)
 * improve cli handling of non-string keys and column names 
   (CASSANDRA-1701, -1693)
 * r/m extra subcomparator line in cli keyspaces output (CASSANDRA-1712)
 * add read repair chance to cli "show keyspaces"
 * upgrade to ConcurrentLinkedHashMap 1.1 (CASSANDRA-975)
 * fix index scan routing (CASSANDRA-1722)
 * fix tombstoning of supercolumns in range queries (CASSANDRA-1734)
 * clear endpoint cache after updating keyspace metadata (CASSANDRA-1741)
 * fix wrapping-range queries on non-minimum token (CASSANDRA-1700)
 * truncate includes secondary indexes (CASSANDRA-1747)
 * retain reference to PendingFile sstables (CASSANDRA-1749)
 * fix sstableimport regression (CASSANDRA-1753)
 * fix for bootstrap when no non-system tables are defined (CASSANDRA-1732)
 * handle replica unavailability in index scan (CASSANDRA-1755)
 * fix service initialization order deadlock (CASSANDRA-1756)
 * multi-line cli commands (CASSANDRA-1742)
 * fix race between snapshot and compaction (CASSANDRA-1736)
 * add listEndpointsPendingHints, deleteHintsForEndpoint JMX methods 
   (CASSANDRA-1551)


0.7.0-beta3
 * add strategy options to describe_keyspace output (CASSANDRA-1560)
 * log warning when using randomly generated token (CASSANDRA-1552)
 * re-organize JMX into .db, .net, .internal, .request (CASSANDRA-1217)
 * allow nodes to change IPs between restarts (CASSANDRA-1518)
 * remember ring state between restarts by default (CASSANDRA-1518)
 * flush index built flag so we can read it before log replay (CASSANDRA-1541)
 * lock row cache updates to prevent race condition (CASSANDRA-1293)
 * remove assertion causing rare (and harmless) error messages in
   commitlog (CASSANDRA-1330)
 * fix moving nodes with no keyspaces defined (CASSANDRA-1574)
 * fix unbootstrap when no data is present in a transfer range (CASSANDRA-1573)
 * take advantage of AVRO-495 to simplify our avro IDL (CASSANDRA-1436)
 * extend authorization hierarchy to column family (CASSANDRA-1554)
 * deletion support in secondary indexes (CASSANDRA-1571)
 * meaningful error message for invalid replication strategy class 
   (CASSANDRA-1566)
 * allow keyspace creation with RF > N (CASSANDRA-1428)
 * improve cli error handling (CASSANDRA-1580)
 * add cache save/load ability (CASSANDRA-1417, 1606, 1647)
 * add StorageService.getDrainProgress (CASSANDRA-1588)
 * Disallow bootstrap to an in-use token (CASSANDRA-1561)
 * Allow dynamic secondary index creation and destruction (CASSANDRA-1532)
 * log auto-guessed memtable thresholds (CASSANDRA-1595)
 * add ColumnDef support to cli (CASSANDRA-1583)
 * reduce index sample time by 75% (CASSANDRA-1572)
 * add cli support for column, strategy metadata (CASSANDRA-1578, 1612)
 * add cli support for schema modification (CASSANDRA-1584)
 * delete temp files on failed compactions (CASSANDRA-1596)
 * avoid blocking for dead nodes during removetoken (CASSANDRA-1605)
 * remove ConsistencyLevel.ZERO (CASSANDRA-1607)
 * expose in-progress compaction type in jmx (CASSANDRA-1586)
 * removed IClock & related classes from internals (CASSANDRA-1502)
 * fix removing tokens from SystemTable on decommission and removetoken
   (CASSANDRA-1609)
 * include CF metadata in cli 'show keyspaces' (CASSANDRA-1613)
 * switch from Properties to HashMap in PropertyFileSnitch to
   avoid synchronization bottleneck (CASSANDRA-1481)
 * PropertyFileSnitch configuration file renamed to 
   cassandra-topology.properties
 * add cli support for get_range_slices (CASSANDRA-1088, CASSANDRA-1619)
 * Make memtable flush thresholds per-CF instead of global 
   (CASSANDRA-1007, 1637)
 * add cli support for binary data without CfDef hints (CASSANDRA-1603)
 * fix building SSTable statistics post-stream (CASSANDRA-1620)
 * fix potential infinite loop in 2ary index queries (CASSANDRA-1623)
 * allow creating NTS keyspaces with no replicas configured (CASSANDRA-1626)
 * add jmx histogram of sstables accessed per read (CASSANDRA-1624)
 * remove system_rename_column_family and system_rename_keyspace from the
   client API until races can be fixed (CASSANDRA-1630, CASSANDRA-1585)
 * add cli sanity tests (CASSANDRA-1582)
 * update GC settings in cassandra.bat (CASSANDRA-1636)
 * cli support for index queries (CASSANDRA-1635)
 * cli support for updating schema memtable settings (CASSANDRA-1634)
 * cli --file option (CASSANDRA-1616)
 * reduce automatically chosen memtable sizes by 50% (CASSANDRA-1641)
 * move endpoint cache from snitch to strategy (CASSANDRA-1643)
 * fix commitlog recovery deleting the newly-created segment as well as
   the old ones (CASSANDRA-1644)
 * upgrade to Thrift 0.5 (CASSANDRA-1367)
 * renamed CL.DCQUORUM to LOCAL_QUORUM and DCQUORUMSYNC to EACH_QUORUM
 * cli truncate support (CASSANDRA-1653)
 * update GC settings in cassandra.bat (CASSANDRA-1636)
 * avoid logging when a node's ip/token is gossipped back to it (CASSANDRA-1666)


0.7-beta2
 * always use UTF-8 for hint keys (CASSANDRA-1439)
 * remove cassandra.yaml dependency from Hadoop and Pig (CASSADRA-1322)
 * expose CfDef metadata in describe_keyspaces (CASSANDRA-1363)
 * restore use of mmap_index_only option (CASSANDRA-1241)
 * dropping a keyspace with no column families generated an error 
   (CASSANDRA-1378)
 * rename RackAwareStrategy to OldNetworkTopologyStrategy, RackUnawareStrategy 
   to SimpleStrategy, DatacenterShardStrategy to NetworkTopologyStrategy,
   AbstractRackAwareSnitch to AbstractNetworkTopologySnitch (CASSANDRA-1392)
 * merge StorageProxy.mutate, mutateBlocking (CASSANDRA-1396)
 * faster UUIDType, LongType comparisons (CASSANDRA-1386, 1393)
 * fix setting read_repair_chance from CLI addColumnFamily (CASSANDRA-1399)
 * fix updates to indexed columns (CASSANDRA-1373)
 * fix race condition leaving to FileNotFoundException (CASSANDRA-1382)
 * fix sharded lock hash on index write path (CASSANDRA-1402)
 * add support for GT/E, LT/E in subordinate index clauses (CASSANDRA-1401)
 * cfId counter got out of sync when CFs were added (CASSANDRA-1403)
 * less chatty schema updates (CASSANDRA-1389)
 * rename column family mbeans. 'type' will now include either 
   'IndexColumnFamilies' or 'ColumnFamilies' depending on the CFS type.
   (CASSANDRA-1385)
 * disallow invalid keyspace and column family names. This includes name that
   matches a '^\w+' regex. (CASSANDRA-1377)
 * use JNA, if present, to take snapshots (CASSANDRA-1371)
 * truncate hints if starting 0.7 for the first time (CASSANDRA-1414)
 * fix FD leak in single-row slicepredicate queries (CASSANDRA-1416)
 * allow index expressions against columns that are not part of the 
   SlicePredicate (CASSANDRA-1410)
 * config-converter properly handles snitches and framed support 
   (CASSANDRA-1420)
 * remove keyspace argument from multiget_count (CASSANDRA-1422)
 * allow specifying cassandra.yaml location as (local or remote) URL
   (CASSANDRA-1126)
 * fix using DynamicEndpointSnitch with NetworkTopologyStrategy
   (CASSANDRA-1429)
 * Add CfDef.default_validation_class (CASSANDRA-891)
 * fix EstimatedHistogram.max (CASSANDRA-1413)
 * quorum read optimization (CASSANDRA-1622)
 * handle zero-length (or missing) rows during HH paging (CASSANDRA-1432)
 * include secondary indexes during schema migrations (CASSANDRA-1406)
 * fix commitlog header race during schema change (CASSANDRA-1435)
 * fix ColumnFamilyStoreMBeanIterator to use new type name (CASSANDRA-1433)
 * correct filename generated by xml->yaml converter (CASSANDRA-1419)
 * add CMSInitiatingOccupancyFraction=75 and UseCMSInitiatingOccupancyOnly
   to default JVM options
 * decrease jvm heap for cassandra-cli (CASSANDRA-1446)
 * ability to modify keyspaces and column family definitions on a live cluster
   (CASSANDRA-1285)
 * support for Hadoop Streaming [non-jvm map/reduce via stdin/out]
   (CASSANDRA-1368)
 * Move persistent sstable stats from the system table to an sstable component
   (CASSANDRA-1430)
 * remove failed bootstrap attempt from pending ranges when gossip times
   it out after 1h (CASSANDRA-1463)
 * eager-create tcp connections to other cluster members (CASSANDRA-1465)
 * enumerate stages and derive stage from message type instead of 
   transmitting separately (CASSANDRA-1465)
 * apply reversed flag during collation from different data sources
   (CASSANDRA-1450)
 * make failure to remove commitlog segment non-fatal (CASSANDRA-1348)
 * correct ordering of drain operations so CL.recover is no longer 
   necessary (CASSANDRA-1408)
 * removed keyspace from describe_splits method (CASSANDRA-1425)
 * rename check_schema_agreement to describe_schema_versions
   (CASSANDRA-1478)
 * fix QUORUM calculation for RF > 3 (CASSANDRA-1487)
 * remove tombstones during non-major compactions when bloom filter
   verifies that row does not exist in other sstables (CASSANDRA-1074)
 * nodes that coordinated a loadbalance in the past could not be seen by
   newly added nodes (CASSANDRA-1467)
 * exposed endpoint states (gossip details) via jmx (CASSANDRA-1467)
 * ensure that compacted sstables are not included when new readers are
   instantiated (CASSANDRA-1477)
 * by default, calculate heap size and memtable thresholds at runtime (CASSANDRA-1469)
 * fix races dealing with adding/dropping keyspaces and column families in
   rapid succession (CASSANDRA-1477)
 * clean up of Streaming system (CASSANDRA-1503, 1504, 1506)
 * add options to configure Thrift socket keepalive and buffer sizes (CASSANDRA-1426)
 * make contrib CassandraServiceDataCleaner recursive (CASSANDRA-1509)
 * min, max compaction threshold are configurable and persistent 
   per-ColumnFamily (CASSANDRA-1468)
 * fix replaying the last mutation in a commitlog unnecessarily 
   (CASSANDRA-1512)
 * invoke getDefaultUncaughtExceptionHandler from DTPE with the original
   exception rather than the ExecutionException wrapper (CASSANDRA-1226)
 * remove Clock from the Thrift (and Avro) API (CASSANDRA-1501)
 * Close intra-node sockets when connection is broken (CASSANDRA-1528)
 * RPM packaging spec file (CASSANDRA-786)
 * weighted request scheduler (CASSANDRA-1485)
 * treat expired columns as deleted (CASSANDRA-1539)
 * make IndexInterval configurable (CASSANDRA-1488)
 * add describe_snitch to Thrift API (CASSANDRA-1490)
 * MD5 authenticator compares plain text submitted password with MD5'd
   saved property, instead of vice versa (CASSANDRA-1447)
 * JMX MessagingService pending and completed counts (CASSANDRA-1533)
 * fix race condition processing repair responses (CASSANDRA-1511)
 * make repair blocking (CASSANDRA-1511)
 * create EndpointSnitchInfo and MBean to expose rack and DC (CASSANDRA-1491)
 * added option to contrib/word_count to output results back to Cassandra
   (CASSANDRA-1342)
 * rewrite Hadoop ColumnFamilyRecordWriter to pool connections, retry to
   multiple Cassandra nodes, and smooth impact on the Cassandra cluster
   by using smaller batch sizes (CASSANDRA-1434)
 * fix setting gc_grace_seconds via CLI (CASSANDRA-1549)
 * support TTL'd index values (CASSANDRA-1536)
 * make removetoken work like decommission (CASSANDRA-1216)
 * make cli comparator-aware and improve quote rules (CASSANDRA-1523,-1524)
 * make nodetool compact and cleanup blocking (CASSANDRA-1449)
 * add memtable, cache information to GCInspector logs (CASSANDRA-1558)
 * enable/disable HintedHandoff via JMX (CASSANDRA-1550)
 * Ignore stray files in the commit log directory (CASSANDRA-1547)
 * Disallow bootstrap to an in-use token (CASSANDRA-1561)


0.7-beta1
 * sstable versioning (CASSANDRA-389)
 * switched to slf4j logging (CASSANDRA-625)
 * add (optional) expiration time for column (CASSANDRA-699)
 * access levels for authentication/authorization (CASSANDRA-900)
 * add ReadRepairChance to CF definition (CASSANDRA-930)
 * fix heisenbug in system tests, especially common on OS X (CASSANDRA-944)
 * convert to byte[] keys internally and all public APIs (CASSANDRA-767)
 * ability to alter schema definitions on a live cluster (CASSANDRA-44)
 * renamed configuration file to cassandra.xml, and log4j.properties to
   log4j-server.properties, which must now be loaded from
   the classpath (which is how our scripts in bin/ have always done it)
   (CASSANDRA-971)
 * change get_count to require a SlicePredicate. create multi_get_count
   (CASSANDRA-744)
 * re-organized endpointsnitch implementations and added SimpleSnitch
   (CASSANDRA-994)
 * Added preload_row_cache option (CASSANDRA-946)
 * add CRC to commitlog header (CASSANDRA-999)
 * removed deprecated batch_insert and get_range_slice methods (CASSANDRA-1065)
 * add truncate thrift method (CASSANDRA-531)
 * http mini-interface using mx4j (CASSANDRA-1068)
 * optimize away copy of sliced row on memtable read path (CASSANDRA-1046)
 * replace constant-size 2GB mmaped segments and special casing for index 
   entries spanning segment boundaries, with SegmentedFile that computes 
   segments that always contain entire entries/rows (CASSANDRA-1117)
 * avoid reading large rows into memory during compaction (CASSANDRA-16)
 * added hadoop OutputFormat (CASSANDRA-1101)
 * efficient Streaming (no more anticompaction) (CASSANDRA-579)
 * split commitlog header into separate file and add size checksum to
   mutations (CASSANDRA-1179)
 * avoid allocating a new byte[] for each mutation on replay (CASSANDRA-1219)
 * revise HH schema to be per-endpoint (CASSANDRA-1142)
 * add joining/leaving status to nodetool ring (CASSANDRA-1115)
 * allow multiple repair sessions per node (CASSANDRA-1190)
 * optimize away MessagingService for local range queries (CASSANDRA-1261)
 * make framed transport the default so malformed requests can't OOM the 
   server (CASSANDRA-475)
 * significantly faster reads from row cache (CASSANDRA-1267)
 * take advantage of row cache during range queries (CASSANDRA-1302)
 * make GCGraceSeconds a per-ColumnFamily value (CASSANDRA-1276)
 * keep persistent row size and column count statistics (CASSANDRA-1155)
 * add IntegerType (CASSANDRA-1282)
 * page within a single row during hinted handoff (CASSANDRA-1327)
 * push DatacenterShardStrategy configuration into keyspace definition,
   eliminating datacenter.properties. (CASSANDRA-1066)
 * optimize forward slices starting with '' and single-index-block name 
   queries by skipping the column index (CASSANDRA-1338)
 * streaming refactor (CASSANDRA-1189)
 * faster comparison for UUID types (CASSANDRA-1043)
 * secondary index support (CASSANDRA-749 and subtasks)
 * make compaction buckets deterministic (CASSANDRA-1265)


0.6.6
 * Allow using DynamicEndpointSnitch with RackAwareStrategy (CASSANDRA-1429)
 * remove the remaining vestiges of the unfinished DatacenterShardStrategy 
   (replaced by NetworkTopologyStrategy in 0.7)
   

0.6.5
 * fix key ordering in range query results with RandomPartitioner
   and ConsistencyLevel > ONE (CASSANDRA-1145)
 * fix for range query starting with the wrong token range (CASSANDRA-1042)
 * page within a single row during hinted handoff (CASSANDRA-1327)
 * fix compilation on non-sun JDKs (CASSANDRA-1061)
 * remove String.trim() call on row keys in batch mutations (CASSANDRA-1235)
 * Log summary of dropped messages instead of spamming log (CASSANDRA-1284)
 * add dynamic endpoint snitch (CASSANDRA-981)
 * fix streaming for keyspaces with hyphens in their name (CASSANDRA-1377)
 * fix errors in hard-coded bloom filter optKPerBucket by computing it
   algorithmically (CASSANDRA-1220
 * remove message deserialization stage, and uncap read/write stages
   so slow reads/writes don't block gossip processing (CASSANDRA-1358)
 * add jmx port configuration to Debian package (CASSANDRA-1202)
 * use mlockall via JNA, if present, to prevent Linux from swapping
   out parts of the JVM (CASSANDRA-1214)


0.6.4
 * avoid queuing multiple hint deliveries for the same endpoint
   (CASSANDRA-1229)
 * better performance for and stricter checking of UTF8 column names
   (CASSANDRA-1232)
 * extend option to lower compaction priority to hinted handoff
   as well (CASSANDRA-1260)
 * log errors in gossip instead of re-throwing (CASSANDRA-1289)
 * avoid aborting commitlog replay prematurely if a flushed-but-
   not-removed commitlog segment is encountered (CASSANDRA-1297)
 * fix duplicate rows being read during mapreduce (CASSANDRA-1142)
 * failure detection wasn't closing command sockets (CASSANDRA-1221)
 * cassandra-cli.bat works on windows (CASSANDRA-1236)
 * pre-emptively drop requests that cannot be processed within RPCTimeout
   (CASSANDRA-685)
 * add ack to Binary write verb and update CassandraBulkLoader
   to wait for acks for each row (CASSANDRA-1093)
 * added describe_partitioner Thrift method (CASSANDRA-1047)
 * Hadoop jobs no longer require the Cassandra storage-conf.xml
   (CASSANDRA-1280, CASSANDRA-1047)
 * log thread pool stats when GC is excessive (CASSANDRA-1275)
 * remove gossip message size limit (CASSANDRA-1138)
 * parallelize local and remote reads during multiget, and respect snitch 
   when determining whether to do local read for CL.ONE (CASSANDRA-1317)
 * fix read repair to use requested consistency level on digest mismatch,
   rather than assuming QUORUM (CASSANDRA-1316)
 * process digest mismatch re-reads in parallel (CASSANDRA-1323)
 * switch hints CF comparator to BytesType (CASSANDRA-1274)


0.6.3
 * retry to make streaming connections up to 8 times. (CASSANDRA-1019)
 * reject describe_ring() calls on invalid keyspaces (CASSANDRA-1111)
 * fix cache size calculation for size of 100% (CASSANDRA-1129)
 * fix cache capacity only being recalculated once (CASSANDRA-1129)
 * remove hourly scan of all hints on the off chance that the gossiper
   missed a status change; instead, expose deliverHintsToEndpoint to JMX
   so it can be done manually, if necessary (CASSANDRA-1141)
 * don't reject reads at CL.ALL (CASSANDRA-1152)
 * reject deletions to supercolumns in CFs containing only standard
   columns (CASSANDRA-1139)
 * avoid preserving login information after client disconnects
   (CASSANDRA-1057)
 * prefer sun jdk to openjdk in debian init script (CASSANDRA-1174)
 * detect partioner config changes between restarts and fail fast 
   (CASSANDRA-1146)
 * use generation time to resolve node token reassignment disagreements
   (CASSANDRA-1118)
 * restructure the startup ordering of Gossiper and MessageService to avoid
   timing anomalies (CASSANDRA-1160)
 * detect incomplete commit log hearders (CASSANDRA-1119)
 * force anti-entropy service to stream files on the stream stage to avoid
   sending streams out of order (CASSANDRA-1169)
 * remove inactive stream managers after AES streams files (CASSANDRA-1169)
 * allow removing entire row through batch_mutate Deletion (CASSANDRA-1027)
 * add JMX metrics for row-level bloom filter false positives (CASSANDRA-1212)
 * added a redhat init script to contrib (CASSANDRA-1201)
 * use midpoint when bootstrapping a new machine into range with not
   much data yet instead of random token (CASSANDRA-1112)
 * kill server on OOM in executor stage as well as Thrift (CASSANDRA-1226)
 * remove opportunistic repairs, when two machines with overlapping replica
   responsibilities happen to finish major compactions of the same CF near
   the same time.  repairs are now fully manual (CASSANDRA-1190)
 * add ability to lower compaction priority (default is no change from 0.6.2)
   (CASSANDRA-1181)


0.6.2
 * fix contrib/word_count build. (CASSANDRA-992)
 * split CommitLogExecutorService into BatchCommitLogExecutorService and 
   PeriodicCommitLogExecutorService (CASSANDRA-1014)
 * add latency histograms to CFSMBean (CASSANDRA-1024)
 * make resolving timestamp ties deterministic by using value bytes
   as a tiebreaker (CASSANDRA-1039)
 * Add option to turn off Hinted Handoff (CASSANDRA-894)
 * fix windows startup (CASSANDRA-948)
 * make concurrent_reads, concurrent_writes configurable at runtime via JMX
   (CASSANDRA-1060)
 * disable GCInspector on non-Sun JVMs (CASSANDRA-1061)
 * fix tombstone handling in sstable rows with no other data (CASSANDRA-1063)
 * fix size of row in spanned index entries (CASSANDRA-1056)
 * install json2sstable, sstable2json, and sstablekeys to Debian package
 * StreamingService.StreamDestinations wouldn't empty itself after streaming
   finished (CASSANDRA-1076)
 * added Collections.shuffle(splits) before returning the splits in 
   ColumnFamilyInputFormat (CASSANDRA-1096)
 * do not recalculate cache capacity post-compaction if it's been manually 
   modified (CASSANDRA-1079)
 * better defaults for flush sorter + writer executor queue sizes
   (CASSANDRA-1100)
 * windows scripts for SSTableImport/Export (CASSANDRA-1051)
 * windows script for nodetool (CASSANDRA-1113)
 * expose PhiConvictThreshold (CASSANDRA-1053)
 * make repair of RF==1 a no-op (CASSANDRA-1090)
 * improve default JVM GC options (CASSANDRA-1014)
 * fix SlicePredicate serialization inside Hadoop jobs (CASSANDRA-1049)
 * close Thrift sockets in Hadoop ColumnFamilyRecordReader (CASSANDRA-1081)


0.6.1
 * fix NPE in sstable2json when no excluded keys are given (CASSANDRA-934)
 * keep the replica set constant throughout the read repair process
   (CASSANDRA-937)
 * allow querying getAllRanges with empty token list (CASSANDRA-933)
 * fix command line arguments inversion in clustertool (CASSANDRA-942)
 * fix race condition that could trigger a false-positive assertion
   during post-flush discard of old commitlog segments (CASSANDRA-936)
 * fix neighbor calculation for anti-entropy repair (CASSANDRA-924)
 * perform repair even for small entropy differences (CASSANDRA-924)
 * Use hostnames in CFInputFormat to allow Hadoop's naive string-based
   locality comparisons to work (CASSANDRA-955)
 * cache read-only BufferedRandomAccessFile length to avoid
   3 system calls per invocation (CASSANDRA-950)
 * nodes with IPv6 (and no IPv4) addresses could not join cluster
   (CASSANDRA-969)
 * Retrieve the correct number of undeleted columns, if any, from
   a supercolumn in a row that had been deleted previously (CASSANDRA-920)
 * fix index scans that cross the 2GB mmap boundaries for both mmap
   and standard i/o modes (CASSANDRA-866)
 * expose drain via nodetool (CASSANDRA-978)


0.6.0-RC1
 * JMX drain to flush memtables and run through commit log (CASSANDRA-880)
 * Bootstrapping can skip ranges under the right conditions (CASSANDRA-902)
 * fix merging row versions in range_slice for CL > ONE (CASSANDRA-884)
 * default write ConsistencyLeven chaned from ZERO to ONE
 * fix for index entries spanning mmap buffer boundaries (CASSANDRA-857)
 * use lexical comparison if time part of TimeUUIDs are the same 
   (CASSANDRA-907)
 * bound read, mutation, and response stages to fix possible OOM
   during log replay (CASSANDRA-885)
 * Use microseconds-since-epoch (UTC) in cli, instead of milliseconds
 * Treat batch_mutate Deletion with null supercolumn as "apply this predicate 
   to top level supercolumns" (CASSANDRA-834)
 * Streaming destination nodes do not update their JMX status (CASSANDRA-916)
 * Fix internal RPC timeout calculation (CASSANDRA-911)
 * Added Pig loadfunc to contrib/pig (CASSANDRA-910)


0.6.0-beta3
 * fix compaction bucketing bug (CASSANDRA-814)
 * update windows batch file (CASSANDRA-824)
 * deprecate KeysCachedFraction configuration directive in favor
   of KeysCached; move to unified-per-CF key cache (CASSANDRA-801)
 * add invalidateRowCache to ColumnFamilyStoreMBean (CASSANDRA-761)
 * send Handoff hints to natural locations to reduce load on
   remaining nodes in a failure scenario (CASSANDRA-822)
 * Add RowWarningThresholdInMB configuration option to warn before very 
   large rows get big enough to threaten node stability, and -x option to
   be able to remove them with sstable2json if the warning is unheeded
   until it's too late (CASSANDRA-843)
 * Add logging of GC activity (CASSANDRA-813)
 * fix ConcurrentModificationException in commitlog discard (CASSANDRA-853)
 * Fix hardcoded row count in Hadoop RecordReader (CASSANDRA-837)
 * Add a jmx status to the streaming service and change several DEBUG
   messages to INFO (CASSANDRA-845)
 * fix classpath in cassandra-cli.bat for Windows (CASSANDRA-858)
 * allow re-specifying host, port to cassandra-cli if invalid ones
   are first tried (CASSANDRA-867)
 * fix race condition handling rpc timeout in the coordinator
   (CASSANDRA-864)
 * Remove CalloutLocation and StagingFileDirectory from storage-conf files 
   since those settings are no longer used (CASSANDRA-878)
 * Parse a long from RowWarningThresholdInMB instead of an int (CASSANDRA-882)
 * Remove obsolete ControlPort code from DatabaseDescriptor (CASSANDRA-886)
 * move skipBytes side effect out of assert (CASSANDRA-899)
 * add "double getLoad" to StorageServiceMBean (CASSANDRA-898)
 * track row stats per CF at compaction time (CASSANDRA-870)
 * disallow CommitLogDirectory matching a DataFileDirectory (CASSANDRA-888)
 * default key cache size is 200k entries, changed from 10% (CASSANDRA-863)
 * add -Dcassandra-foreground=yes to cassandra.bat
 * exit if cluster name is changed unexpectedly (CASSANDRA-769)


0.6.0-beta1/beta2
 * add batch_mutate thrift command, deprecating batch_insert (CASSANDRA-336)
 * remove get_key_range Thrift API, deprecated in 0.5 (CASSANDRA-710)
 * add optional login() Thrift call for authentication (CASSANDRA-547)
 * support fat clients using gossiper and StorageProxy to perform
   replication in-process [jvm-only] (CASSANDRA-535)
 * support mmapped I/O for reads, on by default on 64bit JVMs 
   (CASSANDRA-408, CASSANDRA-669)
 * improve insert concurrency, particularly during Hinted Handoff
   (CASSANDRA-658)
 * faster network code (CASSANDRA-675)
 * stress.py moved to contrib (CASSANDRA-635)
 * row caching [must be explicitly enabled per-CF in config] (CASSANDRA-678)
 * present a useful measure of compaction progress in JMX (CASSANDRA-599)
 * add bin/sstablekeys (CASSNADRA-679)
 * add ConsistencyLevel.ANY (CASSANDRA-687)
 * make removetoken remove nodes from gossip entirely (CASSANDRA-644)
 * add ability to set cache sizes at runtime (CASSANDRA-708)
 * report latency and cache hit rate statistics with lifetime totals
   instead of average over the last minute (CASSANDRA-702)
 * support get_range_slice for RandomPartitioner (CASSANDRA-745)
 * per-keyspace replication factory and replication strategy (CASSANDRA-620)
 * track latency in microseconds (CASSANDRA-733)
 * add describe_ Thrift methods, deprecating get_string_property and 
   get_string_list_property
 * jmx interface for tracking operation mode and streams in general.
   (CASSANDRA-709)
 * keep memtables in sorted order to improve range query performance
   (CASSANDRA-799)
 * use while loop instead of recursion when trimming sstables compaction list 
   to avoid blowing stack in pathological cases (CASSANDRA-804)
 * basic Hadoop map/reduce support (CASSANDRA-342)


0.5.1
 * ensure all files for an sstable are streamed to the same directory.
   (CASSANDRA-716)
 * more accurate load estimate for bootstrapping (CASSANDRA-762)
 * tolerate dead or unavailable bootstrap target on write (CASSANDRA-731)
 * allow larger numbers of keys (> 140M) in a sstable bloom filter
   (CASSANDRA-790)
 * include jvm argument improvements from CASSANDRA-504 in debian package
 * change streaming chunk size to 32MB to accomodate Windows XP limitations
   (was 64MB) (CASSANDRA-795)
 * fix get_range_slice returning results in the wrong order (CASSANDRA-781)
 

0.5.0 final
 * avoid attempting to delete temporary bootstrap files twice (CASSANDRA-681)
 * fix bogus NaN in nodeprobe cfstats output (CASSANDRA-646)
 * provide a policy for dealing with single thread executors w/ a full queue
   (CASSANDRA-694)
 * optimize inner read in MessagingService, vastly improving multiple-node
   performance (CASSANDRA-675)
 * wait for table flush before streaming data back to a bootstrapping node.
   (CASSANDRA-696)
 * keep track of bootstrapping sources by table so that bootstrapping doesn't 
   give the indication of finishing early (CASSANDRA-673)


0.5.0 RC3
 * commit the correct version of the patch for CASSANDRA-663


0.5.0 RC2 (unreleased)
 * fix bugs in converting get_range_slice results to Thrift 
   (CASSANDRA-647, CASSANDRA-649)
 * expose java.util.concurrent.TimeoutException in StorageProxy methods
   (CASSANDRA-600)
 * TcpConnectionManager was holding on to disconnected connections, 
   giving the false indication they were being used. (CASSANDRA-651)
 * Remove duplicated write. (CASSANDRA-662)
 * Abort bootstrap if IP is already in the token ring (CASSANDRA-663)
 * increase default commitlog sync period, and wait for last sync to 
   finish before submitting another (CASSANDRA-668)


0.5.0 RC1
 * Fix potential NPE in get_range_slice (CASSANDRA-623)
 * add CRC32 to commitlog entries (CASSANDRA-605)
 * fix data streaming on windows (CASSANDRA-630)
 * GC compacted sstables after cleanup and compaction (CASSANDRA-621)
 * Speed up anti-entropy validation (CASSANDRA-629)
 * Fix anti-entropy assertion error (CASSANDRA-639)
 * Fix pending range conflicts when bootstapping or moving
   multiple nodes at once (CASSANDRA-603)
 * Handle obsolete gossip related to node movement in the case where
   one or more nodes is down when the movement occurs (CASSANDRA-572)
 * Include dead nodes in gossip to avoid a variety of problems
   and fix HH to removed nodes (CASSANDRA-634)
 * return an InvalidRequestException for mal-formed SlicePredicates
   (CASSANDRA-643)
 * fix bug determining closest neighbor for use in multiple datacenters
   (CASSANDRA-648)
 * Vast improvements in anticompaction speed (CASSANDRA-607)
 * Speed up log replay and writes by avoiding redundant serializations
   (CASSANDRA-652)


0.5.0 beta 2
 * Bootstrap improvements (several tickets)
 * add nodeprobe repair anti-entropy feature (CASSANDRA-193, CASSANDRA-520)
 * fix possibility of partition when many nodes restart at once
   in clusters with multiple seeds (CASSANDRA-150)
 * fix NPE in get_range_slice when no data is found (CASSANDRA-578)
 * fix potential NPE in hinted handoff (CASSANDRA-585)
 * fix cleanup of local "system" keyspace (CASSANDRA-576)
 * improve computation of cluster load balance (CASSANDRA-554)
 * added super column read/write, column count, and column/row delete to
   cassandra-cli (CASSANDRA-567, CASSANDRA-594)
 * fix returning live subcolumns of deleted supercolumns (CASSANDRA-583)
 * respect JAVA_HOME in bin/ scripts (several tickets)
 * add StorageService.initClient for fat clients on the JVM (CASSANDRA-535)
   (see contrib/client_only for an example of use)
 * make consistency_level functional in get_range_slice (CASSANDRA-568)
 * optimize key deserialization for RandomPartitioner (CASSANDRA-581)
 * avoid GCing tombstones except on major compaction (CASSANDRA-604)
 * increase failure conviction threshold, resulting in less nodes
   incorrectly (and temporarily) marked as down (CASSANDRA-610)
 * respect memtable thresholds during log replay (CASSANDRA-609)
 * support ConsistencyLevel.ALL on read (CASSANDRA-584)
 * add nodeprobe removetoken command (CASSANDRA-564)


0.5.0 beta
 * Allow multiple simultaneous flushes, improving flush throughput 
   on multicore systems (CASSANDRA-401)
 * Split up locks to improve write and read throughput on multicore systems
   (CASSANDRA-444, CASSANDRA-414)
 * More efficient use of memory during compaction (CASSANDRA-436)
 * autobootstrap option: when enabled, all non-seed nodes will attempt
   to bootstrap when started, until bootstrap successfully
   completes. -b option is removed.  (CASSANDRA-438)
 * Unless a token is manually specified in the configuration xml,
   a bootstraping node will use a token that gives it half the
   keys from the most-heavily-loaded node in the cluster,
   instead of generating a random token. 
   (CASSANDRA-385, CASSANDRA-517)
 * Miscellaneous bootstrap fixes (several tickets)
 * Ability to change a node's token even after it has data on it
   (CASSANDRA-541)
 * Ability to decommission a live node from the ring (CASSANDRA-435)
 * Semi-automatic loadbalancing via nodeprobe (CASSANDRA-192)
 * Add ability to set compaction thresholds at runtime via
   JMX / nodeprobe.  (CASSANDRA-465)
 * Add "comment" field to ColumnFamily definition. (CASSANDRA-481)
 * Additional JMX metrics (CASSANDRA-482)
 * JSON based export and import tools (several tickets)
 * Hinted Handoff fixes (several tickets)
 * Add key cache to improve read performance (CASSANDRA-423)
 * Simplified construction of custom ReplicationStrategy classes
   (CASSANDRA-497)
 * Graphical application (Swing) for ring integrity verification and 
   visualization was added to contrib (CASSANDRA-252)
 * Add DCQUORUM, DCQUORUMSYNC consistency levels and corresponding
   ReplicationStrategy / EndpointSnitch classes.  Experimental.
   (CASSANDRA-492)
 * Web client interface added to contrib (CASSANDRA-457)
 * More-efficient flush for Random, CollatedOPP partitioners 
   for normal writes (CASSANDRA-446) and bulk load (CASSANDRA-420)
 * Add MemtableFlushAfterMinutes, a global replacement for the old 
   per-CF FlushPeriodInMinutes setting (CASSANDRA-463)
 * optimizations to slice reading (CASSANDRA-350) and supercolumn
   queries (CASSANDRA-510)
 * force binding to given listenaddress for nodes with multiple
   interfaces (CASSANDRA-546)
 * stress.py benchmarking tool improvements (several tickets)
 * optimized replica placement code (CASSANDRA-525)
 * faster log replay on restart (CASSANDRA-539, CASSANDRA-540)
 * optimized local-node writes (CASSANDRA-558)
 * added get_range_slice, deprecating get_key_range (CASSANDRA-344)
 * expose TimedOutException to thrift (CASSANDRA-563)
 

0.4.2
 * Add validation disallowing null keys (CASSANDRA-486)
 * Fix race conditions in TCPConnectionManager (CASSANDRA-487)
 * Fix using non-utf8-aware comparison as a sanity check.
   (CASSANDRA-493)
 * Improve default garbage collector options (CASSANDRA-504)
 * Add "nodeprobe flush" (CASSANDRA-505)
 * remove NotFoundException from get_slice throws list (CASSANDRA-518)
 * fix get (not get_slice) of entire supercolumn (CASSANDRA-508)
 * fix null token during bootstrap (CASSANDRA-501)


0.4.1
 * Fix FlushPeriod columnfamily configuration regression
   (CASSANDRA-455)
 * Fix long column name support (CASSANDRA-460)
 * Fix for serializing a row that only contains tombstones
   (CASSANDRA-458)
 * Fix for discarding unneeded commitlog segments (CASSANDRA-459)
 * Add SnapshotBeforeCompaction configuration option (CASSANDRA-426)
 * Fix compaction abort under insufficient disk space (CASSANDRA-473)
 * Fix reading subcolumn slice from tombstoned CF (CASSANDRA-484)
 * Fix race condition in RVH causing occasional NPE (CASSANDRA-478)


0.4.0
 * fix get_key_range problems when a node is down (CASSANDRA-440)
   and add UnavailableException to more Thrift methods
 * Add example EndPointSnitch contrib code (several tickets)


0.4.0 RC2
 * fix SSTable generation clash during compaction (CASSANDRA-418)
 * reject method calls with null parameters (CASSANDRA-308)
 * properly order ranges in nodeprobe output (CASSANDRA-421)
 * fix logging of certain errors on executor threads (CASSANDRA-425)


0.4.0 RC1
 * Bootstrap feature is live; use -b on startup (several tickets)
 * Added multiget api (CASSANDRA-70)
 * fix Deadlock with SelectorManager.doProcess and TcpConnection.write
   (CASSANDRA-392)
 * remove key cache b/c of concurrency bugs in third-party
   CLHM library (CASSANDRA-405)
 * update non-major compaction logic to use two threshold values
   (CASSANDRA-407)
 * add periodic / batch commitlog sync modes (several tickets)
 * inline BatchMutation into batch_insert params (CASSANDRA-403)
 * allow setting the logging level at runtime via mbean (CASSANDRA-402)
 * change default comparator to BytesType (CASSANDRA-400)
 * add forwards-compatible ConsistencyLevel parameter to get_key_range
   (CASSANDRA-322)
 * r/m special case of blocking for local destination when writing with 
   ConsistencyLevel.ZERO (CASSANDRA-399)
 * Fixes to make BinaryMemtable [bulk load interface] useful (CASSANDRA-337);
   see contrib/bmt_example for an example of using it.
 * More JMX properties added (several tickets)
 * Thrift changes (several tickets)
    - Merged _super get methods with the normal ones; return values
      are now of ColumnOrSuperColumn.
    - Similarly, merged batch_insert_super into batch_insert.



0.4.0 beta
 * On-disk data format has changed to allow billions of keys/rows per
   node instead of only millions
 * Multi-keyspace support
 * Scan all sstables for all queries to avoid situations where
   different types of operation on the same ColumnFamily could
   disagree on what data was present
 * Snapshot support via JMX
 * Thrift API has changed a _lot_:
    - removed time-sorted CFs; instead, user-defined comparators
      may be defined on the column names, which are now byte arrays.
      Default comparators are provided for UTF8, Bytes, Ascii, Long (i64),
      and UUID types.
    - removed colon-delimited strings in thrift api in favor of explicit
      structs such as ColumnPath, ColumnParent, etc.  Also normalized
      thrift struct and argument naming.
    - Added columnFamily argument to get_key_range.
    - Change signature of get_slice to accept starting and ending
      columns as well as an offset.  (This allows use of indexes.)
      Added "ascending" flag to allow reasonably-efficient reverse
      scans as well.  Removed get_slice_by_range as redundant.
    - get_key_range operates on one CF at a time
    - changed `block` boolean on insert methods to ConsistencyLevel enum,
      with options of NONE, ONE, QUORUM, and ALL.
    - added similar consistency_level parameter to read methods
    - column-name-set slice with no names given now returns zero columns
      instead of all of them.  ("all" can run your server out of memory.
      use a range-based slice with a high max column count instead.)
 * Removed the web interface. Node information can now be obtained by 
   using the newly introduced nodeprobe utility.
 * More JMX stats
 * Remove magic values from internals (e.g. special key to indicate
   when to flush memtables)
 * Rename configuration "table" to "keyspace"
 * Moved to crash-only design; no more shutdown (just kill the process)
 * Lots of bug fixes

Full list of issues resolved in 0.4 is at https://issues.apache.org/jira/secure/IssueNavigator.jspa?reset=true&&pid=12310865&fixfor=12313862&resolution=1&sorter/field=issuekey&sorter/order=DESC


0.3.0 RC3
 * Fix potential deadlock under load in TCPConnection.
   (CASSANDRA-220)


0.3.0 RC2
 * Fix possible data loss when server is stopped after replaying
   log but before new inserts force memtable flush.
   (CASSANDRA-204)
 * Added BUGS file


0.3.0 RC1
 * Range queries on keys, including user-defined key collation
 * Remove support
 * Workarounds for a weird bug in JDK select/register that seems
   particularly common on VM environments. Cassandra should deploy
   fine on EC2 now
 * Much improved infrastructure: the beginnings of a decent test suite
   ("ant test" for unit tests; "nosetests" for system tests), code
   coverage reporting, etc.
 * Expanded node status reporting via JMX
 * Improved error reporting/logging on both server and client
 * Reduced memory footprint in default configuration
 * Combined blocking and non-blocking versions of insert APIs
 * Added FlushPeriodInMinutes configuration parameter to force
   flushing of infrequently-updated ColumnFamilies<|MERGE_RESOLUTION|>--- conflicted
+++ resolved
@@ -1,4 +1,3 @@
-<<<<<<< HEAD
 2.2.7
  * Avoid showing estimated key as -1 in tablestats (CASSANDRA-11587)
  * Fix possible race condition in CommitLog.recover (CASSANDRA-11743)
@@ -22,10 +21,7 @@
  * Always close cluster with connection in CqlRecordWriter (CASSANDRA-11553)
  * Fix slice queries on ordered COMPACT tables (CASSANDRA-10988)
 Merged from 2.1:
-=======
-2.1.15
  * cqlsh: apply current keyspace to source command (CASSANDRA-11152)
->>>>>>> 4008e9bd
  * Backport CASSANDRA-11578 (CASSANDRA-11750)
  * Clear out parent repair session if repair coordinator dies (CASSANDRA-11824)
  * Set default streaming_socket_timeout_in_ms to 24 hours (CASSANDRA-11840)
