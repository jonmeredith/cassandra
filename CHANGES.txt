--- conflicted
+++ resolved
@@ -1,11 +1,11 @@
-<<<<<<< HEAD
 2.2
  * Fix connection leak in CqlRecordWriter (CASSANDRA-9576)
  * Mlockall before opening system sstables & remove boot_without_jna option (CASSANDRA-9573)
  * Add functions to convert timeuuid to date or time, deprecate dateOf and unixTimestampOf (CASSANDRA-9229)
  * Make sure we cancel non-compacting sstables from LifecycleTransaction (CASSANDRA-9566)
  * Fix deprecated repair JMX API (CASSANDRA-9570)
-
+Merged from 2.0:
+ * Set HAS_MORE_PAGES flag to false when PagingState is null (CASSANDRA-9571)
 
 2.2.0-rc1
  * Compressed commit log should measure compressed space used (CASSANDRA-9095)
@@ -30,14 +30,6 @@
  * Add ability to stop compaction by ID (CASSANDRA-7207)
  * Let CassandraVersion handle SNAPSHOT version (CASSANDRA-9438)
 Merged from 2.1:
-=======
-2.1.7
-Merged from 2.0
- * Set HAS_MORE_PAGES flag to false when PagingState is null (CASSANDRA-9571)
-
-
-2.1.6
->>>>>>> 83944f82
  * (cqlsh) Fix using COPY through SOURCE or -f (CASSANDRA-9083)
  * Fix occasional lack of `system` keyspace in schema tables (CASSANDRA-8487)
  * Use ProtocolError code instead of ServerError code for native protocol
