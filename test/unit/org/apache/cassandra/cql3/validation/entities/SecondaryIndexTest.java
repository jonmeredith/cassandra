/*
 * Licensed to the Apache Software Foundation (ASF) under one
 * or more contributor license agreements.  See the NOTICE file
 * distributed with this work for additional information
 * regarding copyright ownership.  The ASF licenses this file
 * to you under the Apache License, Version 2.0 (the
 * "License"); you may not use this file except in compliance
 * with the License.  You may obtain a copy of the License at
 *
 *     http://www.apache.org/licenses/LICENSE-2.0
 *
 * Unless required by applicable law or agreed to in writing, software
 * distributed under the License is distributed on an "AS IS" BASIS,
 * WITHOUT WARRANTIES OR CONDITIONS OF ANY KIND, either express or implied.
 * See the License for the specific language governing permissions and
 * limitations under the License.
 */
package org.apache.cassandra.cql3.validation.entities;

import static org.junit.Assert.assertTrue;
import static org.junit.Assert.fail;

import java.nio.ByteBuffer;
import java.util.HashMap;
import java.util.List;
import java.util.Locale;
import java.util.Map;
import java.util.Set;
import java.util.UUID;
import java.util.concurrent.CountDownLatch;

import org.apache.cassandra.cql3.CQLTester;
import org.apache.cassandra.db.ColumnFamily;
import org.apache.cassandra.db.ColumnFamilyStore;
import org.apache.cassandra.db.DecoratedKey;
import org.apache.cassandra.db.IndexExpression;
import org.apache.cassandra.db.composites.CellName;
import org.apache.cassandra.db.index.IndexNotAvailableException;
import org.apache.cassandra.db.index.PerRowSecondaryIndex;
import org.apache.cassandra.db.index.SecondaryIndexSearcher;
import org.apache.cassandra.db.index.composites.CompositesSearcher;
import org.apache.cassandra.exceptions.ConfigurationException;
import org.apache.cassandra.exceptions.InvalidRequestException;
import org.apache.cassandra.exceptions.SyntaxException;
import org.apache.cassandra.utils.FBUtilities;
<<<<<<< HEAD
import org.apache.cassandra.utils.concurrent.OpOrder.Group;
import org.apache.commons.lang3.StringUtils;
import org.junit.Test;
=======

import static org.junit.Assert.assertTrue;
import static org.junit.Assert.fail;
import static org.apache.cassandra.utils.ByteBufferUtil.EMPTY_BYTE_BUFFER;
import static org.apache.cassandra.utils.ByteBufferUtil.bytes;
>>>>>>> 527d1897

public class SecondaryIndexTest extends CQLTester
{
    private static final int TOO_BIG = 1024 * 65;

    @Test
    public void testCreateAndDropIndex() throws Throwable
    {
        testCreateAndDropIndex("test", false);
        testCreateAndDropIndex("test2", true);
    }

    @Test
    public void testCreateAndDropIndexWithQuotedIdentifier() throws Throwable
    {
        testCreateAndDropIndex("\"quoted_ident\"", false);
        testCreateAndDropIndex("\"quoted_ident2\"", true);
    }

    @Test
    public void testCreateAndDropIndexWithCamelCaseIdentifier() throws Throwable
    {
        testCreateAndDropIndex("CamelCase", false);
        testCreateAndDropIndex("CamelCase2", true);
    }

    /**
     * Test creating and dropping an index with the specified name.
     *
     * @param indexName         the index name
     * @param addKeyspaceOnDrop add the keyspace name in the drop statement
     * @throws Throwable if an error occurs
     */
    private void testCreateAndDropIndex(String indexName, boolean addKeyspaceOnDrop) throws Throwable
    {
        execute("USE system");
        assertInvalidMessage("Index '" + removeQuotes(indexName.toLowerCase(Locale.US)) + "' could not be found", "DROP INDEX " + indexName + ";");

        createTable("CREATE TABLE %s (a int primary key, b int);");
        createIndex("CREATE INDEX " + indexName + " ON %s(b);");
        createIndex("CREATE INDEX IF NOT EXISTS " + indexName + " ON %s(b);");

        assertInvalidMessage("Index already exists", "CREATE INDEX " + indexName + " ON %s(b)");

        execute("INSERT INTO %s (a, b) values (?, ?);", 0, 0);
        execute("INSERT INTO %s (a, b) values (?, ?);", 1, 1);
        execute("INSERT INTO %s (a, b) values (?, ?);", 2, 2);
        execute("INSERT INTO %s (a, b) values (?, ?);", 3, 1);

        assertRows(execute("SELECT * FROM %s where b = ?", 1), row(1, 1), row(3, 1));
        assertInvalidMessage("Index '" + removeQuotes(indexName.toLowerCase(Locale.US)) + "' could not be found in any of the tables of keyspace 'system'",
                             "DROP INDEX " + indexName);

        if (addKeyspaceOnDrop)
        {
            dropIndex("DROP INDEX " + KEYSPACE + "." + indexName);
        }
        else
        {
            execute("USE " + KEYSPACE);
            execute("DROP INDEX " + indexName);
        }

        assertInvalidMessage("Predicates on non-primary-key columns (b) are not yet supported for non secondary index queries",
                             "SELECT * FROM %s where b = ?", 1);
        dropIndex("DROP INDEX IF EXISTS " + indexName);
        assertInvalidMessage("Index '" + removeQuotes(indexName.toLowerCase(Locale.US)) + "' could not be found", "DROP INDEX " + indexName);
    }

    /**
     * Removes the quotes from the specified index name.
     *
     * @param indexName the index name from which the quotes must be removed.
     * @return the unquoted index name.
     */
    private static String removeQuotes(String indexName)
    {
        return StringUtils.remove(indexName, '\"');
    }

    /**
     * Check that you can query for an indexed column even with a key EQ clause,
     * migrated from cql_tests.py:TestCQL.static_cf_test()
     */
    @Test
    public void testSelectWithEQ() throws Throwable
    {
        createTable("CREATE TABLE %s (userid uuid PRIMARY KEY, firstname text, lastname text, age int)");
        createIndex("CREATE INDEX byAge ON %s(age)");

        UUID id1 = UUID.fromString("550e8400-e29b-41d4-a716-446655440000");
        UUID id2 = UUID.fromString("f47ac10b-58cc-4372-a567-0e02b2c3d479");

        execute("INSERT INTO %s (userid, firstname, lastname, age) VALUES (?, 'Frodo', 'Baggins', 32)", id1);
        execute("UPDATE %s SET firstname = 'Samwise', lastname = 'Gamgee', age = 33 WHERE userid = ?", id2);

        assertEmpty(execute("SELECT firstname FROM %s WHERE userid = ? AND age = 33", id1));

        assertRows(execute("SELECT firstname FROM %s WHERE userid = ? AND age = 33", id2),
                   row("Samwise"));
    }

    /**
     * Check CREATE INDEX without name and validate the index can be dropped,
     * migrated from cql_tests.py:TestCQL.nameless_index_test()
     */
    @Test
    public void testNamelessIndex() throws Throwable
    {
        createTable(" CREATE TABLE %s (id text PRIMARY KEY, birth_year int)");

        createIndex("CREATE INDEX on %s (birth_year)");

        execute("INSERT INTO %s (id, birth_year) VALUES ('Tom', 42)");
        execute("INSERT INTO %s (id, birth_year) VALUES ('Paul', 24)");
        execute("INSERT INTO %s (id, birth_year) VALUES ('Bob', 42)");

        assertRows(execute("SELECT id FROM %s WHERE birth_year = 42"),
                   row("Tom"),
                   row("Bob"));

        execute("DROP INDEX %s_birth_year_idx");

        assertInvalid("SELECT id FROM users WHERE birth_year = 42");
    }

    /**
     * Test range queries with 2ndary indexes (#4257),
     * migrated from cql_tests.py:TestCQL.range_query_2ndary_test()
     */
    @Test
    public void testRangeQuery() throws Throwable
    {
        createTable("CREATE TABLE %s (id int primary key, row int, setid int)");
        createIndex("CREATE INDEX indextest_setid_idx ON %s (setid)");

        execute("INSERT INTO %s (id, row, setid) VALUES (?, ?, ?)", 0, 0, 0);
        execute("INSERT INTO %s (id, row, setid) VALUES (?, ?, ?)", 1, 1, 0);
        execute("INSERT INTO %s (id, row, setid) VALUES (?, ?, ?)", 2, 2, 0);
        execute("INSERT INTO %s (id, row, setid) VALUES (?, ?, ?)", 3, 3, 0);

        assertInvalid("SELECT * FROM %s WHERE setid = 0 AND row < 1");

        assertRows(execute("SELECT * FROM %s WHERE setid = 0 AND row < 1 ALLOW FILTERING"),
                   row(0, 0, 0));
    }

    /**
     * Check for unknown compression parameters options (#4266),
     * migrated from cql_tests.py:TestCQL.compression_option_validation_test()
     */
    @Test
    public void testUnknownCompressionOptions() throws Throwable
    {
        String tableName = createTableName();
        assertInvalidThrow(SyntaxException.class, String.format(
                                                               "CREATE TABLE %s (key varchar PRIMARY KEY, password varchar, gender varchar) WITH compression_parameters:sstable_compressor = 'DeflateCompressor'", tableName));


        assertInvalidThrow(ConfigurationException.class, String.format(
                                                                      "CREATE TABLE %s (key varchar PRIMARY KEY, password varchar, gender varchar) WITH compression = { 'sstable_compressor': 'DeflateCompressor' }", tableName));
    }

    /**
     * Check one can use arbitrary name for datacenter when creating keyspace (#4278),
     * migrated from cql_tests.py:TestCQL.keyspace_creation_options_test()
     */
    @Test
    public void testDataCenterName() throws Throwable
    {
       execute("CREATE KEYSPACE Foo WITH replication = { 'class' : 'NetworkTopologyStrategy', 'us-east' : 1, 'us-west' : 1 };");
    }

    /**
     * Migrated from cql_tests.py:TestCQL.indexes_composite_test()
     */
    @Test
    public void testIndexOnComposite() throws Throwable
    {
        String tableName = createTable("CREATE TABLE %s (blog_id int, timestamp int, author text, content text, PRIMARY KEY (blog_id, timestamp))");

        execute("INSERT INTO %s (blog_id, timestamp, author, content) VALUES (?, ?, ?, ?)", 0, 0, "bob", "1st post");
        execute("INSERT INTO %s (blog_id, timestamp, author, content) VALUES (?, ?, ?, ?)", 0, 1, "tom", "2nd post");
        execute("INSERT INTO %s (blog_id, timestamp, author, content) VALUES (?, ?, ?, ?)", 0, 2, "bob", "3rd post");
        execute("INSERT INTO %s (blog_id, timestamp, author, content) VALUES (?, ?, ?, ?)", 0, 3, "tom", "4th post");
        execute("INSERT INTO %s (blog_id, timestamp, author, content) VALUES (?, ?, ?, ?)", 1, 0, "bob", "5th post");

        createIndex("CREATE INDEX authoridx ON %s (author)");

        assertTrue(waitForIndex(keyspace(), tableName, "authoridx"));

        assertRows(execute("SELECT blog_id, timestamp FROM %s WHERE author = 'bob'"),
                   row(1, 0),
                   row(0, 0),
                   row(0, 2));

        execute("INSERT INTO %s (blog_id, timestamp, author, content) VALUES (?, ?, ?, ?)", 1, 1, "tom", "6th post");
        execute("INSERT INTO %s (blog_id, timestamp, author, content) VALUES (?, ?, ?, ?)", 1, 2, "tom", "7th post");
        execute("INSERT INTO %s (blog_id, timestamp, author, content) VALUES (?, ?, ?, ?)", 1, 3, "bob", "8th post");

        assertRows(execute("SELECT blog_id, timestamp FROM %s WHERE author = 'bob'"),
                   row(1, 0),
                   row(1, 3),
                   row(0, 0),
                   row(0, 2));

        execute("DELETE FROM %s WHERE blog_id = 0 AND timestamp = 2");

        assertRows(execute("SELECT blog_id, timestamp FROM %s WHERE author = 'bob'"),
                   row(1, 0),
                   row(1, 3),
                   row(0, 0));
    }

    /**
     * Test for the validation bug of #4709,
     * migrated from cql_tests.py:TestCQL.refuse_in_with_indexes_test()
     */
    @Test
    public void testInvalidIndexSelect() throws Throwable
    {
        createTable("create table %s (pk varchar primary key, col1 varchar, col2 varchar)");
        createIndex("create index on %s (col1)");
        createIndex("create index on %s (col2)");

        execute("insert into %s (pk, col1, col2) values ('pk1','foo1','bar1')");
        execute("insert into %s (pk, col1, col2) values ('pk1a','foo1','bar1')");
        execute("insert into %s (pk, col1, col2) values ('pk1b','foo1','bar1')");
        execute("insert into %s (pk, col1, col2) values ('pk1c','foo1','bar1')");
        execute("insert into %s (pk, col1, col2) values ('pk2','foo2','bar2')");
        execute("insert into %s (pk, col1, col2) values ('pk3','foo3','bar3')");
        assertInvalid("select * from %s where col2 in ('bar1', 'bar2')");

        //Migrated from cql_tests.py:TestCQL.bug_6050_test()
        createTable("CREATE TABLE %s (k int PRIMARY KEY, a int, b int)");

        createIndex("CREATE INDEX ON %s (a)");
        assertInvalid("SELECT * FROM %s WHERE a = 3 AND b IN (1, 3)");

    }

    /**
     * Migrated from cql_tests.py:TestCQL.edge_2i_on_complex_pk_test()
     */
    @Test
    public void testIndexesOnComplexPrimaryKey() throws Throwable
    {
        createTable("CREATE TABLE %s (pk0 int, pk1 int, ck0 int, ck1 int, ck2 int, value int, PRIMARY KEY ((pk0, pk1), ck0, ck1, ck2))");

        execute("CREATE INDEX ON %s (pk0)");
        execute("CREATE INDEX ON %s (ck0)");
        execute("CREATE INDEX ON %s (ck1)");
        execute("CREATE INDEX ON %s (ck2)");

        execute("INSERT INTO %s (pk0, pk1, ck0, ck1, ck2, value) VALUES (0, 1, 2, 3, 4, 5)");
        execute("INSERT INTO %s (pk0, pk1, ck0, ck1, ck2, value) VALUES (1, 2, 3, 4, 5, 0)");
        execute("INSERT INTO %s (pk0, pk1, ck0, ck1, ck2, value) VALUES (2, 3, 4, 5, 0, 1)");
        execute("INSERT INTO %s (pk0, pk1, ck0, ck1, ck2, value) VALUES (3, 4, 5, 0, 1, 2)");
        execute("INSERT INTO %s (pk0, pk1, ck0, ck1, ck2, value) VALUES (4, 5, 0, 1, 2, 3)");
        execute("INSERT INTO %s (pk0, pk1, ck0, ck1, ck2, value) VALUES (5, 0, 1, 2, 3, 4)");

        assertRows(execute("SELECT value FROM %s WHERE pk0 = 2"),
                   row(1));

        assertRows(execute("SELECT value FROM %s WHERE ck0 = 0"),
                   row(3));

        assertRows(execute("SELECT value FROM %s WHERE pk0 = 3 AND pk1 = 4 AND ck1 = 0"),
                   row(2));

        assertRows(execute("SELECT value FROM %s WHERE pk0 = 5 AND pk1 = 0 AND ck0 = 1 AND ck2 = 3 ALLOW FILTERING"),
                   row(4));
    }

    /**
     * Test for CASSANDRA-5240,
     * migrated from cql_tests.py:TestCQL.bug_5240_test()
     */
    @Test
    public void testIndexOnCompoundRowKey() throws Throwable
    {
        createTable("CREATE TABLE %s (interval text, seq int, id int, severity int, PRIMARY KEY ((interval, seq), id) ) WITH CLUSTERING ORDER BY (id DESC)");

        execute("CREATE INDEX ON %s (severity)");

        execute("insert into %s (interval, seq, id , severity) values('t',1, 1, 1)");
        execute("insert into %s (interval, seq, id , severity) values('t',1, 2, 1)");
        execute("insert into %s (interval, seq, id , severity) values('t',1, 3, 2)");
        execute("insert into %s (interval, seq, id , severity) values('t',1, 4, 3)");
        execute("insert into %s (interval, seq, id , severity) values('t',2, 1, 3)");
        execute("insert into %s (interval, seq, id , severity) values('t',2, 2, 3)");
        execute("insert into %s (interval, seq, id , severity) values('t',2, 3, 1)");
        execute("insert into %s (interval, seq, id , severity) values('t',2, 4, 2)");

        assertRows(execute("select * from %s where severity = 3 and interval = 't' and seq =1"),
                   row("t", 1, 4, 3));
    }

    /**
     * Migrated from cql_tests.py:TestCQL.secondary_index_counters()
     */
    @Test
    public void testIndexOnCountersInvalid() throws Throwable
    {
        createTable("CREATE TABLE %s (k int PRIMARY KEY, c counter)");
        assertInvalid("CREATE INDEX ON test(c)");
    }

    /**
     * Migrated from cql_tests.py:TestCQL.collection_indexing_test()
     */
    @Test
    public void testIndexOnCollections() throws Throwable
    {
        createTable(" CREATE TABLE %s ( k int, v int, l list<int>, s set<text>, m map<text, int>, PRIMARY KEY (k, v))");

        createIndex("CREATE INDEX ON %s (l)");
        createIndex("CREATE INDEX ON %s (s)");
        createIndex("CREATE INDEX ON %s (m)");

        execute("INSERT INTO %s (k, v, l, s, m) VALUES (0, 0, [1, 2],    {'a'},      {'a' : 1})");
        execute("INSERT INTO %s (k, v, l, s, m) VALUES (0, 1, [3, 4],    {'b', 'c'}, {'a' : 1, 'b' : 2})");
        execute("INSERT INTO %s (k, v, l, s, m) VALUES (0, 2, [1],       {'a', 'c'}, {'c' : 3})");
        execute("INSERT INTO %s (k, v, l, s, m) VALUES (1, 0, [1, 2, 4], {},         {'b' : 1})");
        execute("INSERT INTO %s (k, v, l, s, m) VALUES (1, 1, [4, 5],    {'d'},      {'a' : 1, 'b' : 3})");

        // lists
        assertRows(execute("SELECT k, v FROM %s WHERE l CONTAINS 1"), row(1, 0), row(0, 0), row(0, 2));
        assertRows(execute("SELECT k, v FROM %s WHERE k = 0 AND l CONTAINS 1"), row(0, 0), row(0, 2));
        assertRows(execute("SELECT k, v FROM %s WHERE l CONTAINS 2"), row(1, 0), row(0, 0));
        assertEmpty(execute("SELECT k, v FROM %s WHERE l CONTAINS 6"));

        // sets
        assertRows(execute("SELECT k, v FROM %s WHERE s CONTAINS 'a'"), row(0, 0), row(0, 2));
        assertRows(execute("SELECT k, v FROM %s WHERE k = 0 AND s CONTAINS 'a'"), row(0, 0), row(0, 2));
        assertRows(execute("SELECT k, v FROM %s WHERE s CONTAINS 'd'"), row(1, 1));
        assertEmpty(execute("SELECT k, v FROM %s  WHERE s CONTAINS 'e'"));

        // maps
        assertRows(execute("SELECT k, v FROM %s WHERE m CONTAINS 1"), row(1, 0), row(1, 1), row(0, 0), row(0, 1));
        assertRows(execute("SELECT k, v FROM %s WHERE k = 0 AND m CONTAINS 1"), row(0, 0), row(0, 1));
        assertRows(execute("SELECT k, v FROM %s WHERE m CONTAINS 2"), row(0, 1));
        assertEmpty(execute("SELECT k, v FROM %s  WHERE m CONTAINS 4"));
    }

    /**
     * Migrated from cql_tests.py:TestCQL.map_keys_indexing()
     */
    @Test
    public void testIndexOnMapKeys() throws Throwable
    {
        createTable("CREATE TABLE %s (k int, v int, m map<text, int>, PRIMARY KEY (k, v))");

        createIndex("CREATE INDEX ON %s(keys(m))");

        execute("INSERT INTO %s (k, v, m) VALUES (0, 0, {'a' : 1})");
        execute("INSERT INTO %s (k, v, m) VALUES (0, 1, {'a' : 1, 'b' : 2})");
        execute("INSERT INTO %s (k, v, m) VALUES (0, 2, {'c' : 3})");
        execute("INSERT INTO %s (k, v, m) VALUES (1, 0, {'b' : 1})");
        execute("INSERT INTO %s (k, v, m) VALUES (1, 1, {'a' : 1, 'b' : 3})");

        // maps
        assertRows(execute("SELECT k, v FROM %s WHERE m CONTAINS KEY 'a'"), row(1, 1), row(0, 0), row(0, 1));
        assertRows(execute("SELECT k, v FROM %s WHERE k = 0 AND m CONTAINS KEY 'a'"), row(0, 0), row(0, 1));
        assertRows(execute("SELECT k, v FROM %s WHERE m CONTAINS KEY 'c'"), row(0, 2));
        assertEmpty(execute("SELECT k, v FROM %s  WHERE m CONTAINS KEY 'd'"));

        // we're not allowed to create a value index if we already have a key one
        assertInvalid("CREATE INDEX ON %s(m)");
    }

    /**
     * Test for #6950 bug,
     * migrated from cql_tests.py:TestCQL.key_index_with_reverse_clustering()
     */
    @Test
    public void testIndexOnKeyWithReverseClustering() throws Throwable
    {
        createTable(" CREATE TABLE %s (k1 int, k2 int, v int, PRIMARY KEY ((k1, k2), v) ) WITH CLUSTERING ORDER BY (v DESC)");

        createIndex("CREATE INDEX ON %s (k2)");

        execute("INSERT INTO %s (k1, k2, v) VALUES (0, 0, 1)");
        execute("INSERT INTO %s (k1, k2, v) VALUES (0, 1, 2)");
        execute("INSERT INTO %s (k1, k2, v) VALUES (0, 0, 3)");
        execute("INSERT INTO %s (k1, k2, v) VALUES (1, 0, 4)");
        execute("INSERT INTO %s (k1, k2, v) VALUES (1, 1, 5)");
        execute("INSERT INTO %s (k1, k2, v) VALUES (2, 0, 7)");
        execute("INSERT INTO %s (k1, k2, v) VALUES (2, 1, 8)");
        execute("INSERT INTO %s (k1, k2, v) VALUES (3, 0, 1)");

        assertRows(execute("SELECT * FROM %s WHERE k2 = 0 AND v >= 2 ALLOW FILTERING"),
                   row(2, 0, 7),
                   row(0, 0, 3),
                   row(1, 0, 4));
    }

    /**
     * Test for CASSANDRA-6612,
     * migrated from cql_tests.py:TestCQL.bug_6612_test()
     */
    @Test
    public void testSelectCountOnIndexedColumn() throws Throwable
    {
        createTable("CREATE TABLE %s (username text, session_id text, app_name text, account text, last_access timestamp, created_on timestamp, PRIMARY KEY (username, session_id, app_name, account))");

        createIndex("create index ON %s (app_name)");
        createIndex("create index ON %s (last_access)");

        assertRows(execute("select count(*) from %s where app_name='foo' and account='bar' and last_access > 4 allow filtering"), row(0L));

        execute("insert into %s (username, session_id, app_name, account, last_access, created_on) values ('toto', 'foo', 'foo', 'bar', 12, 13)");

        assertRows(execute("select count(*) from %s where app_name='foo' and account='bar' and last_access > 4 allow filtering"), row(1L));
    }

    /**
     * Test for CASSANDRA-5732, Can not query secondary index
     * migrated from cql_tests.py:TestCQL.bug_5732_test(),
     * which was executing with a row cache size of 100 MB
     * and restarting the node, here we just cleanup the cache.
     */
    @Test
    public void testCanQuerySecondaryIndex() throws Throwable
    {
        String tableName = createTable("CREATE TABLE %s (k int PRIMARY KEY, v int,)");

        execute("ALTER TABLE %s WITH CACHING='ALL'");
        execute("INSERT INTO %s (k,v) VALUES (0,0)");
        execute("INSERT INTO %s (k,v) VALUES (1,1)");

        createIndex("CREATE INDEX testindex on %s (v)");
        assertTrue(waitForIndex(keyspace(), tableName, "testindex"));

        assertRows(execute("SELECT k FROM %s WHERE v = 0"), row(0));
        cleanupCache();
        assertRows(execute("SELECT k FROM %s WHERE v = 0"), row(0));
    }

    // CASSANDRA-8280/8081
    // reject updates with indexed values where value > 64k
    @Test
    public void testIndexOnCompositeValueOver64k() throws Throwable
    {
        createTable("CREATE TABLE %s(a int, b int, c blob, PRIMARY KEY (a))");
        createIndex("CREATE INDEX ON %s(c)");
        failInsert("INSERT INTO %s (a, b, c) VALUES (0, 0, ?)", ByteBuffer.allocate(TOO_BIG));
    }

    @Test
    public void testIndexOnClusteringColumnInsertPartitionKeyAndClusteringsOver64k() throws Throwable
    {
        createTable("CREATE TABLE %s(a blob, b blob, c blob, d int, PRIMARY KEY (a, b, c))");
        createIndex("CREATE INDEX ON %s(b)");

        // CompositeIndexOnClusteringKey creates index entries composed of the
        // PK plus all of the non-indexed clustering columns from the primary row
        // so we should reject where len(a) + len(c) > 65560 as this will form the
        // total clustering in the index table
        ByteBuffer a = ByteBuffer.allocate(100);
        ByteBuffer b = ByteBuffer.allocate(10);
        ByteBuffer c = ByteBuffer.allocate(FBUtilities.MAX_UNSIGNED_SHORT - 99);

        failInsert("INSERT INTO %s (a, b, c, d) VALUES (?, ?, ?, 0)", a, b, c);
    }

    @Test
    public void testCompactTableWithValueOver64k() throws Throwable
    {
        createTable("CREATE TABLE %s(a int, b blob, PRIMARY KEY (a)) WITH COMPACT STORAGE");
        createIndex("CREATE INDEX ON %s(b)");
        failInsert("INSERT INTO %s (a, b) VALUES (0, ?)", ByteBuffer.allocate(TOO_BIG));
    }

    @Test
    public void testIndexOnCollectionValueInsertPartitionKeyAndCollectionKeyOver64k() throws Throwable
    {
        createTable("CREATE TABLE %s(a blob , b map<blob, int>, PRIMARY KEY (a))");
        createIndex("CREATE INDEX ON %s(b)");

        // A collection key > 64k by itself will be rejected from
        // the primary table.
        // To test index validation we need to ensure that
        // len(b) < 64k, but len(a) + len(b) > 64k as that will
        // form the clustering in the index table
        ByteBuffer a = ByteBuffer.allocate(100);
        ByteBuffer b = ByteBuffer.allocate(FBUtilities.MAX_UNSIGNED_SHORT - 100);

        failInsert("UPDATE %s SET b[?] = 0 WHERE a = ?", b, a);
    }

    @Test
    public void testIndexOnCollectionKeyInsertPartitionKeyAndClusteringOver64k() throws Throwable
    {
        createTable("CREATE TABLE %s(a blob, b blob, c map<blob, int>, PRIMARY KEY (a, b))");
        createIndex("CREATE INDEX ON %s(KEYS(c))");

        // Basically the same as the case with non-collection clustering
        // CompositeIndexOnCollectionKeyy creates index entries composed of the
        // PK plus all of the clustering columns from the primary row, except the
        // collection element - which becomes the partition key in the index table
        ByteBuffer a = ByteBuffer.allocate(100);
        ByteBuffer b = ByteBuffer.allocate(FBUtilities.MAX_UNSIGNED_SHORT - 100);
        ByteBuffer c = ByteBuffer.allocate(10);

        failInsert("UPDATE %s SET c[?] = 0 WHERE a = ? and b = ?", c, a, b);
    }

    @Test
    public void testIndexOnPartitionKeyInsertValueOver64k() throws Throwable
    {
        createTable("CREATE TABLE %s(a int, b int, c blob, PRIMARY KEY ((a, b)))");
        createIndex("CREATE INDEX ON %s(a)");
        succeedInsert("INSERT INTO %s (a, b, c) VALUES (0, 0, ?)", ByteBuffer.allocate(TOO_BIG));
    }

    @Test
    public void testIndexOnClusteringColumnInsertValueOver64k() throws Throwable
    {
        createTable("CREATE TABLE %s(a int, b int, c blob, PRIMARY KEY (a, b))");
        createIndex("CREATE INDEX ON %s(b)");
        succeedInsert("INSERT INTO %s (a, b, c) VALUES (0, 0, ?)", ByteBuffer.allocate(TOO_BIG));
    }

    @Test
    public void testIndexOnFullCollectionEntryInsertCollectionValueOver64k() throws Throwable
    {
        createTable("CREATE TABLE %s(a int, b frozen<map<int, blob>>, PRIMARY KEY (a))");
        createIndex("CREATE INDEX ON %s(full(b))");
        Map<Integer, ByteBuffer> map = new HashMap<>();
        map.put(0, ByteBuffer.allocate(1024 * 65));
        failInsert("INSERT INTO %s (a, b) VALUES (0, ?)", map);
    }

    public void failInsert(String insertCQL, Object...args) throws Throwable
    {
        try
        {
            execute(insertCQL, args);
            fail("Expected statement to fail validation");
        }
        catch (Exception e)
        {
            // as expected
        }
    }

    public void succeedInsert(String insertCQL, Object...args) throws Throwable
    {
        execute(insertCQL, args);
        flush();
    }

    /**
     * Migrated from cql_tests.py:TestCQL.clustering_indexing_test()
     */
    @Test
    public void testIndexesOnClustering() throws Throwable
    {
        createTable("CREATE TABLE %s ( id1 int, id2 int, author text, time bigint, v1 text, v2 text, PRIMARY KEY ((id1, id2), author, time))");

        createIndex("CREATE INDEX ON %s (time)");
        execute("CREATE INDEX ON %s (id2)");

        execute("INSERT INTO %s (id1, id2, author, time, v1, v2) VALUES(0, 0, 'bob', 0, 'A', 'A')");
        execute("INSERT INTO %s (id1, id2, author, time, v1, v2) VALUES(0, 0, 'bob', 1, 'B', 'B')");
        execute("INSERT INTO %s (id1, id2, author, time, v1, v2) VALUES(0, 1, 'bob', 2, 'C', 'C')");
        execute("INSERT INTO %s (id1, id2, author, time, v1, v2) VALUES(0, 0, 'tom', 0, 'D', 'D')");
        execute("INSERT INTO %s (id1, id2, author, time, v1, v2) VALUES(0, 1, 'tom', 1, 'E', 'E')");

        assertRows(execute("SELECT v1 FROM %s WHERE time = 1"),
                   row("B"), row("E"));

        assertRows(execute("SELECT v1 FROM %s WHERE id2 = 1"),
                   row("C"), row("E"));

        assertRows(execute("SELECT v1 FROM %s WHERE id1 = 0 AND id2 = 0 AND author = 'bob' AND time = 0"),
                   row("A"));

        // Test for CASSANDRA-8206
        execute("UPDATE %s SET v2 = null WHERE id1 = 0 AND id2 = 0 AND author = 'bob' AND time = 1");

        assertRows(execute("SELECT v1 FROM %s WHERE id2 = 0"),
                   row("A"), row("B"), row("D"));

        assertRows(execute("SELECT v1 FROM %s WHERE time = 1"),
                   row("B"), row("E"));
    }

    /**
     * Migrated from cql_tests.py:TestCQL.invalid_clustering_indexing_test()
     */
    @Test
    public void testIndexesOnClusteringInvalid() throws Throwable
    {
        createTable("CREATE TABLE %s (a int, b int, c int, d int, PRIMARY KEY ((a, b))) WITH COMPACT STORAGE");
        assertInvalid("CREATE INDEX ON %s (a)");
        assertInvalid("CREATE INDEX ON %s (b)");

        createTable("CREATE TABLE %s (a int, b int, c int, PRIMARY KEY (a, b)) WITH COMPACT STORAGE");
        assertInvalid("CREATE INDEX ON %s (a)");
        assertInvalid("CREATE INDEX ON %s (b)");
        assertInvalid("CREATE INDEX ON %s (c)");

        createTable("CREATE TABLE %s (a int, b int, c int static , PRIMARY KEY (a, b))");
        assertInvalid("CREATE INDEX ON %s (c)");
    }

    @Test
<<<<<<< HEAD
    public void testIndexQueriesWithIndexNotReady() throws Throwable
    {
        createTable("CREATE TABLE %s (pk int, ck int, value int, PRIMARY KEY (pk, ck))");

        for (int i = 0; i < 10; i++)
            for (int j = 0; j < 10; j++)
                execute("INSERT INTO %s (pk, ck, value) VALUES (?, ?, ?)", i, j, i + j);

        createIndex("CREATE CUSTOM INDEX testIndex ON %s (value) USING '" + IndexBlockingOnInitialization.class.getName()
                + "'");
        try
        {
            execute("SELECT value FROM %s WHERE value = 2");
            fail();
        }
        catch (IndexNotAvailableException e)
        {
            assertTrue(true);
        }
        finally
        {
            execute("DROP index " + KEYSPACE + ".testIndex");
        }
    }

    /**
     * Custom index used to test the behavior of the system when the index is not ready.
     * As Custom indices cannot by <code>PerColumnSecondaryIndex</code> we use a <code>PerRowSecondaryIndex</code>
     * to avoid the check but return a <code>CompositesSearcher</code>.
     */
    public static class IndexBlockingOnInitialization extends PerRowSecondaryIndex
    {
        private volatile CountDownLatch latch = new CountDownLatch(1);

        @Override
        public void index(ByteBuffer rowKey, ColumnFamily cf)
        {
            try
            {
                latch.await();
            }
            catch (InterruptedException e)
            {
                Thread.interrupted();
            }
        }

        @Override
        public void delete(DecoratedKey key, Group opGroup)
        {
        }

        @Override
        public void init()
        {
        }

        @Override
        public void reload()
        {
        }

        @Override
        public void validateOptions() throws ConfigurationException
        {
        }

        @Override
        public String getIndexName()
        {
            return "testIndex";
        }

        @Override
        protected SecondaryIndexSearcher createSecondaryIndexSearcher(Set<ByteBuffer> columns)
        {
            return new CompositesSearcher(baseCfs.indexManager, columns)
            {
                @Override
                public boolean canHandleIndexClause(List<IndexExpression> clause)
                {
                    return true;
                }

                @Override
                public void validate(IndexExpression indexExpression) throws InvalidRequestException
                {
                }
            };
        }

        @Override
        public void forceBlockingFlush()
        {
        }

        @Override
        public ColumnFamilyStore getIndexCfs()
        {
            return baseCfs;
        }

        @Override
        public void removeIndex(ByteBuffer columnName)
        {
            latch.countDown();
        }

        @Override
        public void invalidate()
        {
        }

        @Override
        public void truncateBlocking(long truncatedAt)
        {
        }

        @Override
        public boolean indexes(CellName name)
        {
            return false;
        }

        @Override
        public long estimateResultRows()
        {
            return 0;
        }
    }
=======
    public void testWithEmptyRestrictionValueAndSecondaryIndex() throws Throwable
    {
        createTable("CREATE TABLE %s (pk blob, c blob, v blob, PRIMARY KEY ((pk), c))");
        createIndex("CREATE INDEX on %s(c)");
        createIndex("CREATE INDEX on %s(v)");

        execute("INSERT INTO %s (pk, c, v) VALUES (?, ?, ?)", bytes("foo123"), bytes("1"), bytes("1"));
        execute("INSERT INTO %s (pk, c, v) VALUES (?, ?, ?)", bytes("foo123"), bytes("2"), bytes("1"));

        for (boolean flush : new boolean[]{false, true})
        {
            if (flush)
                flush();

            // Test clustering columns restrictions
            assertEmpty(execute("SELECT * FROM %s WHERE pk = textAsBlob('foo123') AND c = textAsBlob('');"));

            assertEmpty(execute("SELECT * FROM %s WHERE pk = textAsBlob('foo123') AND (c) = (textAsBlob(''));"));

            assertRows(execute("SELECT * FROM %s WHERE pk = textAsBlob('foo123') AND c IN (textAsBlob(''), textAsBlob('1'));"),
                       row(bytes("foo123"), bytes("1"), bytes("1")));

            assertRows(execute("SELECT * FROM %s WHERE pk = textAsBlob('foo123') AND (c) IN ((textAsBlob('')), (textAsBlob('1')));"),
                       row(bytes("foo123"), bytes("1"), bytes("1")));

            assertRows(execute("SELECT * FROM %s WHERE pk = textAsBlob('foo123') AND c > textAsBlob('') AND v = textAsBlob('1') ALLOW FILTERING;"),
                       row(bytes("foo123"), bytes("1"), bytes("1")),
                       row(bytes("foo123"), bytes("2"), bytes("1")));

            assertRows(execute("SELECT * FROM %s WHERE pk = textAsBlob('foo123') AND c >= textAsBlob('') AND v = textAsBlob('1') ALLOW FILTERING;"),
                       row(bytes("foo123"), bytes("1"), bytes("1")),
                       row(bytes("foo123"), bytes("2"), bytes("1")));

            assertRows(execute("SELECT * FROM %s WHERE pk = textAsBlob('foo123') AND (c) >= (textAsBlob('')) AND v = textAsBlob('1') ALLOW FILTERING;"),
                       row(bytes("foo123"), bytes("1"), bytes("1")),
                       row(bytes("foo123"), bytes("2"), bytes("1")));

            assertEmpty(execute("SELECT * FROM %s WHERE pk = textAsBlob('foo123') AND c <= textAsBlob('') AND v = textAsBlob('1') ALLOW FILTERING;"));

            assertEmpty(execute("SELECT * FROM %s WHERE pk = textAsBlob('foo123') AND (c) <= (textAsBlob('')) AND v = textAsBlob('1') ALLOW FILTERING;"));

            assertEmpty(execute("SELECT * FROM %s WHERE pk = textAsBlob('foo123') AND (c) < (textAsBlob('')) AND v = textAsBlob('1') ALLOW FILTERING;"));

            assertEmpty(execute("SELECT * FROM %s WHERE pk = textAsBlob('foo123') AND c < textAsBlob('') AND v = textAsBlob('1') ALLOW FILTERING;"));

            assertEmpty(execute("SELECT * FROM %s WHERE pk = textAsBlob('foo123') AND c > textAsBlob('') AND c < textAsBlob('') AND v = textAsBlob('1') ALLOW FILTERING;"));

            assertEmpty(execute("SELECT * FROM %s WHERE pk = textAsBlob('foo123') AND (c) > (textAsBlob('')) AND (c) < (textAsBlob('')) AND v = textAsBlob('1') ALLOW FILTERING;"));
        }

        execute("INSERT INTO %s (pk, c, v) VALUES (?, ?, ?)",
                bytes("foo123"), EMPTY_BYTE_BUFFER, bytes("1"));

        for (boolean flush : new boolean[]{false, true})
        {
            if (flush)
                flush();

            assertRows(execute("SELECT * FROM %s WHERE pk = textAsBlob('foo123') AND c = textAsBlob('');"),
                       row(bytes("foo123"), EMPTY_BYTE_BUFFER, bytes("1")));

            assertRows(execute("SELECT * FROM %s WHERE pk = textAsBlob('foo123') AND (c) = (textAsBlob(''));"),
                       row(bytes("foo123"), EMPTY_BYTE_BUFFER, bytes("1")));

            assertRows(execute("SELECT * FROM %s WHERE pk = textAsBlob('foo123') AND c IN (textAsBlob(''), textAsBlob('1'));"),
                       row(bytes("foo123"), EMPTY_BYTE_BUFFER, bytes("1")),
                       row(bytes("foo123"), bytes("1"), bytes("1")));

            assertRows(execute("SELECT * FROM %s WHERE pk = textAsBlob('foo123') AND (c) IN ((textAsBlob('')), (textAsBlob('1')));"),
                       row(bytes("foo123"), EMPTY_BYTE_BUFFER, bytes("1")),
                       row(bytes("foo123"), bytes("1"), bytes("1")));

            assertRows(execute("SELECT * FROM %s WHERE pk = textAsBlob('foo123') AND c > textAsBlob('') AND v = textAsBlob('1') ALLOW FILTERING;"),
                       row(bytes("foo123"), bytes("1"), bytes("1")),
                       row(bytes("foo123"), bytes("2"), bytes("1")));

            assertRows(execute("SELECT * FROM %s WHERE pk = textAsBlob('foo123') AND c >= textAsBlob('') AND v = textAsBlob('1') ALLOW FILTERING;"),
                       row(bytes("foo123"), EMPTY_BYTE_BUFFER, bytes("1")),
                       row(bytes("foo123"), bytes("1"), bytes("1")),
                       row(bytes("foo123"), bytes("2"), bytes("1")));

            assertRows(execute("SELECT * FROM %s WHERE pk = textAsBlob('foo123') AND (c) >= (textAsBlob('')) AND v = textAsBlob('1') ALLOW FILTERING;"),
                       row(bytes("foo123"), EMPTY_BYTE_BUFFER, bytes("1")),
                       row(bytes("foo123"), bytes("1"), bytes("1")),
                       row(bytes("foo123"), bytes("2"), bytes("1")));

            assertRows(execute("SELECT * FROM %s WHERE pk = textAsBlob('foo123') AND c <= textAsBlob('') AND v = textAsBlob('1') ALLOW FILTERING;"),
                       row(bytes("foo123"), EMPTY_BYTE_BUFFER, bytes("1")));

            assertRows(execute("SELECT * FROM %s WHERE pk = textAsBlob('foo123') AND (c) <= (textAsBlob('')) AND v = textAsBlob('1') ALLOW FILTERING;"),
                       row(bytes("foo123"), EMPTY_BYTE_BUFFER, bytes("1")));

            assertEmpty(execute("SELECT * FROM %s WHERE pk = textAsBlob('foo123') AND c < textAsBlob('') AND v = textAsBlob('1') ALLOW FILTERING;"));

            assertEmpty(execute("SELECT * FROM %s WHERE pk = textAsBlob('foo123') AND (c) < (textAsBlob('')) AND v = textAsBlob('1') ALLOW FILTERING;"));

            assertEmpty(execute("SELECT * FROM %s WHERE pk = textAsBlob('foo123') AND c >= textAsBlob('') AND c < textAsBlob('') AND v = textAsBlob('1') ALLOW FILTERING;"));

            assertEmpty(execute("SELECT * FROM %s WHERE pk = textAsBlob('foo123') AND (c) >= (textAsBlob('')) AND c < textAsBlob('') AND v = textAsBlob('1') ALLOW FILTERING;"));

            // Test restrictions on non-primary key value
            assertEmpty(execute("SELECT * FROM %s WHERE pk = textAsBlob('foo123') AND v = textAsBlob('');"));
        }

        execute("INSERT INTO %s (pk, c, v) VALUES (?, ?, ?)",
                bytes("foo123"), bytes("3"), EMPTY_BYTE_BUFFER);

        for (boolean flush : new boolean[]{false, true})
        {
            if (flush)
                flush();

            assertRows(execute("SELECT * FROM %s WHERE pk = textAsBlob('foo123') AND v = textAsBlob('');"),
                       row(bytes("foo123"), bytes("3"), EMPTY_BYTE_BUFFER));
        }
    }

    @Test
    public void testEmptyRestrictionValueWithSecondaryIndexAndCompactTables() throws Throwable
    {
        createTable("CREATE TABLE %s (pk blob, c blob, v blob, PRIMARY KEY ((pk), c)) WITH COMPACT STORAGE");
        assertInvalidMessage("Secondary indexes are not supported on PRIMARY KEY columns in COMPACT STORAGE tables",
                            "CREATE INDEX on %s(c)");

        createTable("CREATE TABLE %s (pk blob PRIMARY KEY, v blob) WITH COMPACT STORAGE");
        createIndex("CREATE INDEX on %s(v)");

        execute("INSERT INTO %s (pk, v) VALUES (?, ?)", bytes("foo123"), bytes("1"));

        // Test restrictions on non-primary key value
        assertEmpty(execute("SELECT * FROM %s WHERE pk = textAsBlob('foo123') AND v = textAsBlob('');"));

        execute("INSERT INTO %s (pk, v) VALUES (?, ?)", bytes("foo124"), EMPTY_BYTE_BUFFER);

        assertRows(execute("SELECT * FROM %s WHERE v = textAsBlob('');"),
                   row(bytes("foo124"), EMPTY_BYTE_BUFFER));
    }
>>>>>>> 527d1897
}<|MERGE_RESOLUTION|>--- conflicted
+++ resolved
@@ -43,17 +43,12 @@
 import org.apache.cassandra.exceptions.InvalidRequestException;
 import org.apache.cassandra.exceptions.SyntaxException;
 import org.apache.cassandra.utils.FBUtilities;
-<<<<<<< HEAD
 import org.apache.cassandra.utils.concurrent.OpOrder.Group;
 import org.apache.commons.lang3.StringUtils;
 import org.junit.Test;
-=======
-
-import static org.junit.Assert.assertTrue;
-import static org.junit.Assert.fail;
+
 import static org.apache.cassandra.utils.ByteBufferUtil.EMPTY_BYTE_BUFFER;
 import static org.apache.cassandra.utils.ByteBufferUtil.bytes;
->>>>>>> 527d1897
 
 public class SecondaryIndexTest extends CQLTester
 {
@@ -663,7 +658,6 @@
     }
 
     @Test
-<<<<<<< HEAD
     public void testIndexQueriesWithIndexNotReady() throws Throwable
     {
         createTable("CREATE TABLE %s (pk int, ck int, value int, PRIMARY KEY (pk, ck))");
@@ -687,6 +681,145 @@
         {
             execute("DROP index " + KEYSPACE + ".testIndex");
         }
+    }
+
+    @Test
+    public void testWithEmptyRestrictionValueAndSecondaryIndex() throws Throwable
+    {
+        createTable("CREATE TABLE %s (pk blob, c blob, v blob, PRIMARY KEY ((pk), c))");
+        createIndex("CREATE INDEX on %s(c)");
+        createIndex("CREATE INDEX on %s(v)");
+
+        execute("INSERT INTO %s (pk, c, v) VALUES (?, ?, ?)", bytes("foo123"), bytes("1"), bytes("1"));
+        execute("INSERT INTO %s (pk, c, v) VALUES (?, ?, ?)", bytes("foo123"), bytes("2"), bytes("1"));
+
+        for (boolean flush : new boolean[]{false, true})
+        {
+            if (flush)
+                flush();
+
+            // Test clustering columns restrictions
+            assertEmpty(execute("SELECT * FROM %s WHERE pk = textAsBlob('foo123') AND c = textAsBlob('');"));
+
+            assertEmpty(execute("SELECT * FROM %s WHERE pk = textAsBlob('foo123') AND (c) = (textAsBlob(''));"));
+
+            assertRows(execute("SELECT * FROM %s WHERE pk = textAsBlob('foo123') AND c IN (textAsBlob(''), textAsBlob('1'));"),
+                       row(bytes("foo123"), bytes("1"), bytes("1")));
+
+            assertRows(execute("SELECT * FROM %s WHERE pk = textAsBlob('foo123') AND (c) IN ((textAsBlob('')), (textAsBlob('1')));"),
+                       row(bytes("foo123"), bytes("1"), bytes("1")));
+
+            assertRows(execute("SELECT * FROM %s WHERE pk = textAsBlob('foo123') AND c > textAsBlob('') AND v = textAsBlob('1') ALLOW FILTERING;"),
+                       row(bytes("foo123"), bytes("1"), bytes("1")),
+                       row(bytes("foo123"), bytes("2"), bytes("1")));
+
+            assertRows(execute("SELECT * FROM %s WHERE pk = textAsBlob('foo123') AND c >= textAsBlob('') AND v = textAsBlob('1') ALLOW FILTERING;"),
+                       row(bytes("foo123"), bytes("1"), bytes("1")),
+                       row(bytes("foo123"), bytes("2"), bytes("1")));
+
+            assertRows(execute("SELECT * FROM %s WHERE pk = textAsBlob('foo123') AND (c) >= (textAsBlob('')) AND v = textAsBlob('1') ALLOW FILTERING;"),
+                       row(bytes("foo123"), bytes("1"), bytes("1")),
+                       row(bytes("foo123"), bytes("2"), bytes("1")));
+
+            assertEmpty(execute("SELECT * FROM %s WHERE pk = textAsBlob('foo123') AND c <= textAsBlob('') AND v = textAsBlob('1') ALLOW FILTERING;"));
+
+            assertEmpty(execute("SELECT * FROM %s WHERE pk = textAsBlob('foo123') AND (c) <= (textAsBlob('')) AND v = textAsBlob('1') ALLOW FILTERING;"));
+
+            assertEmpty(execute("SELECT * FROM %s WHERE pk = textAsBlob('foo123') AND (c) < (textAsBlob('')) AND v = textAsBlob('1') ALLOW FILTERING;"));
+
+            assertEmpty(execute("SELECT * FROM %s WHERE pk = textAsBlob('foo123') AND c < textAsBlob('') AND v = textAsBlob('1') ALLOW FILTERING;"));
+
+            assertEmpty(execute("SELECT * FROM %s WHERE pk = textAsBlob('foo123') AND c > textAsBlob('') AND c < textAsBlob('') AND v = textAsBlob('1') ALLOW FILTERING;"));
+
+            assertEmpty(execute("SELECT * FROM %s WHERE pk = textAsBlob('foo123') AND (c) > (textAsBlob('')) AND (c) < (textAsBlob('')) AND v = textAsBlob('1') ALLOW FILTERING;"));
+        }
+
+        execute("INSERT INTO %s (pk, c, v) VALUES (?, ?, ?)",
+                bytes("foo123"), EMPTY_BYTE_BUFFER, bytes("1"));
+
+        for (boolean flush : new boolean[]{false, true})
+        {
+            if (flush)
+                flush();
+
+            assertRows(execute("SELECT * FROM %s WHERE pk = textAsBlob('foo123') AND c = textAsBlob('');"),
+                       row(bytes("foo123"), EMPTY_BYTE_BUFFER, bytes("1")));
+
+            assertRows(execute("SELECT * FROM %s WHERE pk = textAsBlob('foo123') AND (c) = (textAsBlob(''));"),
+                       row(bytes("foo123"), EMPTY_BYTE_BUFFER, bytes("1")));
+
+            assertRows(execute("SELECT * FROM %s WHERE pk = textAsBlob('foo123') AND c IN (textAsBlob(''), textAsBlob('1'));"),
+                       row(bytes("foo123"), EMPTY_BYTE_BUFFER, bytes("1")),
+                       row(bytes("foo123"), bytes("1"), bytes("1")));
+
+            assertRows(execute("SELECT * FROM %s WHERE pk = textAsBlob('foo123') AND (c) IN ((textAsBlob('')), (textAsBlob('1')));"),
+                       row(bytes("foo123"), EMPTY_BYTE_BUFFER, bytes("1")),
+                       row(bytes("foo123"), bytes("1"), bytes("1")));
+
+            assertRows(execute("SELECT * FROM %s WHERE pk = textAsBlob('foo123') AND c > textAsBlob('') AND v = textAsBlob('1') ALLOW FILTERING;"),
+                       row(bytes("foo123"), bytes("1"), bytes("1")),
+                       row(bytes("foo123"), bytes("2"), bytes("1")));
+
+            assertRows(execute("SELECT * FROM %s WHERE pk = textAsBlob('foo123') AND c >= textAsBlob('') AND v = textAsBlob('1') ALLOW FILTERING;"),
+                       row(bytes("foo123"), EMPTY_BYTE_BUFFER, bytes("1")),
+                       row(bytes("foo123"), bytes("1"), bytes("1")),
+                       row(bytes("foo123"), bytes("2"), bytes("1")));
+
+            assertRows(execute("SELECT * FROM %s WHERE pk = textAsBlob('foo123') AND (c) >= (textAsBlob('')) AND v = textAsBlob('1') ALLOW FILTERING;"),
+                       row(bytes("foo123"), EMPTY_BYTE_BUFFER, bytes("1")),
+                       row(bytes("foo123"), bytes("1"), bytes("1")),
+                       row(bytes("foo123"), bytes("2"), bytes("1")));
+
+            assertRows(execute("SELECT * FROM %s WHERE pk = textAsBlob('foo123') AND c <= textAsBlob('') AND v = textAsBlob('1') ALLOW FILTERING;"),
+                       row(bytes("foo123"), EMPTY_BYTE_BUFFER, bytes("1")));
+
+            assertRows(execute("SELECT * FROM %s WHERE pk = textAsBlob('foo123') AND (c) <= (textAsBlob('')) AND v = textAsBlob('1') ALLOW FILTERING;"),
+                       row(bytes("foo123"), EMPTY_BYTE_BUFFER, bytes("1")));
+
+            assertEmpty(execute("SELECT * FROM %s WHERE pk = textAsBlob('foo123') AND c < textAsBlob('') AND v = textAsBlob('1') ALLOW FILTERING;"));
+
+            assertEmpty(execute("SELECT * FROM %s WHERE pk = textAsBlob('foo123') AND (c) < (textAsBlob('')) AND v = textAsBlob('1') ALLOW FILTERING;"));
+
+            assertEmpty(execute("SELECT * FROM %s WHERE pk = textAsBlob('foo123') AND c >= textAsBlob('') AND c < textAsBlob('') AND v = textAsBlob('1') ALLOW FILTERING;"));
+
+            assertEmpty(execute("SELECT * FROM %s WHERE pk = textAsBlob('foo123') AND (c) >= (textAsBlob('')) AND c < textAsBlob('') AND v = textAsBlob('1') ALLOW FILTERING;"));
+
+            // Test restrictions on non-primary key value
+            assertEmpty(execute("SELECT * FROM %s WHERE pk = textAsBlob('foo123') AND v = textAsBlob('');"));
+        }
+
+        execute("INSERT INTO %s (pk, c, v) VALUES (?, ?, ?)",
+                bytes("foo123"), bytes("3"), EMPTY_BYTE_BUFFER);
+
+        for (boolean flush : new boolean[]{false, true})
+        {
+            if (flush)
+                flush();
+
+            assertRows(execute("SELECT * FROM %s WHERE pk = textAsBlob('foo123') AND v = textAsBlob('');"),
+                       row(bytes("foo123"), bytes("3"), EMPTY_BYTE_BUFFER));
+        }
+    }
+
+    @Test
+    public void testEmptyRestrictionValueWithSecondaryIndexAndCompactTables() throws Throwable
+    {
+        createTable("CREATE TABLE %s (pk blob, c blob, v blob, PRIMARY KEY ((pk), c)) WITH COMPACT STORAGE");
+        assertInvalidMessage("Secondary indexes are not supported on PRIMARY KEY columns in COMPACT STORAGE tables",
+                            "CREATE INDEX on %s(c)");
+
+        createTable("CREATE TABLE %s (pk blob PRIMARY KEY, v blob) WITH COMPACT STORAGE");
+        createIndex("CREATE INDEX on %s(v)");
+
+        execute("INSERT INTO %s (pk, v) VALUES (?, ?)", bytes("foo123"), bytes("1"));
+
+        // Test restrictions on non-primary key value
+        assertEmpty(execute("SELECT * FROM %s WHERE pk = textAsBlob('foo123') AND v = textAsBlob('');"));
+
+        execute("INSERT INTO %s (pk, v) VALUES (?, ?)", bytes("foo124"), EMPTY_BYTE_BUFFER);
+
+        assertRows(execute("SELECT * FROM %s WHERE v = textAsBlob('');"),
+                   row(bytes("foo124"), EMPTY_BYTE_BUFFER));
     }
 
     /**
@@ -794,143 +927,4 @@
             return 0;
         }
     }
-=======
-    public void testWithEmptyRestrictionValueAndSecondaryIndex() throws Throwable
-    {
-        createTable("CREATE TABLE %s (pk blob, c blob, v blob, PRIMARY KEY ((pk), c))");
-        createIndex("CREATE INDEX on %s(c)");
-        createIndex("CREATE INDEX on %s(v)");
-
-        execute("INSERT INTO %s (pk, c, v) VALUES (?, ?, ?)", bytes("foo123"), bytes("1"), bytes("1"));
-        execute("INSERT INTO %s (pk, c, v) VALUES (?, ?, ?)", bytes("foo123"), bytes("2"), bytes("1"));
-
-        for (boolean flush : new boolean[]{false, true})
-        {
-            if (flush)
-                flush();
-
-            // Test clustering columns restrictions
-            assertEmpty(execute("SELECT * FROM %s WHERE pk = textAsBlob('foo123') AND c = textAsBlob('');"));
-
-            assertEmpty(execute("SELECT * FROM %s WHERE pk = textAsBlob('foo123') AND (c) = (textAsBlob(''));"));
-
-            assertRows(execute("SELECT * FROM %s WHERE pk = textAsBlob('foo123') AND c IN (textAsBlob(''), textAsBlob('1'));"),
-                       row(bytes("foo123"), bytes("1"), bytes("1")));
-
-            assertRows(execute("SELECT * FROM %s WHERE pk = textAsBlob('foo123') AND (c) IN ((textAsBlob('')), (textAsBlob('1')));"),
-                       row(bytes("foo123"), bytes("1"), bytes("1")));
-
-            assertRows(execute("SELECT * FROM %s WHERE pk = textAsBlob('foo123') AND c > textAsBlob('') AND v = textAsBlob('1') ALLOW FILTERING;"),
-                       row(bytes("foo123"), bytes("1"), bytes("1")),
-                       row(bytes("foo123"), bytes("2"), bytes("1")));
-
-            assertRows(execute("SELECT * FROM %s WHERE pk = textAsBlob('foo123') AND c >= textAsBlob('') AND v = textAsBlob('1') ALLOW FILTERING;"),
-                       row(bytes("foo123"), bytes("1"), bytes("1")),
-                       row(bytes("foo123"), bytes("2"), bytes("1")));
-
-            assertRows(execute("SELECT * FROM %s WHERE pk = textAsBlob('foo123') AND (c) >= (textAsBlob('')) AND v = textAsBlob('1') ALLOW FILTERING;"),
-                       row(bytes("foo123"), bytes("1"), bytes("1")),
-                       row(bytes("foo123"), bytes("2"), bytes("1")));
-
-            assertEmpty(execute("SELECT * FROM %s WHERE pk = textAsBlob('foo123') AND c <= textAsBlob('') AND v = textAsBlob('1') ALLOW FILTERING;"));
-
-            assertEmpty(execute("SELECT * FROM %s WHERE pk = textAsBlob('foo123') AND (c) <= (textAsBlob('')) AND v = textAsBlob('1') ALLOW FILTERING;"));
-
-            assertEmpty(execute("SELECT * FROM %s WHERE pk = textAsBlob('foo123') AND (c) < (textAsBlob('')) AND v = textAsBlob('1') ALLOW FILTERING;"));
-
-            assertEmpty(execute("SELECT * FROM %s WHERE pk = textAsBlob('foo123') AND c < textAsBlob('') AND v = textAsBlob('1') ALLOW FILTERING;"));
-
-            assertEmpty(execute("SELECT * FROM %s WHERE pk = textAsBlob('foo123') AND c > textAsBlob('') AND c < textAsBlob('') AND v = textAsBlob('1') ALLOW FILTERING;"));
-
-            assertEmpty(execute("SELECT * FROM %s WHERE pk = textAsBlob('foo123') AND (c) > (textAsBlob('')) AND (c) < (textAsBlob('')) AND v = textAsBlob('1') ALLOW FILTERING;"));
-        }
-
-        execute("INSERT INTO %s (pk, c, v) VALUES (?, ?, ?)",
-                bytes("foo123"), EMPTY_BYTE_BUFFER, bytes("1"));
-
-        for (boolean flush : new boolean[]{false, true})
-        {
-            if (flush)
-                flush();
-
-            assertRows(execute("SELECT * FROM %s WHERE pk = textAsBlob('foo123') AND c = textAsBlob('');"),
-                       row(bytes("foo123"), EMPTY_BYTE_BUFFER, bytes("1")));
-
-            assertRows(execute("SELECT * FROM %s WHERE pk = textAsBlob('foo123') AND (c) = (textAsBlob(''));"),
-                       row(bytes("foo123"), EMPTY_BYTE_BUFFER, bytes("1")));
-
-            assertRows(execute("SELECT * FROM %s WHERE pk = textAsBlob('foo123') AND c IN (textAsBlob(''), textAsBlob('1'));"),
-                       row(bytes("foo123"), EMPTY_BYTE_BUFFER, bytes("1")),
-                       row(bytes("foo123"), bytes("1"), bytes("1")));
-
-            assertRows(execute("SELECT * FROM %s WHERE pk = textAsBlob('foo123') AND (c) IN ((textAsBlob('')), (textAsBlob('1')));"),
-                       row(bytes("foo123"), EMPTY_BYTE_BUFFER, bytes("1")),
-                       row(bytes("foo123"), bytes("1"), bytes("1")));
-
-            assertRows(execute("SELECT * FROM %s WHERE pk = textAsBlob('foo123') AND c > textAsBlob('') AND v = textAsBlob('1') ALLOW FILTERING;"),
-                       row(bytes("foo123"), bytes("1"), bytes("1")),
-                       row(bytes("foo123"), bytes("2"), bytes("1")));
-
-            assertRows(execute("SELECT * FROM %s WHERE pk = textAsBlob('foo123') AND c >= textAsBlob('') AND v = textAsBlob('1') ALLOW FILTERING;"),
-                       row(bytes("foo123"), EMPTY_BYTE_BUFFER, bytes("1")),
-                       row(bytes("foo123"), bytes("1"), bytes("1")),
-                       row(bytes("foo123"), bytes("2"), bytes("1")));
-
-            assertRows(execute("SELECT * FROM %s WHERE pk = textAsBlob('foo123') AND (c) >= (textAsBlob('')) AND v = textAsBlob('1') ALLOW FILTERING;"),
-                       row(bytes("foo123"), EMPTY_BYTE_BUFFER, bytes("1")),
-                       row(bytes("foo123"), bytes("1"), bytes("1")),
-                       row(bytes("foo123"), bytes("2"), bytes("1")));
-
-            assertRows(execute("SELECT * FROM %s WHERE pk = textAsBlob('foo123') AND c <= textAsBlob('') AND v = textAsBlob('1') ALLOW FILTERING;"),
-                       row(bytes("foo123"), EMPTY_BYTE_BUFFER, bytes("1")));
-
-            assertRows(execute("SELECT * FROM %s WHERE pk = textAsBlob('foo123') AND (c) <= (textAsBlob('')) AND v = textAsBlob('1') ALLOW FILTERING;"),
-                       row(bytes("foo123"), EMPTY_BYTE_BUFFER, bytes("1")));
-
-            assertEmpty(execute("SELECT * FROM %s WHERE pk = textAsBlob('foo123') AND c < textAsBlob('') AND v = textAsBlob('1') ALLOW FILTERING;"));
-
-            assertEmpty(execute("SELECT * FROM %s WHERE pk = textAsBlob('foo123') AND (c) < (textAsBlob('')) AND v = textAsBlob('1') ALLOW FILTERING;"));
-
-            assertEmpty(execute("SELECT * FROM %s WHERE pk = textAsBlob('foo123') AND c >= textAsBlob('') AND c < textAsBlob('') AND v = textAsBlob('1') ALLOW FILTERING;"));
-
-            assertEmpty(execute("SELECT * FROM %s WHERE pk = textAsBlob('foo123') AND (c) >= (textAsBlob('')) AND c < textAsBlob('') AND v = textAsBlob('1') ALLOW FILTERING;"));
-
-            // Test restrictions on non-primary key value
-            assertEmpty(execute("SELECT * FROM %s WHERE pk = textAsBlob('foo123') AND v = textAsBlob('');"));
-        }
-
-        execute("INSERT INTO %s (pk, c, v) VALUES (?, ?, ?)",
-                bytes("foo123"), bytes("3"), EMPTY_BYTE_BUFFER);
-
-        for (boolean flush : new boolean[]{false, true})
-        {
-            if (flush)
-                flush();
-
-            assertRows(execute("SELECT * FROM %s WHERE pk = textAsBlob('foo123') AND v = textAsBlob('');"),
-                       row(bytes("foo123"), bytes("3"), EMPTY_BYTE_BUFFER));
-        }
-    }
-
-    @Test
-    public void testEmptyRestrictionValueWithSecondaryIndexAndCompactTables() throws Throwable
-    {
-        createTable("CREATE TABLE %s (pk blob, c blob, v blob, PRIMARY KEY ((pk), c)) WITH COMPACT STORAGE");
-        assertInvalidMessage("Secondary indexes are not supported on PRIMARY KEY columns in COMPACT STORAGE tables",
-                            "CREATE INDEX on %s(c)");
-
-        createTable("CREATE TABLE %s (pk blob PRIMARY KEY, v blob) WITH COMPACT STORAGE");
-        createIndex("CREATE INDEX on %s(v)");
-
-        execute("INSERT INTO %s (pk, v) VALUES (?, ?)", bytes("foo123"), bytes("1"));
-
-        // Test restrictions on non-primary key value
-        assertEmpty(execute("SELECT * FROM %s WHERE pk = textAsBlob('foo123') AND v = textAsBlob('');"));
-
-        execute("INSERT INTO %s (pk, v) VALUES (?, ?)", bytes("foo124"), EMPTY_BYTE_BUFFER);
-
-        assertRows(execute("SELECT * FROM %s WHERE v = textAsBlob('');"),
-                   row(bytes("foo124"), EMPTY_BYTE_BUFFER));
-    }
->>>>>>> 527d1897
 }