/*
* Licensed to the Apache Software Foundation (ASF) under one
* or more contributor license agreements.  See the NOTICE file
* distributed with this work for additional information
* regarding copyright ownership.  The ASF licenses this file
* to you under the Apache License, Version 2.0 (the
* "License"); you may not use this file except in compliance
* with the License.  You may obtain a copy of the License at
*
*    http://www.apache.org/licenses/LICENSE-2.0
*
* Unless required by applicable law or agreed to in writing,
* software distributed under the License is distributed on an
* "AS IS" BASIS, WITHOUT WARRANTIES OR CONDITIONS OF ANY
* KIND, either express or implied.  See the License for the
* specific language governing permissions and limitations
* under the License.
*/
package org.apache.cassandra.db;

import java.io.IOException;
import java.nio.ByteBuffer;
import java.util.*;
import java.util.concurrent.ExecutionException;
import java.util.concurrent.Future;
import java.util.concurrent.TimeUnit;

import org.junit.Before;
import org.junit.BeforeClass;
import org.junit.Test;
import org.apache.cassandra.SchemaLoader;
import org.apache.cassandra.Util;
import org.apache.cassandra.config.ColumnDefinition;
import org.apache.cassandra.cql3.Operator;
import org.apache.cassandra.cql3.statements.IndexTarget;
import org.apache.cassandra.db.marshal.AbstractType;
import org.apache.cassandra.db.partitions.*;
import org.apache.cassandra.db.rows.Row;
import org.apache.cassandra.exceptions.ConfigurationException;
import org.apache.cassandra.index.Index;
import org.apache.cassandra.schema.IndexMetadata;
import org.apache.cassandra.schema.KeyspaceParams;
import org.apache.cassandra.utils.ByteBufferUtil;
import org.apache.cassandra.utils.FBUtilities;

import static org.apache.cassandra.Util.throwAssert;
import static org.junit.Assert.assertEquals;
import static org.junit.Assert.assertFalse;
import static org.junit.Assert.assertNotNull;
import static org.junit.Assert.assertNull;
import static org.junit.Assert.assertTrue;

public class SecondaryIndexTest
{
    public static final String KEYSPACE1 = "SecondaryIndexTest1";
    public static final String WITH_COMPOSITE_INDEX = "WithCompositeIndex";
    public static final String WITH_KEYS_INDEX = "WithKeysIndex";
    public static final String COMPOSITE_INDEX_TO_BE_ADDED = "CompositeIndexToBeAdded";

    @BeforeClass
    public static void defineSchema() throws ConfigurationException
    {
        SchemaLoader.prepareServer();
        SchemaLoader.createKeyspace(KEYSPACE1,
                                    KeyspaceParams.simple(1),
                                    SchemaLoader.compositeIndexCFMD(KEYSPACE1, WITH_COMPOSITE_INDEX, true, true).gcGraceSeconds(0),
                                    SchemaLoader.compositeIndexCFMD(KEYSPACE1, COMPOSITE_INDEX_TO_BE_ADDED, false).gcGraceSeconds(0),
                                    SchemaLoader.keysIndexCFMD(KEYSPACE1, WITH_KEYS_INDEX, true).gcGraceSeconds(0));
    }

    @Before
    public void truncateCFS()
    {
        Keyspace.open(KEYSPACE1).getColumnFamilyStore(WITH_COMPOSITE_INDEX).truncateBlocking();
        Keyspace.open(KEYSPACE1).getColumnFamilyStore(COMPOSITE_INDEX_TO_BE_ADDED).truncateBlocking();
        Keyspace.open(KEYSPACE1).getColumnFamilyStore(WITH_KEYS_INDEX).truncateBlocking();
    }

    @Test
    public void testIndexScan()
    {
        ColumnFamilyStore cfs = Keyspace.open(KEYSPACE1).getColumnFamilyStore(WITH_COMPOSITE_INDEX);

        new RowUpdateBuilder(cfs.metadata, 0, "k1").clustering("c").add("birthdate", 1L).add("notbirthdate", 1L).build().applyUnsafe();
        new RowUpdateBuilder(cfs.metadata, 0, "k2").clustering("c").add("birthdate", 2L).add("notbirthdate", 2L).build().applyUnsafe();
        new RowUpdateBuilder(cfs.metadata, 0, "k3").clustering("c").add("birthdate", 1L).add("notbirthdate", 2L).build().applyUnsafe();
        new RowUpdateBuilder(cfs.metadata, 0, "k4").clustering("c").add("birthdate", 3L).add("notbirthdate", 2L).build().applyUnsafe();

        // basic single-expression query
        List<FilteredPartition> partitions = Util.getAll(Util.cmd(cfs).fromKeyExcl("k1").toKeyIncl("k3").columns("birthdate").build());
        assertEquals(2, partitions.size());
        Util.assertCellValue(2L, cfs, Util.row(partitions.get(0), "c"), "birthdate");
        Util.assertCellValue(1L, cfs, Util.row(partitions.get(1), "c"), "birthdate");

        // 2 columns, 3 results
        partitions = Util.getAll(Util.cmd(cfs).fromKeyExcl("k1").toKeyIncl("k4aaa").build());
        assertEquals(3, partitions.size());

        Row first = Util.row(partitions.get(0), "c");
        Util.assertCellValue(2L, cfs, first, "birthdate");
        Util.assertCellValue(2L, cfs, first, "notbirthdate");

        Row second = Util.row(partitions.get(1), "c");
        Util.assertCellValue(1L, cfs, second, "birthdate");
        Util.assertCellValue(2L, cfs, second, "notbirthdate");

        Row third = Util.row(partitions.get(2), "c");
        Util.assertCellValue(3L, cfs, third, "birthdate");
        Util.assertCellValue(2L, cfs, third, "notbirthdate");

        // Verify getIndexSearchers finds the data for our rc
        ReadCommand rc = Util.cmd(cfs).fromKeyIncl("k1")
                                      .toKeyIncl("k3")
                                      .columns("birthdate")
                                      .filterOn("birthdate", Operator.EQ, 1L)
                                      .build();

<<<<<<< HEAD
        Index.Searcher searcher = cfs.indexManager.getBestIndexFor(rc).searcherFor(rc);
        try (ReadExecutionController executionController = rc.executionController();
             UnfilteredPartitionIterator pi = searcher.search(executionController))
=======
        Index.Searcher searcher = rc.index().searcherFor(rc);
        try (ReadOrderGroup orderGroup = rc.startOrderGroup(); UnfilteredPartitionIterator pi = searcher.search(orderGroup))
>>>>>>> 7f297bcf
        {
            assertTrue(pi.hasNext());
            pi.next().close();
        }

        // Verify gt on idx scan
        partitions = Util.getAll(Util.cmd(cfs).fromKeyIncl("k1").toKeyIncl("k4aaa") .filterOn("birthdate", Operator.GT, 1L).build());
        int rowCount = 0;
        for (FilteredPartition partition : partitions)
        {
            for (Row row : partition)
            {
                ++rowCount;
                assert ByteBufferUtil.toLong(Util.cell(cfs, row, "birthdate").value()) > 1L;
            }
        }
        assertEquals(2, rowCount);

        // Filter on non-indexed, LT comparison
        Util.assertEmpty(Util.cmd(cfs).fromKeyExcl("k1").toKeyIncl("k4aaa")
                                      .filterOn("notbirthdate", Operator.NEQ, 2L)
                                      .build());

        // Hit on primary, fail on non-indexed filter
        Util.assertEmpty(Util.cmd(cfs).fromKeyExcl("k1").toKeyIncl("k4aaa")
                                      .filterOn("birthdate", Operator.EQ, 1L)
                                      .filterOn("notbirthdate", Operator.NEQ, 2L)
                                      .build());
    }

    @Test
    public void testLargeScan()
    {
        ColumnFamilyStore cfs = Keyspace.open(KEYSPACE1).getColumnFamilyStore(WITH_COMPOSITE_INDEX);
        ByteBuffer bBB = ByteBufferUtil.bytes("birthdate");
        ByteBuffer nbBB = ByteBufferUtil.bytes("notbirthdate");

        for (int i = 0; i < 100; i++)
        {
            new RowUpdateBuilder(cfs.metadata, FBUtilities.timestampMicros(), "key" + i)
                    .clustering("c")
                    .add("birthdate", 34L)
                    .add("notbirthdate", ByteBufferUtil.bytes((long) (i % 2)))
                    .build()
                    .applyUnsafe();
        }

        List<FilteredPartition> partitions = Util.getAll(Util.cmd(cfs)
                                                             .filterOn("birthdate", Operator.EQ, 34L)
                                                             .filterOn("notbirthdate", Operator.EQ, 1L)
                                                             .build());

        Set<DecoratedKey> keys = new HashSet<>();
        int rowCount = 0;

        for (FilteredPartition partition : partitions)
        {
            keys.add(partition.partitionKey());
            rowCount += partition.rowCount();
        }

        // extra check that there are no duplicate results -- see https://issues.apache.org/jira/browse/CASSANDRA-2406
        assertEquals(rowCount, keys.size());
        assertEquals(50, rowCount);
    }

    @Test
    public void testCompositeIndexDeletions() throws IOException
    {
        ColumnFamilyStore cfs = Keyspace.open(KEYSPACE1).getColumnFamilyStore(WITH_COMPOSITE_INDEX);
        ByteBuffer bBB = ByteBufferUtil.bytes("birthdate");
        ColumnDefinition bDef = cfs.metadata.getColumnDefinition(bBB);
        ByteBuffer col = ByteBufferUtil.bytes("birthdate");

        // Confirm addition works
        new RowUpdateBuilder(cfs.metadata, 0, "k1").clustering("c").add("birthdate", 1L).build().applyUnsafe();
        assertIndexedOne(cfs, col, 1L);

        // delete the column directly
        RowUpdateBuilder.deleteRow(cfs.metadata, 1, "k1", "c").applyUnsafe();
        assertIndexedNone(cfs, col, 1L);

        // verify that it's not being indexed under any other value either
        ReadCommand rc = Util.cmd(cfs).build();
        assertNull(rc.index());

        // resurrect w/ a newer timestamp
        new RowUpdateBuilder(cfs.metadata, 2, "k1").clustering("c").add("birthdate", 1L).build().apply();;
        assertIndexedOne(cfs, col, 1L);

        // verify that row and delete w/ older timestamp does nothing
        RowUpdateBuilder.deleteRow(cfs.metadata, 1, "k1", "c").applyUnsafe();
        assertIndexedOne(cfs, col, 1L);

        // similarly, column delete w/ older timestamp should do nothing
        new RowUpdateBuilder(cfs.metadata, 1, "k1").clustering("c").delete(bDef).build().applyUnsafe();
        assertIndexedOne(cfs, col, 1L);

        // delete the entire row (w/ newer timestamp this time)
        // todo - checking the # of index searchers for the command is probably not the best thing to test here
        RowUpdateBuilder.deleteRow(cfs.metadata, 3, "k1", "c").applyUnsafe();
        rc = Util.cmd(cfs).build();
        assertNull(rc.index());

        // make sure obsolete mutations don't generate an index entry
        // todo - checking the # of index searchers for the command is probably not the best thing to test here
        new RowUpdateBuilder(cfs.metadata, 3, "k1").clustering("c").add("birthdate", 1L).build().apply();;
        rc = Util.cmd(cfs).build();
        assertNull(rc.index());
    }

    @Test
    public void testCompositeIndexUpdate() throws IOException
    {
        Keyspace keyspace = Keyspace.open(KEYSPACE1);
        ColumnFamilyStore cfs = keyspace.getColumnFamilyStore(WITH_COMPOSITE_INDEX);
        ByteBuffer col = ByteBufferUtil.bytes("birthdate");

        // create a row and update the birthdate value, test that the index query fetches the new version
        new RowUpdateBuilder(cfs.metadata, 1, "testIndexUpdate").clustering("c").add("birthdate", 100L).build().applyUnsafe();
        new RowUpdateBuilder(cfs.metadata, 2, "testIndexUpdate").clustering("c").add("birthdate", 200L).build().applyUnsafe();

        // Confirm old version fetch fails
        assertIndexedNone(cfs, col, 100L);

        // Confirm new works
        assertIndexedOne(cfs, col, 200L);

        // update the birthdate value with an OLDER timestamp, and test that the index ignores this
        assertIndexedNone(cfs, col, 300L);
        assertIndexedOne(cfs, col, 200L);
    }

    @Test
    public void testIndexUpdateOverwritingExpiringColumns() throws Exception
    {
        // see CASSANDRA-7268
        ColumnFamilyStore cfs = Keyspace.open(KEYSPACE1).getColumnFamilyStore(WITH_COMPOSITE_INDEX);
        ByteBuffer col = ByteBufferUtil.bytes("birthdate");

        // create a row and update the birthdate value with an expiring column
        new RowUpdateBuilder(cfs.metadata, 1L, 500, "K100").clustering("c").add("birthdate", 100L).build().applyUnsafe();
        assertIndexedOne(cfs, col, 100L);

        // requires a 1s sleep because we calculate local expiry time as (now() / 1000) + ttl
        TimeUnit.SECONDS.sleep(1);

        // now overwrite with the same name/value/ttl, but the local expiry time will be different
        new RowUpdateBuilder(cfs.metadata, 1L, 500, "K100").clustering("c").add("birthdate", 100L).build().applyUnsafe();
        assertIndexedOne(cfs, col, 100L);

        // check that modifying the indexed value using the same timestamp behaves as expected
        new RowUpdateBuilder(cfs.metadata, 1L, 500, "K101").clustering("c").add("birthdate", 101L).build().applyUnsafe();
        assertIndexedOne(cfs, col, 101L);

        TimeUnit.SECONDS.sleep(1);

        new RowUpdateBuilder(cfs.metadata, 1L, 500, "K101").clustering("c").add("birthdate", 102L).build().applyUnsafe();
        // Confirm 101 is gone
        assertIndexedNone(cfs, col, 101L);

        // Confirm 102 is there
        assertIndexedOne(cfs, col, 102L);
    }

    @Test
    public void testDeleteOfInconsistentValuesInKeysIndex() throws Exception
    {
        Keyspace keyspace = Keyspace.open(KEYSPACE1);
        ColumnFamilyStore cfs = keyspace.getColumnFamilyStore(WITH_KEYS_INDEX);

        ByteBuffer col = ByteBufferUtil.bytes("birthdate");

        // create a row and update the "birthdate" value
        new RowUpdateBuilder(cfs.metadata, 1, "k1").noRowMarker().add("birthdate", 1L).build().applyUnsafe();

        // force a flush, so our index isn't being read from a memtable
        keyspace.getColumnFamilyStore(WITH_KEYS_INDEX).forceBlockingFlush();

        // now apply another update, but force the index update to be skipped
        keyspace.apply(new RowUpdateBuilder(cfs.metadata, 2, "k1").noRowMarker().add("birthdate", 2L).build(),
                       true,
                       false);

        // Now searching the index for either the old or new value should return 0 rows
        // because the new value was not indexed and the old value should be ignored
        // (and in fact purged from the index cf).
        // first check for the old value
        assertIndexedNone(cfs, col, 1L);
        assertIndexedNone(cfs, col, 2L);

        // now, reset back to the original value, still skipping the index update, to
        // make sure the value was expunged from the index when it was discovered to be inconsistent
        keyspace.apply(new RowUpdateBuilder(cfs.metadata, 3, "k1").noRowMarker().add("birthdate", 1L).build(),
                       true,
                       false);
        assertIndexedNone(cfs, col, 1L);
        ColumnFamilyStore indexCfs = cfs.indexManager.getAllIndexColumnFamilyStores().iterator().next();
        assertIndexCfsIsEmpty(indexCfs);
    }

    @Test
    public void testDeleteOfInconsistentValuesFromCompositeIndex() throws Exception
    {
        runDeleteOfInconsistentValuesFromCompositeIndexTest(false);
    }

    @Test
    public void testDeleteOfInconsistentValuesFromCompositeIndexOnStaticColumn() throws Exception
    {
        runDeleteOfInconsistentValuesFromCompositeIndexTest(true);
    }

    private void runDeleteOfInconsistentValuesFromCompositeIndexTest(boolean isStatic) throws Exception
    {
        Keyspace keyspace = Keyspace.open(KEYSPACE1);
        String cfName = WITH_COMPOSITE_INDEX;

        ColumnFamilyStore cfs = keyspace.getColumnFamilyStore(cfName);

        String colName = isStatic ? "static" : "birthdate";
        ByteBuffer col = ByteBufferUtil.bytes(colName);

        // create a row and update the author value
        RowUpdateBuilder builder = new RowUpdateBuilder(cfs.metadata, 0, "k1");
        if (!isStatic)
            builder = builder.clustering("c");
        builder.add(colName, 10l).build().applyUnsafe();

        // test that the index query fetches this version
        assertIndexedOne(cfs, col, 10l);

        // force a flush and retry the query, so our index isn't being read from a memtable
        keyspace.getColumnFamilyStore(cfName).forceBlockingFlush();
        assertIndexedOne(cfs, col, 10l);

        // now apply another update, but force the index update to be skipped
        builder = new RowUpdateBuilder(cfs.metadata, 0, "k1");
        if (!isStatic)
            builder = builder.clustering("c");
        builder.add(colName, 20l);
        keyspace.apply(builder.build(), true, false);

        // Now searching the index for either the old or new value should return 0 rows
        // because the new value was not indexed and the old value should be ignored
        // (and in fact purged from the index cf).
        // first check for the old value
        assertIndexedNone(cfs, col, 10l);
        assertIndexedNone(cfs, col, 20l);

        // now, reset back to the original value, still skipping the index update, to
        // make sure the value was expunged from the index when it was discovered to be inconsistent
        // TODO: Figure out why this is re-inserting
        builder = new RowUpdateBuilder(cfs.metadata, 2, "k1");
        if (!isStatic)
            builder = builder.clustering("c");
        builder.add(colName, 10L);
        keyspace.apply(builder.build(), true, false);
        assertIndexedNone(cfs, col, 20l);

        ColumnFamilyStore indexCfs = cfs.indexManager.getAllIndexColumnFamilyStores().iterator().next();
        assertIndexCfsIsEmpty(indexCfs);
    }

    // See CASSANDRA-6098
    @Test
    public void testDeleteCompositeIndex() throws Exception
    {
        ColumnFamilyStore cfs = Keyspace.open(KEYSPACE1).getColumnFamilyStore(WITH_COMPOSITE_INDEX);

        ByteBuffer colName = ByteBufferUtil.bytes("birthdate");

        // Insert indexed value.
        new RowUpdateBuilder(cfs.metadata, 1, "k1").clustering("c").add("birthdate", 10l).build().applyUnsafe();

        // Now delete the value
        RowUpdateBuilder.deleteRow(cfs.metadata, 2, "k1", "c").applyUnsafe();

        // We want the data to be gcable, but even if gcGrace == 0, we still need to wait 1 second
        // since we won't gc on a tie.
        try { Thread.sleep(1000); } catch (Exception e) {}

        // Read the index and we check we do get no value (and no NPE)
        // Note: the index will return the entry because it hasn't been deleted (we
        // haven't read yet nor compacted) but the data read itself will return null
        assertIndexedNone(cfs, colName, 10l);
    }

    @Test
    public void testDeleteKeysIndex() throws Exception
    {
        ColumnFamilyStore cfs = Keyspace.open(KEYSPACE1).getColumnFamilyStore(WITH_KEYS_INDEX);

        ByteBuffer colName = ByteBufferUtil.bytes("birthdate");

        // Insert indexed value.
        new RowUpdateBuilder(cfs.metadata, 1, "k1").add("birthdate", 10l).build().applyUnsafe();

        // Now delete the value
        RowUpdateBuilder.deleteRow(cfs.metadata, 2, "k1").applyUnsafe();

        // We want the data to be gcable, but even if gcGrace == 0, we still need to wait 1 second
        // since we won't gc on a tie.
        try { Thread.sleep(1000); } catch (Exception e) {}

        // Read the index and we check we do get no value (and no NPE)
        // Note: the index will return the entry because it hasn't been deleted (we
        // haven't read yet nor compacted) but the data read itself will return null
        assertIndexedNone(cfs, colName, 10l);
    }

    // See CASSANDRA-2628
    @Test
    public void testIndexScanWithLimitOne()
    {
        ColumnFamilyStore cfs = Keyspace.open(KEYSPACE1).getColumnFamilyStore(WITH_COMPOSITE_INDEX);
        Mutation rm;

        new RowUpdateBuilder(cfs.metadata, 0, "kk1").clustering("c").add("birthdate", 1L).build().applyUnsafe();
        new RowUpdateBuilder(cfs.metadata, 0, "kk1").clustering("c").add("notbirthdate", 1L).build().applyUnsafe();
        new RowUpdateBuilder(cfs.metadata, 0, "kk2").clustering("c").add("birthdate", 1L).build().applyUnsafe();
        new RowUpdateBuilder(cfs.metadata, 0, "kk2").clustering("c").add("notbirthdate", 2L).build().applyUnsafe();
        new RowUpdateBuilder(cfs.metadata, 0, "kk3").clustering("c").add("birthdate", 1L).build().applyUnsafe();
        new RowUpdateBuilder(cfs.metadata, 0, "kk3").clustering("c").add("notbirthdate", 2L).build().applyUnsafe();
        new RowUpdateBuilder(cfs.metadata, 0, "kk4").clustering("c").add("birthdate", 1L).build().applyUnsafe();
        new RowUpdateBuilder(cfs.metadata, 0, "kk4").clustering("c").add("notbirthdate", 2L).build().applyUnsafe();

        // basic single-expression query, limit 1
        Util.getOnlyRow(Util.cmd(cfs)
                            .filterOn("birthdate", Operator.EQ, 1L)
                            .filterOn("notbirthdate", Operator.EQ, 1L)
                            .withLimit(1)
                            .build());
    }

    @Test
    public void testIndexCreate() throws IOException, InterruptedException, ExecutionException
    {
        Keyspace keyspace = Keyspace.open(KEYSPACE1);
        ColumnFamilyStore cfs = keyspace.getColumnFamilyStore(COMPOSITE_INDEX_TO_BE_ADDED);

        // create a row and update the birthdate value, test that the index query fetches the new version
        new RowUpdateBuilder(cfs.metadata, 0, "k1").clustering("c").add("birthdate", 1L).build().applyUnsafe();

        String indexName = "birthdate_index";
        ColumnDefinition old = cfs.metadata.getColumnDefinition(ByteBufferUtil.bytes("birthdate"));
        IndexMetadata indexDef =
            IndexMetadata.fromIndexTargets(cfs.metadata,
                                           Collections.singletonList(new IndexTarget(old.name, IndexTarget.Type.VALUES)),
                                           indexName,
                                           IndexMetadata.Kind.COMPOSITES,
                                           Collections.EMPTY_MAP);
        cfs.metadata.indexes(cfs.metadata.getIndexes().with(indexDef));
        Future<?> future = cfs.indexManager.addIndex(indexDef);
        future.get();

        // we had a bug (CASSANDRA-2244) where index would get created but not flushed -- check for that
        // the way we find the index cfs is a bit convoluted at the moment
        boolean flushed = false;
        ColumnFamilyStore indexCfs = cfs.indexManager.getIndex(indexDef)
                                                     .getBackingTable()
                                                     .orElseThrow(throwAssert("Index not found"));
        flushed = !indexCfs.getLiveSSTables().isEmpty();
        assertTrue(flushed);
        assertIndexedOne(cfs, ByteBufferUtil.bytes("birthdate"), 1L);

        // validate that drop clears it out & rebuild works (CASSANDRA-2320)
        assertTrue(cfs.getBuiltIndexes().contains(indexName));
        cfs.indexManager.removeIndex(indexDef.name);
        assertFalse(cfs.getBuiltIndexes().contains(indexName));

        // rebuild & re-query
        future = cfs.indexManager.addIndex(indexDef);
        future.get();
        assertIndexedOne(cfs, ByteBufferUtil.bytes("birthdate"), 1L);
    }

    @Test
    public void testKeysSearcherSimple() throws Exception
    {
        //  Create secondary index and flush to disk
        Keyspace keyspace = Keyspace.open(KEYSPACE1);
        ColumnFamilyStore cfs = keyspace.getColumnFamilyStore(WITH_KEYS_INDEX);

        for (int i = 0; i < 10; i++)
            new RowUpdateBuilder(cfs.metadata, 0, "k" + i).noRowMarker().add("birthdate", 1l).build().applyUnsafe();

        assertIndexedCount(cfs, ByteBufferUtil.bytes("birthdate"), 1l, 10);
        cfs.forceBlockingFlush();
        assertIndexedCount(cfs, ByteBufferUtil.bytes("birthdate"), 1l, 10);
    }

    private void assertIndexedNone(ColumnFamilyStore cfs, ByteBuffer col, Object val)
    {
        assertIndexedCount(cfs, col, val, 0);
    }
    private void assertIndexedOne(ColumnFamilyStore cfs, ByteBuffer col, Object val)
    {
        assertIndexedCount(cfs, col, val, 1);
    }
    private void assertIndexedCount(ColumnFamilyStore cfs, ByteBuffer col, Object val, int count)
    {
        ColumnDefinition cdef = cfs.metadata.getColumnDefinition(col);

        ReadCommand rc = Util.cmd(cfs).filterOn(cdef.name.toString(), Operator.EQ, ((AbstractType) cdef.cellValueType()).decompose(val)).build();
        Index.Searcher searcher = rc.index().searcherFor(rc);
        if (count != 0)
            assertNotNull(searcher);

        try (ReadExecutionController executionController = rc.executionController();
             PartitionIterator iter = UnfilteredPartitionIterators.filter(searcher.search(executionController),
                                                                          FBUtilities.nowInSeconds()))
        {
            assertEquals(count, Util.size(iter));
        }
    }

    private void assertIndexCfsIsEmpty(ColumnFamilyStore indexCfs)
    {
        PartitionRangeReadCommand command = (PartitionRangeReadCommand)Util.cmd(indexCfs).build();
        try (ReadExecutionController controller = command.executionController();
             PartitionIterator iter = UnfilteredPartitionIterators.filter(Util.executeLocally(command, indexCfs, controller),
                                                                          FBUtilities.nowInSeconds()))
        {
            assertFalse(iter.hasNext());
        }
    }
}<|MERGE_RESOLUTION|>--- conflicted
+++ resolved
@@ -115,14 +115,9 @@
                                       .filterOn("birthdate", Operator.EQ, 1L)
                                       .build();
 
-<<<<<<< HEAD
-        Index.Searcher searcher = cfs.indexManager.getBestIndexFor(rc).searcherFor(rc);
+        Index.Searcher searcher = rc.index().searcherFor(rc);
         try (ReadExecutionController executionController = rc.executionController();
              UnfilteredPartitionIterator pi = searcher.search(executionController))
-=======
-        Index.Searcher searcher = rc.index().searcherFor(rc);
-        try (ReadOrderGroup orderGroup = rc.startOrderGroup(); UnfilteredPartitionIterator pi = searcher.search(orderGroup))
->>>>>>> 7f297bcf
         {
             assertTrue(pi.hasNext());
             pi.next().close();
