/*
 * Licensed to the Apache Software Foundation (ASF) under one
 * or more contributor license agreements.  See the NOTICE file
 * distributed with this work for additional information
 * regarding copyright ownership.  The ASF licenses this file
 * to you under the Apache License, Version 2.0 (the
 * "License"); you may not use this file except in compliance
 * with the License.  You may obtain a copy of the License at
 *
 *     http://www.apache.org/licenses/LICENSE-2.0
 *
 * Unless required by applicable law or agreed to in writing, software
 * distributed under the License is distributed on an "AS IS" BASIS,
 * WITHOUT WARRANTIES OR CONDITIONS OF ANY KIND, either express or implied.
 * See the License for the specific language governing permissions and
 * limitations under the License.
 */
package org.apache.cassandra.db;

import java.util.Collection;


import org.junit.BeforeClass;
import org.junit.Test;

import com.codahale.metrics.Counter;
import com.codahale.metrics.Gauge;
import com.codahale.metrics.Histogram;
import com.codahale.metrics.Meter;
import com.codahale.metrics.MetricRegistryListener;
import com.codahale.metrics.Timer;
import org.apache.cassandra.SchemaLoader;
import org.apache.cassandra.Util;
import org.apache.cassandra.io.sstable.format.SSTableReader;
<<<<<<< HEAD
import org.apache.cassandra.metrics.CassandraMetricsRegistry;
import org.apache.cassandra.schema.KeyspaceParams;
=======
import org.apache.cassandra.locator.SimpleStrategy;
import org.apache.cassandra.metrics.ColumnFamilyMetrics;
>>>>>>> e96b60bd
import org.apache.cassandra.utils.ByteBufferUtil;
import org.apache.cassandra.utils.FBUtilities;

import static org.junit.Assert.assertArrayEquals;
import static org.junit.Assert.assertEquals;
<<<<<<< HEAD
=======
import static org.junit.Assert.assertFalse;
import static org.junit.Assert.assertTrue;
import static org.apache.cassandra.Util.cellname;
import static org.apache.cassandra.utils.ByteBufferUtil.bytes;
>>>>>>> e96b60bd

public class ColumnFamilyMetricTest
{
    @BeforeClass
    public static void defineSchema()
    {
        SchemaLoader.prepareServer();
        SchemaLoader.createKeyspace("Keyspace1",
                                    KeyspaceParams.simple(1),
                                    SchemaLoader.standardCFMD("Keyspace1", "Standard2"));
    }

    @Test
    public void testSizeMetric()
    {
        Keyspace keyspace = Keyspace.open("Keyspace1");
        ColumnFamilyStore cfs = keyspace.getColumnFamilyStore("Standard2");
        cfs.disableAutoCompaction();

        cfs.truncateBlocking();

<<<<<<< HEAD
        assertEquals(0, cfs.metric.liveDiskSpaceUsed.getCount());
        assertEquals(0, cfs.metric.totalDiskSpaceUsed.getCount());

        for (int j = 0; j < 10; j++)
        {
            new RowUpdateBuilder(cfs.metadata, FBUtilities.timestampMicros(), String.valueOf(j))
                    .clustering("0")
                    .add("val", ByteBufferUtil.EMPTY_BYTE_BUFFER)
                    .build()
                    .applyUnsafe();
=======
        Supplier<Object> getLiveDiskSpaceUsed = new Supplier<Object>()
        {
            public Long get()
            {
                return store.metric.liveDiskSpaceUsed.getCount();
            }
        };

        Supplier<Object> getTotalDiskSpaceUsed = new Supplier<Object>()
        {
            public Long get()
            {
                return store.metric.totalDiskSpaceUsed.getCount();
            }
        };

        Util.spinAssertEquals(0L, getLiveDiskSpaceUsed, 30);
        Util.spinAssertEquals(0L, getTotalDiskSpaceUsed, 30);

        for (int j = 0; j < 10; j++)
        {
            ByteBuffer key = ByteBufferUtil.bytes(String.valueOf(j));
            applyStandard2Mutation(key, ByteBufferUtil.EMPTY_BYTE_BUFFER, j);
>>>>>>> e96b60bd
        }
        cfs.forceBlockingFlush();
        Collection<SSTableReader> sstables = cfs.getLiveSSTables();
        long size = 0;
        for (SSTableReader reader : sstables)
        {
            size += reader.bytesOnDisk();
        }

        // size metrics should show the sum of all SSTable sizes
        assertEquals(size, cfs.metric.liveDiskSpaceUsed.getCount());
        assertEquals(size, cfs.metric.totalDiskSpaceUsed.getCount());

        cfs.truncateBlocking();

        // after truncate, size metrics should be down to 0
<<<<<<< HEAD
        Util.spinAssertEquals(0L, cfs.metric.liveDiskSpaceUsed::getCount, 30);
        Util.spinAssertEquals(0L, cfs.metric.totalDiskSpaceUsed::getCount, 30);

        cfs.enableAutoCompaction();
=======
        Util.spinAssertEquals(0L, getLiveDiskSpaceUsed, 30);
        Util.spinAssertEquals(0L, getTotalDiskSpaceUsed, 30);

        store.enableAutoCompaction();
>>>>>>> e96b60bd
    }

    @Test
    public void testColUpdateTimeDeltaFiltering()
    {
        Keyspace keyspace = Keyspace.open("Keyspace1");
        ColumnFamilyStore store = keyspace.getColumnFamilyStore("Standard2");

        // This confirms another test/set up did not overflow the histogram
        store.metric.colUpdateTimeDeltaHistogram.cf.getSnapshot().get999thPercentile();

<<<<<<< HEAD
        new RowUpdateBuilder(store.metadata, 0, "4242")
            .clustering("0")
            .add("val", ByteBufferUtil.bytes("0"))
            .build()
            .applyUnsafe();
=======
        ByteBuffer key = ByteBufferUtil.bytes(4242);
        applyStandard2Mutation(key, ByteBufferUtil.bytes("0"), 0);
>>>>>>> e96b60bd

        // The histogram should not have overflowed on the first write
        store.metric.colUpdateTimeDeltaHistogram.cf.getSnapshot().get999thPercentile();

        // smallest time delta that would overflow the histogram if unfiltered
<<<<<<< HEAD
        new RowUpdateBuilder(store.metadata, 18165375903307L, "4242")
            .clustering("0")
            .add("val", ByteBufferUtil.bytes("0"))
            .build()
            .applyUnsafe();
=======
        applyStandard2Mutation(key, ByteBufferUtil.bytes("1"), 18165375903307L);
>>>>>>> e96b60bd

        // CASSANDRA-11117 - update with large timestamp delta should not overflow the histogram
        store.metric.colUpdateTimeDeltaHistogram.cf.getSnapshot().get999thPercentile();
    }

    @Test
<<<<<<< HEAD
    public void testStartupRaceConditionOnMetricListeners()
    {
        // CASSANDRA-16228
        // Since the ColumnFamilyStore instance reference escapes during the construction
        // we have a race condition and listeners can see an instance that is in an unknown state.
        // This test just check that all callbacks can access the data without throwing any exception.
        TestBase listener = new TestBase();

        try {
            CassandraMetricsRegistry.Metrics.addListener(listener);

            SchemaLoader.createKeyspace("Keyspace2",
                                        KeyspaceParams.simple(1),
                                        SchemaLoader.standardCFMD("Keyspace2", "Standard2"));
        }
        finally {
            CassandraMetricsRegistry.Metrics.removeListener(listener);
        }
    }

    private static class TestBase extends MetricRegistryListener.Base
    {
        @Override
        public void onGaugeAdded(String name, Gauge<?> gauge)
        {
            gauge.getValue();
        }

        @Override
        public void onGaugeRemoved(String name)
        {

        }

        @Override
        public void onCounterAdded(String name, Counter counter)
        {
            counter.getCount();
        }

        @Override
        public void onCounterRemoved(String name)
        {

        }

        @Override
        public void onHistogramAdded(String name, Histogram histogram)
        {
            histogram.getCount();
        }

        @Override
        public void onHistogramRemoved(String name)
        {

        }

        @Override
        public void onMeterAdded(String name, Meter meter)
        {
            meter.getCount();
        }

        @Override
        public void onMeterRemoved(String name)
        {

        }

        @Override
        public void onTimerAdded(String name, Timer timer)
        {
            timer.getCount();
        }

        @Override
        public void onTimerRemoved(String name)
        {

        }
=======
    public void testEstimatedColumnCountHistogramAndEstimatedRowSizeHistogram()
    {
        Keyspace keyspace = Keyspace.open("Keyspace1");
        ColumnFamilyStore store = keyspace.getColumnFamilyStore("Standard2");

        store.disableAutoCompaction();

        try
        {
            // Ensure that there is no SSTables
            store.truncateBlocking();

            assertArrayEquals(new long[0], store.metric.estimatedColumnCountHistogram.getValue());

            applyStandard2Mutation(bytes(0), bytes(0), 0);
            applyStandard2Mutation(bytes(1), bytes(1), 0);

            // Flushing first SSTable
            store.forceBlockingFlush();

            long[] estimatedColumnCountHistogram = store.metric.estimatedColumnCountHistogram.getValue();
            assertNumberOfNonZeroValue(estimatedColumnCountHistogram, 1);
            assertEquals(2, estimatedColumnCountHistogram[0]); //2 rows of one cell in 1 SSTable

            long[] estimatedRowSizeHistogram = store.metric.estimatedRowSizeHistogram.getValue();
            // Due to the timestamps we cannot guaranty the size of the row. So we can only check the number of histogram updates.
            assertEquals(sumValues(estimatedRowSizeHistogram), 2);

            applyStandard2Mutation(bytes(2), bytes(2), 0);

            // Flushing second SSTable
            store.forceBlockingFlush();

            estimatedColumnCountHistogram = store.metric.estimatedColumnCountHistogram.getValue();
            assertNumberOfNonZeroValue(estimatedColumnCountHistogram, 1);
            assertEquals(3, estimatedColumnCountHistogram[0]); //2 rows of one cell in the first SSTable and 1 row of one cell int the second sstable

            estimatedRowSizeHistogram = store.metric.estimatedRowSizeHistogram.getValue();
            assertEquals(sumValues(estimatedRowSizeHistogram), 3);
        }
        finally
        {
            store.enableAutoCompaction();
        }
    }

    @Test
    public void testAddHistogram()
    {
        long[] sums = new long[] {0, 0, 0};
        long[] smaller = new long[] {1, 2};

        long[] result = ColumnFamilyMetrics.addHistogram(sums, smaller);
        assertTrue(result == sums); // Check that we did not create a new array
        assertArrayEquals(new long[]{1, 2, 0}, result);

        long[] equal = new long[] {5, 6, 7};

        result = ColumnFamilyMetrics.addHistogram(sums, equal);
        assertTrue(result == sums); // Check that we did not create a new array
        assertArrayEquals(new long[]{6, 8, 7}, result);

        long[] empty = new long[0];

        result = ColumnFamilyMetrics.addHistogram(sums, empty);
        assertTrue(result == sums); // Check that we did not create a new array
        assertArrayEquals(new long[]{6, 8, 7}, result);

        long[] greater = new long[] {4, 3, 2, 1};
        result = ColumnFamilyMetrics.addHistogram(sums, greater);
        assertFalse(result == sums); // Check that we did not create a new array
        assertArrayEquals(new long[]{10, 11, 9, 1}, result);
    }

    private static void applyStandard2Mutation(ByteBuffer pk, ByteBuffer value, long timestamp)
    {
        Mutation m = new Mutation("Keyspace1", pk);
        m.add("Standard2", cellname("0"), value, timestamp);
        m.apply();
    }

    private static void assertNumberOfNonZeroValue(long[] array, int expectedCount)
    {
        int actualCount = countNonZeroValues(array);
        assertEquals("Unexpected number of non zero values. (expected: " + expectedCount + ", actual: " + actualCount + ")",
                     expectedCount, actualCount);
    }

    private static int countNonZeroValues(long[] array)
    {
        int count = 0;
        for (long value : array)
        {
            if (value != 0)
                count++;
        }
        return count;
    }

    private static long sumValues(long[] array)
    {
        long sum = 0;
        for (long value : array)
        {
            sum += value;
        }
        return sum;
>>>>>>> e96b60bd
    }
}<|MERGE_RESOLUTION|>--- conflicted
+++ resolved
@@ -17,40 +17,27 @@
  */
 package org.apache.cassandra.db;
 
+import java.nio.ByteBuffer;
+import java.util.Arrays;
 import java.util.Collection;
-
 
 import org.junit.BeforeClass;
 import org.junit.Test;
 
-import com.codahale.metrics.Counter;
-import com.codahale.metrics.Gauge;
-import com.codahale.metrics.Histogram;
-import com.codahale.metrics.Meter;
-import com.codahale.metrics.MetricRegistryListener;
-import com.codahale.metrics.Timer;
+import com.codahale.metrics.*;
+
 import org.apache.cassandra.SchemaLoader;
 import org.apache.cassandra.Util;
+import org.apache.cassandra.config.CFMetaData;
 import org.apache.cassandra.io.sstable.format.SSTableReader;
-<<<<<<< HEAD
 import org.apache.cassandra.metrics.CassandraMetricsRegistry;
+import org.apache.cassandra.metrics.TableMetrics;
 import org.apache.cassandra.schema.KeyspaceParams;
-=======
-import org.apache.cassandra.locator.SimpleStrategy;
-import org.apache.cassandra.metrics.ColumnFamilyMetrics;
->>>>>>> e96b60bd
 import org.apache.cassandra.utils.ByteBufferUtil;
 import org.apache.cassandra.utils.FBUtilities;
 
-import static org.junit.Assert.assertArrayEquals;
-import static org.junit.Assert.assertEquals;
-<<<<<<< HEAD
-=======
-import static org.junit.Assert.assertFalse;
-import static org.junit.Assert.assertTrue;
-import static org.apache.cassandra.Util.cellname;
 import static org.apache.cassandra.utils.ByteBufferUtil.bytes;
->>>>>>> e96b60bd
+import static org.junit.Assert.*;
 
 public class ColumnFamilyMetricTest
 {
@@ -72,42 +59,12 @@
 
         cfs.truncateBlocking();
 
-<<<<<<< HEAD
-        assertEquals(0, cfs.metric.liveDiskSpaceUsed.getCount());
-        assertEquals(0, cfs.metric.totalDiskSpaceUsed.getCount());
+        Util.spinAssertEquals(0L, cfs.metric.liveDiskSpaceUsed::getCount, 30);
+        Util.spinAssertEquals(0L, cfs.metric.totalDiskSpaceUsed::getCount, 30);
 
         for (int j = 0; j < 10; j++)
         {
-            new RowUpdateBuilder(cfs.metadata, FBUtilities.timestampMicros(), String.valueOf(j))
-                    .clustering("0")
-                    .add("val", ByteBufferUtil.EMPTY_BYTE_BUFFER)
-                    .build()
-                    .applyUnsafe();
-=======
-        Supplier<Object> getLiveDiskSpaceUsed = new Supplier<Object>()
-        {
-            public Long get()
-            {
-                return store.metric.liveDiskSpaceUsed.getCount();
-            }
-        };
-
-        Supplier<Object> getTotalDiskSpaceUsed = new Supplier<Object>()
-        {
-            public Long get()
-            {
-                return store.metric.totalDiskSpaceUsed.getCount();
-            }
-        };
-
-        Util.spinAssertEquals(0L, getLiveDiskSpaceUsed, 30);
-        Util.spinAssertEquals(0L, getTotalDiskSpaceUsed, 30);
-
-        for (int j = 0; j < 10; j++)
-        {
-            ByteBuffer key = ByteBufferUtil.bytes(String.valueOf(j));
-            applyStandard2Mutation(key, ByteBufferUtil.EMPTY_BYTE_BUFFER, j);
->>>>>>> e96b60bd
+            applyMutation(cfs.metadata, String.valueOf(j), ByteBufferUtil.EMPTY_BYTE_BUFFER, FBUtilities.timestampMicros());
         }
         cfs.forceBlockingFlush();
         Collection<SSTableReader> sstables = cfs.getLiveSSTables();
@@ -124,17 +81,10 @@
         cfs.truncateBlocking();
 
         // after truncate, size metrics should be down to 0
-<<<<<<< HEAD
         Util.spinAssertEquals(0L, cfs.metric.liveDiskSpaceUsed::getCount, 30);
         Util.spinAssertEquals(0L, cfs.metric.totalDiskSpaceUsed::getCount, 30);
 
         cfs.enableAutoCompaction();
-=======
-        Util.spinAssertEquals(0L, getLiveDiskSpaceUsed, 30);
-        Util.spinAssertEquals(0L, getTotalDiskSpaceUsed, 30);
-
-        store.enableAutoCompaction();
->>>>>>> e96b60bd
     }
 
     @Test
@@ -146,37 +96,19 @@
         // This confirms another test/set up did not overflow the histogram
         store.metric.colUpdateTimeDeltaHistogram.cf.getSnapshot().get999thPercentile();
 
-<<<<<<< HEAD
-        new RowUpdateBuilder(store.metadata, 0, "4242")
-            .clustering("0")
-            .add("val", ByteBufferUtil.bytes("0"))
-            .build()
-            .applyUnsafe();
-=======
-        ByteBuffer key = ByteBufferUtil.bytes(4242);
-        applyStandard2Mutation(key, ByteBufferUtil.bytes("0"), 0);
->>>>>>> e96b60bd
+        applyMutation(store.metadata, "4242", ByteBufferUtil.bytes("0"), 0);
 
         // The histogram should not have overflowed on the first write
         store.metric.colUpdateTimeDeltaHistogram.cf.getSnapshot().get999thPercentile();
 
         // smallest time delta that would overflow the histogram if unfiltered
-<<<<<<< HEAD
-        new RowUpdateBuilder(store.metadata, 18165375903307L, "4242")
-            .clustering("0")
-            .add("val", ByteBufferUtil.bytes("0"))
-            .build()
-            .applyUnsafe();
-=======
-        applyStandard2Mutation(key, ByteBufferUtil.bytes("1"), 18165375903307L);
->>>>>>> e96b60bd
+        applyMutation(store.metadata, "4242", ByteBufferUtil.bytes("1"), 18165375903307L);
 
         // CASSANDRA-11117 - update with large timestamp delta should not overflow the histogram
         store.metric.colUpdateTimeDeltaHistogram.cf.getSnapshot().get999thPercentile();
     }
 
     @Test
-<<<<<<< HEAD
     public void testStartupRaceConditionOnMetricListeners()
     {
         // CASSANDRA-16228
@@ -197,68 +129,7 @@
         }
     }
 
-    private static class TestBase extends MetricRegistryListener.Base
-    {
-        @Override
-        public void onGaugeAdded(String name, Gauge<?> gauge)
-        {
-            gauge.getValue();
-        }
-
-        @Override
-        public void onGaugeRemoved(String name)
-        {
-
-        }
-
-        @Override
-        public void onCounterAdded(String name, Counter counter)
-        {
-            counter.getCount();
-        }
-
-        @Override
-        public void onCounterRemoved(String name)
-        {
-
-        }
-
-        @Override
-        public void onHistogramAdded(String name, Histogram histogram)
-        {
-            histogram.getCount();
-        }
-
-        @Override
-        public void onHistogramRemoved(String name)
-        {
-
-        }
-
-        @Override
-        public void onMeterAdded(String name, Meter meter)
-        {
-            meter.getCount();
-        }
-
-        @Override
-        public void onMeterRemoved(String name)
-        {
-
-        }
-
-        @Override
-        public void onTimerAdded(String name, Timer timer)
-        {
-            timer.getCount();
-        }
-
-        @Override
-        public void onTimerRemoved(String name)
-        {
-
-        }
-=======
+    @Test
     public void testEstimatedColumnCountHistogramAndEstimatedRowSizeHistogram()
     {
         Keyspace keyspace = Keyspace.open("Keyspace1");
@@ -273,8 +144,8 @@
 
             assertArrayEquals(new long[0], store.metric.estimatedColumnCountHistogram.getValue());
 
-            applyStandard2Mutation(bytes(0), bytes(0), 0);
-            applyStandard2Mutation(bytes(1), bytes(1), 0);
+            applyMutation(store.metadata, "0", bytes(0), FBUtilities.timestampMicros());
+            applyMutation(store.metadata, "1", bytes(1), FBUtilities.timestampMicros());
 
             // Flushing first SSTable
             store.forceBlockingFlush();
@@ -283,11 +154,11 @@
             assertNumberOfNonZeroValue(estimatedColumnCountHistogram, 1);
             assertEquals(2, estimatedColumnCountHistogram[0]); //2 rows of one cell in 1 SSTable
 
-            long[] estimatedRowSizeHistogram = store.metric.estimatedRowSizeHistogram.getValue();
+            long[] estimatedRowSizeHistogram = store.metric.estimatedPartitionSizeHistogram.getValue();
             // Due to the timestamps we cannot guaranty the size of the row. So we can only check the number of histogram updates.
             assertEquals(sumValues(estimatedRowSizeHistogram), 2);
 
-            applyStandard2Mutation(bytes(2), bytes(2), 0);
+            applyMutation(store.metadata, "2", bytes(2), FBUtilities.timestampMicros());
 
             // Flushing second SSTable
             store.forceBlockingFlush();
@@ -296,7 +167,7 @@
             assertNumberOfNonZeroValue(estimatedColumnCountHistogram, 1);
             assertEquals(3, estimatedColumnCountHistogram[0]); //2 rows of one cell in the first SSTable and 1 row of one cell int the second sstable
 
-            estimatedRowSizeHistogram = store.metric.estimatedRowSizeHistogram.getValue();
+            estimatedRowSizeHistogram = store.metric.estimatedPartitionSizeHistogram.getValue();
             assertEquals(sumValues(estimatedRowSizeHistogram), 3);
         }
         finally
@@ -311,61 +182,108 @@
         long[] sums = new long[] {0, 0, 0};
         long[] smaller = new long[] {1, 2};
 
-        long[] result = ColumnFamilyMetrics.addHistogram(sums, smaller);
+        long[] result = TableMetrics.addHistogram(sums, smaller);
         assertTrue(result == sums); // Check that we did not create a new array
         assertArrayEquals(new long[]{1, 2, 0}, result);
 
         long[] equal = new long[] {5, 6, 7};
 
-        result = ColumnFamilyMetrics.addHistogram(sums, equal);
+        result = TableMetrics.addHistogram(sums, equal);
         assertTrue(result == sums); // Check that we did not create a new array
         assertArrayEquals(new long[]{6, 8, 7}, result);
 
         long[] empty = new long[0];
 
-        result = ColumnFamilyMetrics.addHistogram(sums, empty);
+        result = TableMetrics.addHistogram(sums, empty);
         assertTrue(result == sums); // Check that we did not create a new array
         assertArrayEquals(new long[]{6, 8, 7}, result);
 
         long[] greater = new long[] {4, 3, 2, 1};
-        result = ColumnFamilyMetrics.addHistogram(sums, greater);
-        assertFalse(result == sums); // Check that we did not create a new array
+        result = TableMetrics.addHistogram(sums, greater);
+        assertFalse(result == sums); // Check that we created a new array
         assertArrayEquals(new long[]{10, 11, 9, 1}, result);
     }
 
-    private static void applyStandard2Mutation(ByteBuffer pk, ByteBuffer value, long timestamp)
-    {
-        Mutation m = new Mutation("Keyspace1", pk);
-        m.add("Standard2", cellname("0"), value, timestamp);
-        m.apply();
-    }
-
-    private static void assertNumberOfNonZeroValue(long[] array, int expectedCount)
-    {
-        int actualCount = countNonZeroValues(array);
-        assertEquals("Unexpected number of non zero values. (expected: " + expectedCount + ", actual: " + actualCount + ")",
-                     expectedCount, actualCount);
-    }
-
-    private static int countNonZeroValues(long[] array)
-    {
-        int count = 0;
-        for (long value : array)
-        {
-            if (value != 0)
-                count++;
-        }
-        return count;
+    private static void applyMutation(CFMetaData metadata, Object pk, ByteBuffer value, long timestamp)
+    {
+        new RowUpdateBuilder(metadata, timestamp, pk).clustering("0")
+                                                     .add("val", value)
+                                                     .build()
+                                                     .applyUnsafe();
+    }
+
+    private static void assertNumberOfNonZeroValue(long[] array, long expectedCount)
+    {
+        long actualCount = Arrays.stream(array).filter(v -> v != 0).count();
+        if (expectedCount != actualCount)
+            fail("Unexpected number of non zero values. (expected: " + expectedCount + ", actual: " + actualCount + " array: " + Arrays.toString(array)+ " )");
     }
 
     private static long sumValues(long[] array)
     {
-        long sum = 0;
-        for (long value : array)
-        {
-            sum += value;
-        }
-        return sum;
->>>>>>> e96b60bd
+        return Arrays.stream(array).sum();
+    }
+
+    private static class TestBase extends MetricRegistryListener.Base
+    {
+        @Override
+        public void onGaugeAdded(String name, Gauge<?> gauge)
+        {
+            gauge.getValue();
+        }
+
+        @Override
+        public void onGaugeRemoved(String name)
+        {
+
+        }
+
+        @Override
+        public void onCounterAdded(String name, Counter counter)
+        {
+            counter.getCount();
+        }
+
+        @Override
+        public void onCounterRemoved(String name)
+        {
+
+        }
+
+        @Override
+        public void onHistogramAdded(String name, Histogram histogram)
+        {
+            histogram.getCount();
+        }
+
+        @Override
+        public void onHistogramRemoved(String name)
+        {
+
+        }
+
+        @Override
+        public void onMeterAdded(String name, Meter meter)
+        {
+            meter.getCount();
+        }
+
+        @Override
+        public void onMeterRemoved(String name)
+        {
+
+        }
+
+        @Override
+        public void onTimerAdded(String name, Timer timer)
+        {
+            timer.getCount();
+        }
+
+        @Override
+        public void onTimerRemoved(String name)
+        {
+
+        }
     }
 }