--- conflicted
+++ resolved
@@ -137,6 +137,11 @@
             return config;
         }
 
+        public boolean isShutdown()
+        {
+            return isShutdown;
+        }
+
         @Override
         public synchronized void startup()
         {
@@ -148,12 +153,12 @@
         }
 
         @Override
-        public synchronized Future<Void> shutdown()
+        public synchronized Future<Void> shutdown(boolean graceful)
         {
             if (isShutdown)
                 throw new IllegalStateException();
             isShutdown = true;
-            Future<Void> future = delegate.shutdown();
+            Future<Void> future = delegate.shutdown(graceful);
             delegate = null;
             return future;
         }
@@ -378,11 +383,7 @@
             return this;
         }
 
-<<<<<<< HEAD
-        public C start() throws IOException
-=======
         public C createWithoutStarting() throws IOException
->>>>>>> 00c202d7
         {
             File root = this.root;
             Versions.Version version = this.version;
@@ -396,11 +397,10 @@
             setupLogging(root);
 
             ClassLoader sharedClassLoader = Thread.currentThread().getContextClassLoader();
-<<<<<<< HEAD
 
             List<InstanceConfig> configs = new ArrayList<>();
             long token = Long.MIN_VALUE + 1, increment = 2 * (Long.MAX_VALUE / nodeCount);
-            for (int i = 0 ; i < nodeCount ; ++i)
+            for (int i = 0; i < nodeCount; ++i)
             {
                 InstanceConfig config = InstanceConfig.generate(i + 1, subnet, root, String.valueOf(token));
                 if (configUpdater != null)
@@ -410,27 +410,12 @@
             }
 
             C cluster = factory.newCluster(root, version, configs, sharedClassLoader);
-=======
-
-            List<InstanceConfig> configs = new ArrayList<>();
-            long token = Long.MIN_VALUE + 1, increment = 2 * (Long.MAX_VALUE / nodeCount);
-            for (int i = 0; i < nodeCount; ++i)
-            {
-                InstanceConfig config = InstanceConfig.generate(i + 1, subnet, root, String.valueOf(token));
-                if (configUpdater != null)
-                    configUpdater.accept(config);
-                configs.add(config);
-                token += increment;
-            }
-
-            C cluster = factory.newCluster(root, version, configs, sharedClassLoader);
             return cluster;
         }
 
         public C start() throws IOException
         {
             C cluster = createWithoutStarting();
->>>>>>> 00c202d7
             cluster.startup();
             return cluster;
         }
@@ -460,6 +445,7 @@
     public void close()
     {
         FBUtilities.waitOnFutures(instances.stream()
+                                           .filter(i -> !i.isShutdown())
                                            .map(IInstance::shutdown)
                                            .collect(Collectors.toList()),
                                   1L, TimeUnit.MINUTES);
