--- conflicted
+++ resolved
@@ -75,12 +75,8 @@
             t.setDaemon(true);
             return t;
         };
-<<<<<<< HEAD
-        ExecutorService shutdownExecutor = Executors.newSingleThreadExecutor(new NamedThreadFactory(name + "_shutdown"));
-=======
         ExecutorService shutdownExecutor = new ThreadPoolExecutor(0, Integer.MAX_VALUE, 0, TimeUnit.SECONDS,
                                                                   new LinkedBlockingQueue<Runnable>(), threadFactory);
->>>>>>> 1fb5e62c
         return shutdownExecutor.submit(() -> {
             try
             {
