--- conflicted
+++ resolved
@@ -21,6 +21,7 @@
 import java.net.InetSocketAddress;
 import java.nio.ByteBuffer;
 import java.util.ArrayList;
+import java.util.Collections;
 import java.util.Iterator;
 import java.util.List;
 import java.util.UUID;
@@ -36,12 +37,8 @@
 import org.apache.cassandra.service.ClientState;
 import org.apache.cassandra.service.QueryState;
 import org.apache.cassandra.service.pager.QueryPager;
-<<<<<<< HEAD
 import org.apache.cassandra.transport.ProtocolVersion;
-=======
-import org.apache.cassandra.transport.Server;
 import org.apache.cassandra.tracing.Tracing;
->>>>>>> 87ecf7c3
 import org.apache.cassandra.transport.messages.ResultMessage;
 import org.apache.cassandra.utils.ByteBufferUtil;
 import org.apache.cassandra.utils.FBUtilities;
@@ -94,7 +91,7 @@
         return instance.async(() -> {
             try
             {
-                Tracing.instance.newSession(sessionId);
+                Tracing.instance.newSession(sessionId, Collections.emptyMap());
                 ConsistencyLevel consistencyLevel = ConsistencyLevel.valueOf(consistencyLevelOrigin.name());
                 CQLStatement prepared = QueryProcessor.getStatement(query, ClientState.forInternalCalls()).statement;
                 List<ByteBuffer> boundBBValues = new ArrayList<>();
@@ -111,7 +108,8 @@
                                                                          Integer.MAX_VALUE,
                                                                          null,
                                                                          null,
-                                                                         Server.CURRENT_VERSION));
+                                                                         ProtocolVersion.CURRENT),
+                                                     System.nanoTime());
 
                 if (res != null && res.kind == ResultMessage.Kind.ROWS)
                 {
