/*
 * Licensed to the Apache Software Foundation (ASF) under one
 * or more contributor license agreements.  See the NOTICE file
 * distributed with this work for additional information
 * regarding copyright ownership.  The ASF licenses this file
 * to you under the Apache License, Version 2.0 (the
 * "License"); you may not use this file except in compliance
 * with the License.  You may obtain a copy of the License at
 *
 *     http://www.apache.org/licenses/LICENSE-2.0
 *
 * Unless required by applicable law or agreed to in writing, software
 * distributed under the License is distributed on an "AS IS" BASIS,
 * WITHOUT WARRANTIES OR CONDITIONS OF ANY KIND, either express or implied.
 * See the License for the specific language governing permissions and
 * limitations under the License.
 */

package org.apache.cassandra.distributed.impl;

import java.io.File;
import java.io.IOException;
import java.net.InetAddress;
import java.util.ArrayList;
import java.util.Collections;
import java.util.HashMap;
import java.util.List;
import java.util.Map;
import java.util.UUID;
import java.util.concurrent.CompletableFuture;
import java.util.concurrent.ExecutorService;
import java.util.concurrent.Future;
import java.util.function.BiConsumer;
import java.util.function.Function;
import java.util.concurrent.TimeoutException;
import java.util.function.BiConsumer;
import java.util.function.BiPredicate;

import org.slf4j.LoggerFactory;

import ch.qos.logback.classic.LoggerContext;
import com.codahale.metrics.MetricFilter;
import org.apache.cassandra.batchlog.BatchlogManager;
import org.apache.cassandra.concurrent.ScheduledExecutors;
import org.apache.cassandra.concurrent.SharedExecutorPool;
import org.apache.cassandra.concurrent.StageManager;
import org.apache.cassandra.config.Config;
import org.apache.cassandra.config.DatabaseDescriptor;
import org.apache.cassandra.config.Schema;
import org.apache.cassandra.cql3.CQLStatement;
import org.apache.cassandra.cql3.QueryOptions;
import org.apache.cassandra.cql3.QueryProcessor;
import org.apache.cassandra.cql3.statements.ParsedStatement;
import org.apache.cassandra.db.ColumnFamilyStore;
import org.apache.cassandra.db.Keyspace;
import org.apache.cassandra.db.Memtable;
import org.apache.cassandra.db.SystemKeyspace;
import org.apache.cassandra.db.commitlog.CommitLog;
import org.apache.cassandra.db.compaction.CompactionManager;
import org.apache.cassandra.dht.IPartitioner;
import org.apache.cassandra.dht.Token;
import org.apache.cassandra.distributed.api.ICluster;
import org.apache.cassandra.distributed.api.ICoordinator;
import org.apache.cassandra.distributed.api.IInstanceConfig;
import org.apache.cassandra.distributed.api.IListen;
import org.apache.cassandra.distributed.api.IMessage;
import org.apache.cassandra.gms.ApplicationState;
import org.apache.cassandra.gms.Gossiper;
import org.apache.cassandra.gms.VersionedValue;
import org.apache.cassandra.hints.HintsService;
import org.apache.cassandra.index.SecondaryIndexManager;
import org.apache.cassandra.io.sstable.format.SSTableReader;
import org.apache.cassandra.io.util.DataInputBuffer;
import org.apache.cassandra.io.util.DataOutputBuffer;
import org.apache.cassandra.locator.InetAddressAndPort;
import org.apache.cassandra.net.IMessageSink;
import org.apache.cassandra.net.MessageDeliveryTask;
import org.apache.cassandra.net.MessageIn;
import org.apache.cassandra.net.MessageOut;
import org.apache.cassandra.net.MessagingService;
import org.apache.cassandra.schema.LegacySchemaMigrator;
import org.apache.cassandra.service.ClientState;
import org.apache.cassandra.service.PendingRangeCalculatorService;
import org.apache.cassandra.service.QueryState;
import org.apache.cassandra.service.StorageService;
import org.apache.cassandra.transport.messages.ResultMessage;
import org.apache.cassandra.utils.ExecutorUtils;
import org.apache.cassandra.utils.FBUtilities;
import org.apache.cassandra.utils.Throwables;
import org.apache.cassandra.utils.concurrent.Ref;
import org.apache.cassandra.utils.memory.BufferPool;

import static java.util.concurrent.TimeUnit.MINUTES;

public class Instance extends IsolatedExecutor implements IInvokableInstance
{
    public final IInstanceConfig config;

    // should never be invoked directly, so that it is instantiated on other class loader;
    // only visible for inheritance
    Instance(IInstanceConfig config, ClassLoader classLoader)
    {
        super("node" + config.num(), classLoader);
        this.config = config;
        InstanceIDDefiner.setInstanceId(config.num());
        FBUtilities.setBroadcastInetAddress(config.broadcastAddressAndPort().address);
    }

    public IInstanceConfig config()
    {
        return config;
    }

    public ICoordinator coordinator()
    {
        return new Coordinator(this);
    }

    public IListen listen()
    {
        return new Listen(this);
    }

    @Override
    public InetAddressAndPort broadcastAddressAndPort() { return config.broadcastAddressAndPort(); }

    public Object[][] executeInternal(String query, Object... args)
    {
        return sync(() -> {
            ParsedStatement.Prepared prepared = QueryProcessor.prepareInternal(query);
            ResultMessage result = prepared.statement.executeInternal(QueryProcessor.internalQueryState(),
                                                                      QueryProcessor.makeInternalOptions(prepared, args));

            if (result instanceof ResultMessage.Rows)
                return RowUtil.toObjects((ResultMessage.Rows)result);
            else
                return null;
        }).call();
    }

    @Override
    public UUID schemaVersion()
    {
        // we do not use method reference syntax here, because we need to sync on the node-local schema instance
        //noinspection Convert2MethodRef
        return Schema.instance.getVersion();
    }

    public void startup()
    {
        throw new UnsupportedOperationException();
    }

    @Override
    public void schemaChangeInternal(String query)
    {
        sync(() -> {
            try
            {
                ClientState state = ClientState.forInternalCalls();
                state.setKeyspace(SystemKeyspace.NAME);
                QueryState queryState = new QueryState(state);

                CQLStatement statement = QueryProcessor.parseStatement(query, queryState).statement;
                statement.validate(state);

                QueryOptions options = QueryOptions.forInternalCalls(Collections.emptyList());
                statement.executeInternal(queryState, options);
            }
            catch (Exception e)
            {
                throw new RuntimeException("Error setting schema for test (query was: " + query + ")", e);
            }
        }).run();
    }

    private void registerMockMessaging(ICluster cluster)
    {
        BiConsumer<InetAddressAndPort, IMessage> deliverToInstance = (to, message) -> cluster.get(to).receiveMessage(message);
        BiConsumer<InetAddressAndPort, IMessage> deliverToInstanceIfNotFiltered = cluster.filters().filter(deliverToInstance);

        Map<InetAddress, InetAddressAndPort> addressAndPortMap = new HashMap<>();
        cluster.stream().forEach(instance -> {
            InetAddressAndPort addressAndPort = instance.broadcastAddressAndPort();
            if (!addressAndPort.equals(instance.config().broadcastAddressAndPort()))
                throw new IllegalStateException("addressAndPort mismatch: " + addressAndPort + " vs " + instance.config().broadcastAddressAndPort());
            InetAddressAndPort prev = addressAndPortMap.put(addressAndPort.address, addressAndPort);
            if (null != prev)
                throw new IllegalStateException("This version of Cassandra does not support multiple nodes with the same InetAddress: " + addressAndPort + " vs " + prev);
        });

        MessagingService.instance().addMessageSink(
                new MessageDeliverySink(deliverToInstanceIfNotFiltered, addressAndPortMap::get));
    }

    private class MessageDeliverySink implements IMessageSink
    {
        private final BiConsumer<InetAddressAndPort, IMessage> deliver;
        private final Function<InetAddress, InetAddressAndPort> lookupAddressAndPort;
        MessageDeliverySink(BiConsumer<InetAddressAndPort, IMessage> deliver, Function<InetAddress, InetAddressAndPort> lookupAddressAndPort)
        {
            this.deliver = deliver;
            this.lookupAddressAndPort = lookupAddressAndPort;
        }

        public boolean allowOutgoingMessage(MessageOut messageOut, int id, InetAddress to)
        {
            try (DataOutputBuffer out = new DataOutputBuffer(1024))
            {
                InetAddressAndPort from = broadcastAddressAndPort();
                assert from.equals(lookupAddressAndPort.apply(messageOut.from));
                InetAddressAndPort toFull = lookupAddressAndPort.apply(to);
                int version = MessagingService.instance().getVersion(to);
                messageOut.serialize(out, version);
                deliver.accept(toFull, new Message(messageOut.verb.ordinal(), out.toByteArray(), id, version, from));
            }
            catch (IOException e)
            {
                throw new RuntimeException(e);
            }
            return false;
        }

        public boolean allowIncomingMessage(MessageIn message, int id)
        {
            // we can filter to our heart's content on the outgoing message; no need to worry about incoming
            return true;
        }
    }

    public void receiveMessage(IMessage message)
    {
        sync(() -> {
            try (DataInputBuffer in = new DataInputBuffer(message.bytes()))
            {
                MessageIn<?> messageIn = MessageIn.read(in, message.version(), message.id());
                Runnable deliver = new MessageDeliveryTask(messageIn, message.id(), System.currentTimeMillis(), false);
                deliver.run();
            }
            catch (Throwable t)
            {
                throw new RuntimeException("Exception occurred on node " + broadcastAddressAndPort(), t);
            }
        }).run();
    }

    public int getMessagingVersion()
    {
        return callsOnInstance(() -> MessagingService.current_version).call();
    }

    public void setMessagingVersion(InetAddressAndPort endpoint, int version)
    {
        runOnInstance(() -> MessagingService.instance().setVersion(endpoint.address, version));
    }

    @Override
    public void startup(ICluster cluster)
    {
        sync(() -> {
            try
            {
                mkdirs();

                Config.setOverrideLoadConfig(() -> loadConfig(config));
                DatabaseDescriptor.setDaemonInitialized();
                DatabaseDescriptor.createAllDirectories();

                // We need to persist this as soon as possible after startup checks.
                // This should be the first write to SystemKeyspace (CASSANDRA-11742)
                SystemKeyspace.persistLocalMetadata();
                LegacySchemaMigrator.migrate();

                try
                {
                    // load schema from disk
                    Schema.instance.loadFromDisk();
                }
                catch (Exception e)
                {
                    throw e;
                }

                Keyspace.setInitialized();

                // Replay any CommitLogSegments found on disk
                try
                {
                    CommitLog.instance.recover();
                }
                catch (IOException e)
                {
                    throw new RuntimeException(e);
                }

                initializeRing(cluster);
                registerMockMessaging(cluster);

                SystemKeyspace.finishStartup();

                if (!FBUtilities.getBroadcastAddress().equals(broadcastAddressAndPort().address))
                    throw new IllegalStateException();
                if (DatabaseDescriptor.getStoragePort() != broadcastAddressAndPort().port)
                    throw new IllegalStateException();
            }
            catch (Throwable t)
            {
                if (t instanceof RuntimeException)
                    throw (RuntimeException) t;
                throw new RuntimeException(t);
            }
        }).run();
    }

    private void mkdirs()
    {
        new File(config.getString("saved_caches_directory")).mkdirs();
        new File(config.getString("hints_directory")).mkdirs();
        new File(config.getString("commitlog_directory")).mkdirs();
        for (String dir : (String[]) config.get("data_file_directories"))
            new File(dir).mkdirs();
    }

    private static Config loadConfig(IInstanceConfig overrides)
    {
        Config config = new Config();
        overrides.propagate(config);
        return config;
    }

    private void initializeRing(ICluster cluster)
    {
        // This should be done outside instance in order to avoid serializing config
        String partitionerName = config.getString("partitioner");
        List<String> initialTokens = new ArrayList<>();
        List<InetAddressAndPort> hosts = new ArrayList<>();
        List<UUID> hostIds = new ArrayList<>();
        for (int i = 1 ; i <= cluster.size() ; ++i)
        {
            IInstanceConfig config = cluster.get(i).config();
            initialTokens.add(config.getString("initial_token"));
            hosts.add(config.broadcastAddressAndPort());
            hostIds.add(config.hostId());
        }

        try
        {
            IPartitioner partitioner = FBUtilities.newPartitioner(partitionerName);
            StorageService storageService = StorageService.instance;
            List<Token> tokens = new ArrayList<>();
            for (String token : initialTokens)
                tokens.add(partitioner.getTokenFactory().fromString(token));

            for (int i = 0; i < tokens.size(); i++)
            {
                InetAddressAndPort ep = hosts.get(i);
                UUID hostId = hostIds.get(i);
                Token token = tokens.get(i);
                Gossiper.runInGossipStageBlocking(() -> {
                    Gossiper.instance.initializeNodeUnsafe(ep.address, hostId, 1);
                    Gossiper.instance.injectApplicationState(ep.address,
                                                             ApplicationState.TOKENS,
                                                             new VersionedValue.VersionedValueFactory(partitioner).tokens(Collections.singleton(token)));
                    storageService.onChange(ep.address,
                                            ApplicationState.STATUS,
                                            new VersionedValue.VersionedValueFactory(partitioner).normal(Collections.singleton(token)));
                    Gossiper.instance.realMarkAlive(ep.address, Gossiper.instance.getEndpointStateForEndpoint(ep.address));
                });
                int version = Math.min(MessagingService.current_version, cluster.get(ep).getMessagingVersion());
                MessagingService.instance().setVersion(ep.address, version);
            }

            // check that all nodes are in token metadata
            for (int i = 0; i < tokens.size(); ++i)
                assert storageService.getTokenMetadata().isMember(hosts.get(i).address);
        }
        catch (Throwable e) // UnknownHostException
        {
            throw new RuntimeException(e);
        }
    }

    public Future<Void> shutdown()
    {
        Future<?> future = async((ExecutorService executor) -> {
            Throwable error = null;
            error = parallelRun(error, executor,
                    Gossiper.instance::stop,
                    CompactionManager.instance::forceShutdown,
<<<<<<< HEAD
                    BatchlogManager.instance::shutdown,
                    HintsService.instance::shutdownBlocking,
                    CommitLog.instance::shutdownBlocking,
                    SecondaryIndexManager::shutdownExecutors,
                    ColumnFamilyStore::shutdownFlushExecutor,
                    ColumnFamilyStore::shutdownPostFlushExecutor,
                    ColumnFamilyStore::shutdownReclaimExecutor,
                    PendingRangeCalculatorService.instance::shutdownExecutor,
                    BufferPool::shutdownLocalCleaner,
                    StorageService.instance::shutdownBGMonitor,
                    Ref::shutdownReferenceReaper,
                    Memtable.MEMORY_POOL::shutdown,
                    ScheduledExecutors::shutdownAndWait,
                    SSTableReader::shutdownBlocking
=======
                    () -> ColumnFamilyStore.shutdownExecutorsAndWait(1L, MINUTES),
                    () -> PendingRangeCalculatorService.instance.shutdownAndWait(1L, MINUTES),
                    () -> StorageService.instance.shutdownBGMonitor(1L, MINUTES),
                    () -> Ref.shutdownReferenceReaper(1L, MINUTES),
                    () -> Memtable.MEMORY_POOL.shutdown(1L, MINUTES),
                    () -> ScheduledExecutors.shutdownAndWait(1L, MINUTES),
                    () -> SSTableReader.shutdownBlocking(1L, MINUTES)
>>>>>>> 042bd9d5
            );
            error = parallelRun(error, executor,
                                CommitLog.instance::shutdownBlocking,
                                MessagingService.instance()::shutdown
            );
            error = parallelRun(error, executor,
                                () -> StageManager.shutdownAndWait(1L, MINUTES),
                                () -> SharedExecutorPool.SHARED.shutdown(1L, MINUTES)
            );

            LoggerContext loggerContext = (LoggerContext) LoggerFactory.getILoggerFactory();
            loggerContext.stop();
            Throwables.maybeFail(error);
        }).apply(isolatedExecutor);

        return CompletableFuture.runAsync(ThrowingRunnable.toRunnable(future::get), isolatedExecutor)
                                .thenRun(super::shutdown);
    }

    private static void shutdownAndWait(List<ExecutorService> executors) throws TimeoutException, InterruptedException
    {
        ExecutorUtils.shutdownNow(executors);
        ExecutorUtils.awaitTermination(1L, MINUTES, executors);
    }

    private static Throwable parallelRun(Throwable accumulate, ExecutorService runOn, ThrowingRunnable ... runnables)
    {
        List<Future<Throwable>> results = new ArrayList<>();
        for (ThrowingRunnable runnable : runnables)
        {
            results.add(runOn.submit(() -> {
                try
                {
                    runnable.run();
                    return null;
                }
                catch (Throwable t)
                {
                    return t;
                }
            }));
        }
        for (Future<Throwable> future : results)
        {
            try
            {
                Throwable t = future.get();
                if (t != null)
                    throw t;
            }
            catch (Throwable t)
            {
                accumulate = Throwables.merge(accumulate, t);
            }
        }
        return accumulate;
    }
}<|MERGE_RESOLUTION|>--- conflicted
+++ resolved
@@ -387,30 +387,17 @@
             error = parallelRun(error, executor,
                     Gossiper.instance::stop,
                     CompactionManager.instance::forceShutdown,
-<<<<<<< HEAD
                     BatchlogManager.instance::shutdown,
                     HintsService.instance::shutdownBlocking,
-                    CommitLog.instance::shutdownBlocking,
                     SecondaryIndexManager::shutdownExecutors,
-                    ColumnFamilyStore::shutdownFlushExecutor,
-                    ColumnFamilyStore::shutdownPostFlushExecutor,
-                    ColumnFamilyStore::shutdownReclaimExecutor,
-                    PendingRangeCalculatorService.instance::shutdownExecutor,
-                    BufferPool::shutdownLocalCleaner,
-                    StorageService.instance::shutdownBGMonitor,
-                    Ref::shutdownReferenceReaper,
-                    Memtable.MEMORY_POOL::shutdown,
-                    ScheduledExecutors::shutdownAndWait,
-                    SSTableReader::shutdownBlocking
-=======
                     () -> ColumnFamilyStore.shutdownExecutorsAndWait(1L, MINUTES),
                     () -> PendingRangeCalculatorService.instance.shutdownAndWait(1L, MINUTES),
+                    () -> BufferPool.shutdownLocalCleaner(1L, MINUTES),
                     () -> StorageService.instance.shutdownBGMonitor(1L, MINUTES),
                     () -> Ref.shutdownReferenceReaper(1L, MINUTES),
                     () -> Memtable.MEMORY_POOL.shutdown(1L, MINUTES),
                     () -> ScheduledExecutors.shutdownAndWait(1L, MINUTES),
                     () -> SSTableReader.shutdownBlocking(1L, MINUTES)
->>>>>>> 042bd9d5
             );
             error = parallelRun(error, executor,
                                 CommitLog.instance::shutdownBlocking,
@@ -430,12 +417,6 @@
                                 .thenRun(super::shutdown);
     }
 
-    private static void shutdownAndWait(List<ExecutorService> executors) throws TimeoutException, InterruptedException
-    {
-        ExecutorUtils.shutdownNow(executors);
-        ExecutorUtils.awaitTermination(1L, MINUTES, executors);
-    }
-
     private static Throwable parallelRun(Throwable accumulate, ExecutorService runOn, ThrowingRunnable ... runnables)
     {
         List<Future<Throwable>> results = new ArrayList<>();
