/*
 * Licensed to the Apache Software Foundation (ASF) under one
 * or more contributor license agreements.  See the NOTICE file
 * distributed with this work for additional information
 * regarding copyright ownership.  The ASF licenses this file
 * to you under the Apache License, Version 2.0 (the
 * "License"); you may not use this file except in compliance
 * with the License.  You may obtain a copy of the License at
 *
 *     http://www.apache.org/licenses/LICENSE-2.0
 *
 * Unless required by applicable law or agreed to in writing, software
 * distributed under the License is distributed on an "AS IS" BASIS,
 * WITHOUT WARRANTIES OR CONDITIONS OF ANY KIND, either express or implied.
 * See the License for the specific language governing permissions and
 * limitations under the License.
 */

package org.apache.cassandra.distributed.impl;

import java.io.File;
import java.io.IOException;
import java.util.ArrayList;
import java.util.Collections;
import java.util.List;
import java.util.UUID;
import java.util.concurrent.CompletableFuture;
import java.util.concurrent.ExecutorService;
import java.util.concurrent.Future;
import java.util.concurrent.TimeoutException;
import java.util.function.BiConsumer;
import java.util.function.BiPredicate;

import io.netty.util.concurrent.GlobalEventExecutor;

import org.apache.cassandra.batchlog.BatchlogManager;
import org.apache.cassandra.concurrent.ScheduledExecutors;
import org.apache.cassandra.concurrent.SharedExecutorPool;
import org.apache.cassandra.concurrent.StageManager;
import org.apache.cassandra.config.Config;
import org.apache.cassandra.config.DatabaseDescriptor;
import org.apache.cassandra.cql3.CQLStatement;
import org.apache.cassandra.cql3.QueryHandler;
import org.apache.cassandra.cql3.QueryOptions;
import org.apache.cassandra.cql3.QueryProcessor;
import org.apache.cassandra.db.ColumnFamilyStore;
import org.apache.cassandra.db.Keyspace;
import org.apache.cassandra.db.Memtable;
import org.apache.cassandra.db.SystemKeyspace;
import org.apache.cassandra.db.SystemKeyspaceMigrator40;
import org.apache.cassandra.db.commitlog.CommitLog;
import org.apache.cassandra.db.compaction.CompactionManager;
import org.apache.cassandra.dht.IPartitioner;
import org.apache.cassandra.dht.Token;
import org.apache.cassandra.distributed.api.ICluster;
import org.apache.cassandra.distributed.api.ICoordinator;
import org.apache.cassandra.distributed.api.IInstance;
import org.apache.cassandra.distributed.api.IInstanceConfig;
import org.apache.cassandra.distributed.api.IListen;
import org.apache.cassandra.distributed.api.IMessage;
import org.apache.cassandra.gms.ApplicationState;
import org.apache.cassandra.gms.Gossiper;
import org.apache.cassandra.gms.VersionedValue;
import org.apache.cassandra.hints.HintsService;
import org.apache.cassandra.index.SecondaryIndexManager;
import org.apache.cassandra.io.sstable.IndexSummaryManager;
import org.apache.cassandra.io.sstable.format.SSTableReader;
import org.apache.cassandra.io.util.DataInputBuffer;
import org.apache.cassandra.io.util.DataOutputBuffer;
import org.apache.cassandra.locator.InetAddressAndPort;
import org.apache.cassandra.net.Message;
import org.apache.cassandra.net.MessagingService;
import org.apache.cassandra.schema.Schema;
import org.apache.cassandra.schema.SchemaConstants;
import org.apache.cassandra.service.ActiveRepairService;
import org.apache.cassandra.service.ClientState;
import org.apache.cassandra.service.PendingRangeCalculatorService;
import org.apache.cassandra.service.QueryState;
import org.apache.cassandra.service.StorageService;
<<<<<<< HEAD
import org.apache.cassandra.streaming.StreamReceiveTask;
import org.apache.cassandra.streaming.StreamTransferTask;
import org.apache.cassandra.streaming.async.StreamingInboundHandler;
=======
import org.apache.cassandra.streaming.StreamCoordinator;
import org.apache.cassandra.streaming.StreamSession;
>>>>>>> d92d86be
import org.apache.cassandra.transport.messages.ResultMessage;
import org.apache.cassandra.utils.ExecutorUtils;
import org.apache.cassandra.utils.FBUtilities;
import org.apache.cassandra.utils.NanoTimeToCurrentTimeMillis;
import org.apache.cassandra.utils.Throwables;
import org.apache.cassandra.utils.concurrent.Ref;
import org.apache.cassandra.utils.memory.BufferPool;

import static java.util.concurrent.TimeUnit.MINUTES;
import static org.apache.cassandra.distributed.impl.InstanceConfig.GOSSIP;
import static org.apache.cassandra.distributed.impl.InstanceConfig.NETWORK;

public class Instance extends IsolatedExecutor implements IInvokableInstance
{
    public final IInstanceConfig config;

    // should never be invoked directly, so that it is instantiated on other class loader;
    // only visible for inheritance
    Instance(IInstanceConfig config, ClassLoader classLoader)
    {
        super("node" + config.num(), classLoader);
        this.config = config;
        InstanceIDDefiner.setInstanceId(config.num());
        FBUtilities.setBroadcastInetAddressAndPort(config.broadcastAddressAndPort());
    }

    @Override
    public IInstanceConfig config()
    {
        return config;
    }

    @Override
    public ICoordinator coordinator()
    {
        return new Coordinator(this);
    }

    public IListen listen()
    {
        return new Listen(this);
    }

    @Override
    public InetAddressAndPort broadcastAddressAndPort() { return config.broadcastAddressAndPort(); }

    @Override
    public Object[][] executeInternal(String query, Object... args)
    {
        return sync(() -> {
            QueryHandler.Prepared prepared = QueryProcessor.prepareInternal(query);
            ResultMessage result = prepared.statement.executeLocally(QueryProcessor.internalQueryState(),
                                                                     QueryProcessor.makeInternalOptions(prepared.statement, args));

            if (result instanceof ResultMessage.Rows)
                return RowUtil.toObjects((ResultMessage.Rows)result);
            else
                return null;
        }).call();
    }

    @Override
    public UUID schemaVersion()
    {
        // we do not use method reference syntax here, because we need to sync on the node-local schema instance
        //noinspection Convert2MethodRef
        return Schema.instance.getVersion();
    }

    public void startup()
    {
        throw new UnsupportedOperationException();
    }

    public boolean isShutdown()
    {
        throw new UnsupportedOperationException();
    }

    @Override
    public void schemaChangeInternal(String query)
    {
        sync(() -> {
            try
            {
                ClientState state = ClientState.forInternalCalls(SchemaConstants.SYSTEM_KEYSPACE_NAME);
                QueryState queryState = new QueryState(state);

                CQLStatement statement = QueryProcessor.parseStatement(query, queryState.getClientState());
                statement.validate(state);

                QueryOptions options = QueryOptions.forInternalCalls(Collections.emptyList());
                statement.executeLocally(queryState, options);
            }
            catch (Exception e)
            {
                throw new RuntimeException("Error setting schema for test (query was: " + query + ")", e);
            }
        }).run();
    }

    private void registerMockMessaging(ICluster cluster)
    {
        BiConsumer<InetAddressAndPort, IMessage> deliverToInstance = (to, message) -> cluster.get(to).receiveMessage(message);
        BiConsumer<InetAddressAndPort, IMessage> deliverToInstanceIfNotFiltered = (to, message) -> {
            if (cluster.filters().permit(this, cluster.get(to), message.verb()))
                deliverToInstance.accept(to, message);
        };

<<<<<<< HEAD
        MessagingService.instance().outboundSink.add(new MessageDeliverySink(deliverToInstanceIfNotFiltered));
=======
        Map<InetAddress, InetAddressAndPort> addressAndPortMap = new HashMap<>();
        cluster.stream().forEach(instance -> {
            InetAddressAndPort addressAndPort = instance.broadcastAddressAndPort();
            if (!addressAndPort.equals(instance.config().broadcastAddressAndPort()))
                throw new IllegalStateException("addressAndPort mismatch: " + addressAndPort + " vs " + instance.config().broadcastAddressAndPort());
            InetAddressAndPort prev = addressAndPortMap.put(addressAndPort.address, addressAndPort);
            if (null != prev)
                throw new IllegalStateException("This version of Cassandra does not support multiple nodes with the same InetAddress: " + addressAndPort + " vs " + prev);
        });

        MessagingService.instance().addMessageSink(
                new MessageDeliverySink(deliverToInstanceIfNotFiltered, addressAndPortMap::get));
>>>>>>> d92d86be
    }

    // unnecessary if registerMockMessaging used
    private void registerFilter(ICluster cluster)
    {
<<<<<<< HEAD
        MessagingService.instance().outboundSink.add((message, to) -> cluster.filters().permit(this, cluster.get(to), message.verb().id));
    }

    private class MessageDeliverySink implements BiPredicate<Message<?>, InetAddressAndPort>
=======
        IInstance instance = this;
        MessagingService.instance().addMessageSink(new IMessageSink()
        {
            public boolean allowOutgoingMessage(MessageOut message, int id, InetAddress toAddress)
            {
                // Port is not passed in, so take a best guess at the destination port from this instance
                IInstance to = cluster.get(InetAddressAndPort.getByAddressOverrideDefaults(toAddress, instance.config().broadcastAddressAndPort().port));
                return cluster.filters().permit(instance, to, message.verb.ordinal());
            }

            public boolean allowIncomingMessage(MessageIn message, int id)
            {
                return true;
            }
        });
    }

    private class MessageDeliverySink implements IMessageSink
>>>>>>> d92d86be
    {
        private final BiConsumer<InetAddressAndPort, IMessage> deliver;
        MessageDeliverySink(BiConsumer<InetAddressAndPort, IMessage> deliver)
        {
            this.deliver = deliver;
        }

        @Override
        public boolean test(Message<?> messageOut, InetAddressAndPort to)
        {
            try (DataOutputBuffer out = new DataOutputBuffer(1024))
            {
                InetAddressAndPort from = broadcastAddressAndPort();
                Message.serializer.serialize(messageOut, out, MessagingService.current_version);
                deliver.accept(to, new MessageImpl(messageOut.verb().id, out.toByteArray(), messageOut.id(), MessagingService.current_version, from));
            }
            catch (IOException e)
            {
                throw new RuntimeException(e);
            }
            return false;
        }
    }

    @Override
    public void receiveMessage(IMessage message)
    {
        sync(() -> {
            try (DataInputBuffer in = new DataInputBuffer(message.bytes()))
            {
                Message<?> messageIn = Message.serializer.deserialize(in, message.from(), message.version());
                messageIn.verb().handler().doVerb((Message<Object>) messageIn);
            }
            catch (Throwable t)
            {
                throw new RuntimeException("Exception occurred on node " + broadcastAddressAndPort(), t);
            }
        }).run();
    }

    public int getMessagingVersion()
    {
        return callsOnInstance(() -> MessagingService.current_version).call();
    }

    public void setMessagingVersion(InetAddressAndPort endpoint, int version)
    {
        MessagingService.instance().versions.set(endpoint, version);
    }

    @Override
    public void startup(ICluster cluster)
    {
        sync(() -> {
            try
            {
                if (config.has(GOSSIP))
                {
                    // TODO: hacky
                    System.setProperty("cassandra.ring_delay_ms", "5000");
                    System.setProperty("cassandra.consistent.rangemovement", "false");
                    System.setProperty("cassandra.consistent.simultaneousmoves.allow", "true");
                }

                mkdirs();
                Config.setOverrideLoadConfig(() -> loadConfig(config));
                DatabaseDescriptor.daemonInitialization();

                DatabaseDescriptor.createAllDirectories();

                // We need to persist this as soon as possible after startup checks.
                // This should be the first write to SystemKeyspace (CASSANDRA-11742)
                SystemKeyspace.persistLocalMetadata();
                SystemKeyspaceMigrator40.migrate();

                try
                {
                    // load schema from disk
                    Schema.instance.loadFromDisk();
                }
                catch (Exception e)
                {
                    throw e;
                }

                Keyspace.setInitialized();

                // Replay any CommitLogSegments found on disk
                try
                {
                    CommitLog.instance.recoverSegmentsOnDisk();
                }
                catch (IOException e)
                {
                    throw new RuntimeException(e);
                }
                if (config.has(NETWORK))
                {
                    registerFilter(cluster);
                    MessagingService.instance().listen();
                }
                else
                {
                    // Even though we don't use MessagingService, access the static SocketFactory
                    // instance here so that we start the static event loop state
//                    -- not sure what that means?  SocketFactory.instance.getClass();
                    registerMockMessaging(cluster);
                }

<<<<<<< HEAD
                if (config.has(NETWORK))
                {
                    registerFilter(cluster);
                    MessagingService.instance().listen();
                }
                else
                {
                    // Even though we don't use MessagingService, access the static SocketFactory
                    // instance here so that we start the static event loop state
//                    -- not sure what that means?  SocketFactory.instance.getClass();
                    registerMockMessaging(cluster);
=======
                // TODO: this is more than just gossip
                if (config.has(GOSSIP))
                {
                    StorageService.instance.initServer();
                }
                else
                {
                    initializeRing(cluster);
>>>>>>> d92d86be
                }

                // TODO: this is more than just gossip
                if (config.has(GOSSIP))
                {
                    StorageService.instance.initServer();
                }
                else
                {
                    initializeRing(cluster);
                }

                SystemKeyspace.finishStartup();

                if (!FBUtilities.getBroadcastAddressAndPort().equals(broadcastAddressAndPort()))
                    throw new IllegalStateException();
            }
            catch (Throwable t)
            {
                if (t instanceof RuntimeException)
                    throw (RuntimeException) t;
                throw new RuntimeException(t);
            }
        }).run();
    }

    private void mkdirs()
    {
        new File(config.getString("saved_caches_directory")).mkdirs();
        new File(config.getString("hints_directory")).mkdirs();
        new File(config.getString("commitlog_directory")).mkdirs();
        for (String dir : (String[]) config.get("data_file_directories"))
            new File(dir).mkdirs();
    }

    private static Config loadConfig(IInstanceConfig overrides)
    {
        Config config = new Config();
        overrides.propagate(config);
        return config;
    }

    private void initializeRing(ICluster cluster)
    {
        // This should be done outside instance in order to avoid serializing config
        String partitionerName = config.getString("partitioner");
        List<String> initialTokens = new ArrayList<>();
        List<InetAddressAndPort> hosts = new ArrayList<>();
        List<UUID> hostIds = new ArrayList<>();
        for (int i = 1 ; i <= cluster.size() ; ++i)
        {
            IInstanceConfig config = cluster.get(i).config();
            initialTokens.add(config.getString("initial_token"));
            hosts.add(config.broadcastAddressAndPort());
            hostIds.add(config.hostId());
        }

        try
        {
            IPartitioner partitioner = FBUtilities.newPartitioner(partitionerName);
            StorageService storageService = StorageService.instance;
            List<Token> tokens = new ArrayList<>();
            for (String token : initialTokens)
                tokens.add(partitioner.getTokenFactory().fromString(token));

            for (int i = 0; i < tokens.size(); i++)
            {
                InetAddressAndPort ep = hosts.get(i);
                UUID hostId = hostIds.get(i);
                Token token = tokens.get(i);
                Gossiper.runInGossipStageBlocking(() -> {
                    Gossiper.instance.initializeNodeUnsafe(ep, hostId, 1);
                    Gossiper.instance.injectApplicationState(ep,
                                                             ApplicationState.TOKENS,
                                                             new VersionedValue.VersionedValueFactory(partitioner).tokens(Collections.singleton(token)));
                    storageService.onChange(ep,
                                            ApplicationState.STATUS_WITH_PORT,
                                            new VersionedValue.VersionedValueFactory(partitioner).normal(Collections.singleton(token)));
                    storageService.onChange(ep,
                                            ApplicationState.STATUS,
                                            new VersionedValue.VersionedValueFactory(partitioner).normal(Collections.singleton(token)));
                    Gossiper.instance.realMarkAlive(ep, Gossiper.instance.getEndpointStateForEndpoint(ep));
                });
                MessagingService.instance().versions.set(ep, MessagingService.current_version);
            }

            // check that all nodes are in token metadata
            for (int i = 0; i < tokens.size(); ++i)
                assert storageService.getTokenMetadata().isMember(hosts.get(i));
        }
        catch (Throwable e) // UnknownHostException
        {
            throw new RuntimeException(e);
        }
    }

    public Future<Void> shutdown()
    {
        return shutdown(true);
    }

    @Override
    public Future<Void> shutdown(boolean graceful)
    {
        Future<?> future = async((ExecutorService executor) -> {
            Throwable error = null;

<<<<<<< HEAD
            if (config.has(GOSSIP))
=======
            if (config.has(GOSSIP) || config.has(NETWORK))
>>>>>>> d92d86be
            {
                StorageService.instance.shutdownServer();
            }

            error = parallelRun(error, executor,
<<<<<<< HEAD
                    () -> Gossiper.instance.stopShutdownAndWait(1L, MINUTES),
                    CompactionManager.instance::forceShutdown,
                    BatchlogManager.instance::shutdown,
                    HintsService.instance::shutdownBlocking,
                    StreamingInboundHandler::shutdown,
                    () -> StreamReceiveTask.shutdownAndWait(1L, MINUTES),
                    () -> StreamTransferTask.shutdownAndWait(1L, MINUTES),
                    () -> SecondaryIndexManager.shutdownAndWait(1L, MINUTES),
                    () -> IndexSummaryManager.instance.shutdownAndWait(1L, MINUTES),
                    () -> ColumnFamilyStore.shutdownExecutorsAndWait(1L, MINUTES),
                    () -> PendingRangeCalculatorService.instance.shutdownAndWait(1L, MINUTES),
                    () -> BufferPool.shutdownLocalCleaner(1L, MINUTES),
                    () -> Ref.shutdownReferenceReaper(1L, MINUTES),
                    () -> Memtable.MEMORY_POOL.shutdown(1L, MINUTES),
                    () -> ScheduledExecutors.shutdownAndWait(1L, MINUTES),
                    () -> SSTableReader.shutdownBlocking(1L, MINUTES),
                    () -> shutdownAndWait(Collections.singletonList(ActiveRepairService.repairCommandExecutor))
            );
            error = parallelRun(error, executor,
                                CommitLog.instance::shutdownBlocking,
                                () -> MessagingService.instance().shutdown(1L, MINUTES, false, true)
=======
                                () -> Gossiper.instance.stopShutdownAndWait(1L, MINUTES),
                                CompactionManager.instance::forceShutdown,
                                BatchlogManager.instance::shutdown,
                                HintsService.instance::shutdownBlocking,
                                () -> StreamCoordinator.shutdownAndWait(1L, MINUTES),
                                () -> StreamSession.shutdownAndWait(1L, MINUTES),
                                SecondaryIndexManager::shutdownExecutors,
                                () -> IndexSummaryManager.instance.shutdownAndWait(1L, MINUTES),
                                () -> ColumnFamilyStore.shutdownExecutorsAndWait(1L, MINUTES),
                                PendingRangeCalculatorService.instance::shutdownExecutor,
                                BufferPool::shutdownLocalCleaner,
                                Ref::shutdownReferenceReaper,
                                Memtable.MEMORY_POOL::shutdown,
                                SSTableReader::shutdownBlocking
            );
            error = parallelRun(error, executor,
                                ScheduledExecutors::shutdownAndWait,
                                MessagingService.instance()::shutdown
>>>>>>> d92d86be
            );
            error = parallelRun(error, executor,
                                () -> GlobalEventExecutor.INSTANCE.awaitInactivity(1l, MINUTES),
                                () -> StageManager.shutdownAndWait(1L, MINUTES),
                                () -> SharedExecutorPool.SHARED.shutdown(1L, MINUTES)
            );

            Throwables.maybeFail(error);
        }).apply(isolatedExecutor);

        return CompletableFuture.runAsync(ThrowingRunnable.toRunnable(future::get), isolatedExecutor)
                                .thenRun(super::shutdown);
    }

    private static void shutdownAndWait(List<ExecutorService> executors) throws TimeoutException, InterruptedException
    {
        ExecutorUtils.shutdownNow(executors);
        ExecutorUtils.awaitTermination(1L, MINUTES, executors);
    }

    private static Throwable parallelRun(Throwable accumulate, ExecutorService runOn, ThrowingRunnable ... runnables)
    {
        List<Future<Throwable>> results = new ArrayList<>();
        for (ThrowingRunnable runnable : runnables)
        {
            results.add(runOn.submit(() -> {
                try
                {
                    runnable.run();
                    return null;
                }
                catch (Throwable t)
                {
                    return t;
                }
            }));
        }
        for (Future<Throwable> future : results)
        {
            try
            {
                Throwable t = future.get();
                if (t != null)
                    throw t;
            }
            catch (Throwable t)
            {
                accumulate = Throwables.merge(accumulate, t);
            }
        }
        return accumulate;
    }
}<|MERGE_RESOLUTION|>--- conflicted
+++ resolved
@@ -54,7 +54,6 @@
 import org.apache.cassandra.dht.Token;
 import org.apache.cassandra.distributed.api.ICluster;
 import org.apache.cassandra.distributed.api.ICoordinator;
-import org.apache.cassandra.distributed.api.IInstance;
 import org.apache.cassandra.distributed.api.IInstanceConfig;
 import org.apache.cassandra.distributed.api.IListen;
 import org.apache.cassandra.distributed.api.IMessage;
@@ -77,18 +76,12 @@
 import org.apache.cassandra.service.PendingRangeCalculatorService;
 import org.apache.cassandra.service.QueryState;
 import org.apache.cassandra.service.StorageService;
-<<<<<<< HEAD
+import org.apache.cassandra.streaming.async.StreamingInboundHandler;
 import org.apache.cassandra.streaming.StreamReceiveTask;
 import org.apache.cassandra.streaming.StreamTransferTask;
-import org.apache.cassandra.streaming.async.StreamingInboundHandler;
-=======
-import org.apache.cassandra.streaming.StreamCoordinator;
-import org.apache.cassandra.streaming.StreamSession;
->>>>>>> d92d86be
 import org.apache.cassandra.transport.messages.ResultMessage;
 import org.apache.cassandra.utils.ExecutorUtils;
 import org.apache.cassandra.utils.FBUtilities;
-import org.apache.cassandra.utils.NanoTimeToCurrentTimeMillis;
 import org.apache.cassandra.utils.Throwables;
 import org.apache.cassandra.utils.concurrent.Ref;
 import org.apache.cassandra.utils.memory.BufferPool;
@@ -194,52 +187,16 @@
                 deliverToInstance.accept(to, message);
         };
 
-<<<<<<< HEAD
         MessagingService.instance().outboundSink.add(new MessageDeliverySink(deliverToInstanceIfNotFiltered));
-=======
-        Map<InetAddress, InetAddressAndPort> addressAndPortMap = new HashMap<>();
-        cluster.stream().forEach(instance -> {
-            InetAddressAndPort addressAndPort = instance.broadcastAddressAndPort();
-            if (!addressAndPort.equals(instance.config().broadcastAddressAndPort()))
-                throw new IllegalStateException("addressAndPort mismatch: " + addressAndPort + " vs " + instance.config().broadcastAddressAndPort());
-            InetAddressAndPort prev = addressAndPortMap.put(addressAndPort.address, addressAndPort);
-            if (null != prev)
-                throw new IllegalStateException("This version of Cassandra does not support multiple nodes with the same InetAddress: " + addressAndPort + " vs " + prev);
-        });
-
-        MessagingService.instance().addMessageSink(
-                new MessageDeliverySink(deliverToInstanceIfNotFiltered, addressAndPortMap::get));
->>>>>>> d92d86be
     }
 
     // unnecessary if registerMockMessaging used
     private void registerFilter(ICluster cluster)
     {
-<<<<<<< HEAD
         MessagingService.instance().outboundSink.add((message, to) -> cluster.filters().permit(this, cluster.get(to), message.verb().id));
     }
 
     private class MessageDeliverySink implements BiPredicate<Message<?>, InetAddressAndPort>
-=======
-        IInstance instance = this;
-        MessagingService.instance().addMessageSink(new IMessageSink()
-        {
-            public boolean allowOutgoingMessage(MessageOut message, int id, InetAddress toAddress)
-            {
-                // Port is not passed in, so take a best guess at the destination port from this instance
-                IInstance to = cluster.get(InetAddressAndPort.getByAddressOverrideDefaults(toAddress, instance.config().broadcastAddressAndPort().port));
-                return cluster.filters().permit(instance, to, message.verb.ordinal());
-            }
-
-            public boolean allowIncomingMessage(MessageIn message, int id)
-            {
-                return true;
-            }
-        });
-    }
-
-    private class MessageDeliverySink implements IMessageSink
->>>>>>> d92d86be
     {
         private final BiConsumer<InetAddressAndPort, IMessage> deliver;
         MessageDeliverySink(BiConsumer<InetAddressAndPort, IMessage> deliver)
@@ -336,6 +293,7 @@
                 {
                     throw new RuntimeException(e);
                 }
+
                 if (config.has(NETWORK))
                 {
                     registerFilter(cluster);
@@ -347,30 +305,6 @@
                     // instance here so that we start the static event loop state
 //                    -- not sure what that means?  SocketFactory.instance.getClass();
                     registerMockMessaging(cluster);
-                }
-
-<<<<<<< HEAD
-                if (config.has(NETWORK))
-                {
-                    registerFilter(cluster);
-                    MessagingService.instance().listen();
-                }
-                else
-                {
-                    // Even though we don't use MessagingService, access the static SocketFactory
-                    // instance here so that we start the static event loop state
-//                    -- not sure what that means?  SocketFactory.instance.getClass();
-                    registerMockMessaging(cluster);
-=======
-                // TODO: this is more than just gossip
-                if (config.has(GOSSIP))
-                {
-                    StorageService.instance.initServer();
-                }
-                else
-                {
-                    initializeRing(cluster);
->>>>>>> d92d86be
                 }
 
                 // TODO: this is more than just gossip
@@ -478,58 +412,35 @@
         Future<?> future = async((ExecutorService executor) -> {
             Throwable error = null;
 
-<<<<<<< HEAD
             if (config.has(GOSSIP))
-=======
-            if (config.has(GOSSIP) || config.has(NETWORK))
->>>>>>> d92d86be
             {
                 StorageService.instance.shutdownServer();
             }
 
             error = parallelRun(error, executor,
-<<<<<<< HEAD
-                    () -> Gossiper.instance.stopShutdownAndWait(1L, MINUTES),
-                    CompactionManager.instance::forceShutdown,
-                    BatchlogManager.instance::shutdown,
-                    HintsService.instance::shutdownBlocking,
-                    StreamingInboundHandler::shutdown,
-                    () -> StreamReceiveTask.shutdownAndWait(1L, MINUTES),
-                    () -> StreamTransferTask.shutdownAndWait(1L, MINUTES),
-                    () -> SecondaryIndexManager.shutdownAndWait(1L, MINUTES),
-                    () -> IndexSummaryManager.instance.shutdownAndWait(1L, MINUTES),
-                    () -> ColumnFamilyStore.shutdownExecutorsAndWait(1L, MINUTES),
-                    () -> PendingRangeCalculatorService.instance.shutdownAndWait(1L, MINUTES),
-                    () -> BufferPool.shutdownLocalCleaner(1L, MINUTES),
-                    () -> Ref.shutdownReferenceReaper(1L, MINUTES),
-                    () -> Memtable.MEMORY_POOL.shutdown(1L, MINUTES),
-                    () -> ScheduledExecutors.shutdownAndWait(1L, MINUTES),
-                    () -> SSTableReader.shutdownBlocking(1L, MINUTES),
-                    () -> shutdownAndWait(Collections.singletonList(ActiveRepairService.repairCommandExecutor))
-            );
-            error = parallelRun(error, executor,
-                                CommitLog.instance::shutdownBlocking,
-                                () -> MessagingService.instance().shutdown(1L, MINUTES, false, true)
-=======
                                 () -> Gossiper.instance.stopShutdownAndWait(1L, MINUTES),
                                 CompactionManager.instance::forceShutdown,
                                 BatchlogManager.instance::shutdown,
                                 HintsService.instance::shutdownBlocking,
-                                () -> StreamCoordinator.shutdownAndWait(1L, MINUTES),
-                                () -> StreamSession.shutdownAndWait(1L, MINUTES),
-                                SecondaryIndexManager::shutdownExecutors,
+                                StreamingInboundHandler::shutdown,
+                                () -> StreamReceiveTask.shutdownAndWait(1L, MINUTES),
+                                () -> StreamTransferTask.shutdownAndWait(1L, MINUTES),
+                                () -> SecondaryIndexManager.shutdownAndWait(1L, MINUTES),
                                 () -> IndexSummaryManager.instance.shutdownAndWait(1L, MINUTES),
                                 () -> ColumnFamilyStore.shutdownExecutorsAndWait(1L, MINUTES),
-                                PendingRangeCalculatorService.instance::shutdownExecutor,
-                                BufferPool::shutdownLocalCleaner,
-                                Ref::shutdownReferenceReaper,
-                                Memtable.MEMORY_POOL::shutdown,
-                                SSTableReader::shutdownBlocking
+                                () -> PendingRangeCalculatorService.instance.shutdownAndWait(1L, MINUTES),
+                                () -> BufferPool.shutdownLocalCleaner(1L, MINUTES),
+                                () -> Ref.shutdownReferenceReaper(1L, MINUTES),
+                                () -> Memtable.MEMORY_POOL.shutdown(1L, MINUTES),
+                                () -> ScheduledExecutors.shutdownAndWait(1L, MINUTES),
+                                () -> SSTableReader.shutdownBlocking(1L, MINUTES),
+                                () -> shutdownAndWait(Collections.singletonList(ActiveRepairService.repairCommandExecutor)),
+                                () -> ScheduledExecutors.shutdownAndWait(1L, MINUTES)
             );
+
             error = parallelRun(error, executor,
-                                ScheduledExecutors::shutdownAndWait,
-                                MessagingService.instance()::shutdown
->>>>>>> d92d86be
+                                CommitLog.instance::shutdownBlocking,
+                                () -> MessagingService.instance().shutdown(1L, MINUTES, false, true)
             );
             error = parallelRun(error, executor,
                                 () -> GlobalEventExecutor.INSTANCE.awaitInactivity(1l, MINUTES),
