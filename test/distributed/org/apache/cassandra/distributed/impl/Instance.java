/*
 * Licensed to the Apache Software Foundation (ASF) under one
 * or more contributor license agreements.  See the NOTICE file
 * distributed with this work for additional information
 * regarding copyright ownership.  The ASF licenses this file
 * to you under the Apache License, Version 2.0 (the
 * "License"); you may not use this file except in compliance
 * with the License.  You may obtain a copy of the License at
 *
 *     http://www.apache.org/licenses/LICENSE-2.0
 *
 * Unless required by applicable law or agreed to in writing, software
 * distributed under the License is distributed on an "AS IS" BASIS,
 * WITHOUT WARRANTIES OR CONDITIONS OF ANY KIND, either express or implied.
 * See the License for the specific language governing permissions and
 * limitations under the License.
 */

package org.apache.cassandra.distributed.impl;

import java.io.File;
import java.io.IOException;
import java.net.InetAddress;
import java.util.ArrayList;
import java.util.Collections;
import java.util.HashMap;
import java.util.List;
import java.util.Map;
import java.util.Set;
import java.util.UUID;
import java.util.concurrent.CompletableFuture;
import java.util.concurrent.ExecutorService;
import java.util.concurrent.Future;
import java.util.function.BiConsumer;
import java.util.function.Function;

import org.apache.cassandra.batchlog.BatchlogManager;
import org.apache.cassandra.concurrent.ScheduledExecutors;
import org.apache.cassandra.concurrent.SharedExecutorPool;
import org.apache.cassandra.concurrent.StageManager;
import org.apache.cassandra.config.Config;
import org.apache.cassandra.config.DatabaseDescriptor;
import org.apache.cassandra.config.Schema;
import org.apache.cassandra.config.SchemaConstants;
import org.apache.cassandra.cql3.CQLStatement;
import org.apache.cassandra.cql3.QueryOptions;
import org.apache.cassandra.cql3.QueryProcessor;
import org.apache.cassandra.cql3.statements.ParsedStatement;
import org.apache.cassandra.db.ColumnFamilyStore;
import org.apache.cassandra.db.Keyspace;
import org.apache.cassandra.db.Memtable;
import org.apache.cassandra.db.SystemKeyspace;
import org.apache.cassandra.db.commitlog.CommitLog;
import org.apache.cassandra.db.compaction.CompactionManager;
import org.apache.cassandra.dht.IPartitioner;
import org.apache.cassandra.dht.Token;
import org.apache.cassandra.distributed.api.ICluster;
import org.apache.cassandra.distributed.api.ICoordinator;
import org.apache.cassandra.distributed.api.IInstance;
import org.apache.cassandra.distributed.api.IInstanceConfig;
import org.apache.cassandra.distributed.api.IListen;
import org.apache.cassandra.distributed.api.IMessage;
import org.apache.cassandra.gms.ApplicationState;
import org.apache.cassandra.gms.Gossiper;
import org.apache.cassandra.gms.VersionedValue;
import org.apache.cassandra.hints.HintsService;
import org.apache.cassandra.index.SecondaryIndexManager;
import org.apache.cassandra.io.sstable.IndexSummaryManager;
import org.apache.cassandra.io.sstable.format.SSTableReader;
import org.apache.cassandra.io.util.DataInputBuffer;
import org.apache.cassandra.io.util.DataOutputBuffer;
import org.apache.cassandra.locator.InetAddressAndPort;
import org.apache.cassandra.net.IMessageSink;
import org.apache.cassandra.net.MessageDeliveryTask;
import org.apache.cassandra.net.MessageIn;
import org.apache.cassandra.net.MessageOut;
import org.apache.cassandra.net.MessagingService;
import org.apache.cassandra.schema.LegacySchemaMigrator;
import org.apache.cassandra.service.ClientState;
import org.apache.cassandra.service.PendingRangeCalculatorService;
import org.apache.cassandra.service.QueryState;
import org.apache.cassandra.service.StorageService;
import org.apache.cassandra.streaming.StreamCoordinator;
import org.apache.cassandra.transport.messages.ResultMessage;
import org.apache.cassandra.utils.FBUtilities;
import org.apache.cassandra.utils.NanoTimeToCurrentTimeMillis;
import org.apache.cassandra.utils.Throwables;
import org.apache.cassandra.utils.concurrent.Ref;
import org.apache.cassandra.utils.memory.BufferPool;

import static java.util.concurrent.TimeUnit.MINUTES;
import static org.apache.cassandra.distributed.impl.InstanceConfig.GOSSIP;
import static org.apache.cassandra.distributed.impl.InstanceConfig.NETWORK;

public class Instance extends IsolatedExecutor implements IInvokableInstance
{
    public final IInstanceConfig config;

    // should never be invoked directly, so that it is instantiated on other class loader;
    // only visible for inheritance
    Instance(IInstanceConfig config, ClassLoader classLoader)
    {
        super("node" + config.num(), classLoader);
        this.config = config;
        InstanceIDDefiner.setInstanceId(config.num());
        FBUtilities.setBroadcastInetAddress(config.broadcastAddressAndPort().address);
        acceptsOnInstance((IInstanceConfig override) -> {
            Config.setOverrideLoadConfig(() -> loadConfig(override));
            DatabaseDescriptor.daemonInitialization();
        }).accept(config);
    }

    public IInstanceConfig config()
    {
        return config;
    }

    public ICoordinator coordinator()
    {
        return new Coordinator(this);
    }

    public IListen listen()
    {
        return new Listen(this);
    }

    @Override
    public InetAddressAndPort broadcastAddressAndPort() { return config.broadcastAddressAndPort(); }

    public Object[][] executeInternal(String query, Object... args)
    {
        return sync(() -> {
            ParsedStatement.Prepared prepared = QueryProcessor.prepareInternal(query);
            ResultMessage result = prepared.statement.executeInternal(QueryProcessor.internalQueryState(),
                                                                      QueryProcessor.makeInternalOptions(prepared, args));

            if (result instanceof ResultMessage.Rows)
                return RowUtil.toObjects((ResultMessage.Rows)result);
            else
                return null;
        }).call();
    }

    @Override
    public UUID schemaVersion()
    {
        // we do not use method reference syntax here, because we need to sync on the node-local schema instance
        //noinspection Convert2MethodRef
        return Schema.instance.getVersion();
    }

    public void startup()
    {
        throw new UnsupportedOperationException();
    }

    public boolean isShutdown()
    {
        throw new UnsupportedOperationException();
    }

    @Override
    public void schemaChangeInternal(String query)
    {
        sync(() -> {
            try
            {
                ClientState state = ClientState.forInternalCalls();
                state.setKeyspace(SchemaConstants.SYSTEM_KEYSPACE_NAME);
                QueryState queryState = new QueryState(state);

                CQLStatement statement = QueryProcessor.parseStatement(query, queryState).statement;
                statement.validate(state);

                QueryOptions options = QueryOptions.forInternalCalls(Collections.emptyList());
                statement.executeInternal(queryState, options);
            }
            catch (Exception e)
            {
                throw new RuntimeException("Error setting schema for test (query was: " + query + ")", e);
            }
        }).run();
    }

    private void registerMockMessaging(ICluster cluster)
    {
        BiConsumer<InetAddressAndPort, IMessage> deliverToInstance = (to, message) -> cluster.get(to).receiveMessage(message);
        BiConsumer<InetAddressAndPort, IMessage> deliverToInstanceIfNotFiltered = (to, message) -> {
            if (cluster.filters().permit(this, cluster.get(to), message.verb()))
                deliverToInstance.accept(to, message);
        };

        Map<InetAddress, InetAddressAndPort> addressAndPortMap = new HashMap<>();
        cluster.stream().forEach(instance -> {
            InetAddressAndPort addressAndPort = instance.broadcastAddressAndPort();
            if (!addressAndPort.equals(instance.config().broadcastAddressAndPort()))
                throw new IllegalStateException("addressAndPort mismatch: " + addressAndPort + " vs " + instance.config().broadcastAddressAndPort());
            InetAddressAndPort prev = addressAndPortMap.put(addressAndPort.address, addressAndPort);
            if (null != prev)
                throw new IllegalStateException("This version of Cassandra does not support multiple nodes with the same InetAddress: " + addressAndPort + " vs " + prev);
        });

        MessagingService.instance().addMessageSink(
                new MessageDeliverySink(deliverToInstanceIfNotFiltered, addressAndPortMap::get));
    }

    // unnecessary if registerMockMessaging used
    private void registerFilter(ICluster cluster)
    {
        IInstance instance = this;
        MessagingService.instance().addMessageSink(new IMessageSink()
        {
            public boolean allowOutgoingMessage(MessageOut message, int id, InetAddress toAddress)
            {
                // Port is not passed in, so take a best guess at the destination port from this instance
                IInstance to = cluster.get(InetAddressAndPort.getByAddressOverrideDefaults(toAddress, instance.config().broadcastAddressAndPort().port));
                return cluster.filters().permit(instance, to, message.verb.ordinal());
            }

            public boolean allowIncomingMessage(MessageIn message, int id)
            {
                return true;
            }
        });
    }

    private class MessageDeliverySink implements IMessageSink
    {
        private final BiConsumer<InetAddressAndPort, IMessage> deliver;
        private final Function<InetAddress, InetAddressAndPort> lookupAddressAndPort;
        MessageDeliverySink(BiConsumer<InetAddressAndPort, IMessage> deliver, Function<InetAddress, InetAddressAndPort> lookupAddressAndPort)
        {
            this.deliver = deliver;
            this.lookupAddressAndPort = lookupAddressAndPort;
        }

        public boolean allowOutgoingMessage(MessageOut messageOut, int id, InetAddress to)
        {
            try (DataOutputBuffer out = new DataOutputBuffer(1024))
            {
                InetAddressAndPort from = broadcastAddressAndPort();
                assert from.equals(lookupAddressAndPort.apply(messageOut.from));
                InetAddressAndPort toFull = lookupAddressAndPort.apply(to);
                int version = MessagingService.instance().getVersion(to);
                messageOut.serialize(out, version);
                deliver.accept(toFull, new Message(messageOut.verb.ordinal(), out.toByteArray(), id, version, from));
            }
            catch (IOException e)
            {
                throw new RuntimeException(e);
            }
            return false;
        }

        public boolean allowIncomingMessage(MessageIn message, int id)
        {
            // we can filter to our heart's content on the outgoing message; no need to worry about incoming
            return true;
        }
    }

    public void receiveMessage(IMessage message)
    {
        sync(() -> {
            try (DataInputBuffer in = new DataInputBuffer(message.bytes()))
            {
                MessageIn<?> messageIn = MessageIn.read(in, message.version(), message.id());
                Runnable deliver = new MessageDeliveryTask(messageIn, message.id());
                deliver.run();
            }
            catch (Throwable t)
            {
                throw new RuntimeException("Exception occurred on node " + broadcastAddressAndPort(), t);
            }
        }).run();
    }

    public int getMessagingVersion()
    {
        return callsOnInstance(() -> MessagingService.current_version).call();
    }

    public void setMessagingVersion(InetAddressAndPort endpoint, int version)
    {
        runOnInstance(() -> MessagingService.instance().setVersion(endpoint.address, version));
    }

    @Override
    public void startup(ICluster cluster)
    {
        sync(() -> {
            try
            {
                mkdirs();
                DatabaseDescriptor.createAllDirectories();

                // We need to  persist this as soon as possible after startup checks.
                // This should be the first write to SystemKeyspace (CASSANDRA-11742)
                SystemKeyspace.persistLocalMetadata();
                LegacySchemaMigrator.migrate();

                try
                {
                    // load schema from disk
                    Schema.instance.loadFromDisk();
                }
                catch (Exception e)
                {
                    throw e;
                }

                Keyspace.setInitialized();

                // Replay any CommitLogSegments found on disk
                try
                {
                    CommitLog.instance.recoverSegmentsOnDisk();
                }
                catch (IOException e)
                {
                    throw new RuntimeException(e);
                }
                if (config.has(NETWORK))
                {
                    registerFilter(cluster);
                    MessagingService.instance().listen();
                }
                else
                {
                    // Even though we don't use MessagingService, access the static SocketFactory
                    // instance here so that we start the static event loop state
//                    -- not sure what that means?  SocketFactory.instance.getClass();
                    registerMockMessaging(cluster);
                }

                // TODO: this is more than just gossip
                if (config.has(GOSSIP))
                {
<<<<<<< HEAD
                    StorageService.instance.prepareToJoin();
                    StorageService.instance.joinTokenRing(5000);
=======
                    StorageService.instance.initServer();
>>>>>>> 1fb5e62c
                }
                else
                {
                    initializeRing(cluster);
                }

                SystemKeyspace.finishStartup();

                if (!FBUtilities.getBroadcastAddress().equals(broadcastAddressAndPort().address))
                    throw new IllegalStateException();
                if (DatabaseDescriptor.getStoragePort() != broadcastAddressAndPort().port)
                    throw new IllegalStateException();
            }
            catch (Throwable t)
            {
                if (t instanceof RuntimeException)
                    throw (RuntimeException) t;
                throw new RuntimeException(t);
            }
        }).run();
    }

    private void mkdirs()
    {
        new File(config.getString("saved_caches_directory")).mkdirs();
        new File(config.getString("hints_directory")).mkdirs();
        new File(config.getString("commitlog_directory")).mkdirs();
        for (String dir : (String[]) config.get("data_file_directories"))
            new File(dir).mkdirs();
    }

    private static Config loadConfig(IInstanceConfig overrides)
    {
        Config config = new Config();
        overrides.propagate(config);
        return config;
    }

    private void initializeRing(ICluster cluster)
    {
        // This should be done outside instance in order to avoid serializing config
        String partitionerName = config.getString("partitioner");
        List<String> initialTokens = new ArrayList<>();
        List<InetAddressAndPort> hosts = new ArrayList<>();
        List<UUID> hostIds = new ArrayList<>();
        for (int i = 1 ; i <= cluster.size() ; ++i)
        {
            IInstanceConfig config = cluster.get(i).config();
            initialTokens.add(config.getString("initial_token"));
            hosts.add(config.broadcastAddressAndPort());
            hostIds.add(config.hostId());
        }

        try
        {
            IPartitioner partitioner = FBUtilities.newPartitioner(partitionerName);
            StorageService storageService = StorageService.instance;
            List<Token> tokens = new ArrayList<>();
            for (String token : initialTokens)
                tokens.add(partitioner.getTokenFactory().fromString(token));

            for (int i = 0; i < tokens.size(); i++)
            {
                InetAddressAndPort ep = hosts.get(i);
                UUID hostId = hostIds.get(i);
                Token token = tokens.get(i);
                Gossiper.runInGossipStageBlocking(() -> {
                    Gossiper.instance.initializeNodeUnsafe(ep.address, hostId, 1);
                    Gossiper.instance.injectApplicationState(ep.address,
                                                             ApplicationState.TOKENS,
                                                             new VersionedValue.VersionedValueFactory(partitioner).tokens(Collections.singleton(token)));
                    storageService.onChange(ep.address,
                                            ApplicationState.STATUS,
                                            new VersionedValue.VersionedValueFactory(partitioner).normal(Collections.singleton(token)));
                    Gossiper.instance.realMarkAlive(ep.address, Gossiper.instance.getEndpointStateForEndpoint(ep.address));
                });

                int version = Math.min(MessagingService.current_version, cluster.get(ep).getMessagingVersion());
                MessagingService.instance().setVersion(ep.address, version);
            }

            // check that all nodes are in token metadata
            for (int i = 0; i < tokens.size(); ++i)
                assert storageService.getTokenMetadata().isMember(hosts.get(i).address);
        }
        catch (Throwable e) // UnknownHostException
        {
            throw new RuntimeException(e);
        }
    }

    public Future<Void> shutdown()
    {
        return shutdown(true);
    }

    public Future<Void> shutdown(boolean graceful)
    {
        if (!graceful)
            MessagingService.instance().shutdown(false);

        Future<?> future = async((ExecutorService executor) -> {
            Throwable error = null;

            if (config.has(GOSSIP) || config.has(NETWORK))
            {
                StorageService.instance.shutdownServer();

                error = parallelRun(error, executor,
                                    () -> NanoTimeToCurrentTimeMillis.shutdown(MINUTES.toMillis(1L))
                );
            }

            error = parallelRun(error, executor,
<<<<<<< HEAD
                    () -> Gossiper.instance.stopShutdownAndWait(1L, MINUTES),
                    CompactionManager.instance::forceShutdown,
                    BatchlogManager.instance::shutdown,
                    HintsService.instance::shutdownBlocking,
                    SecondaryIndexManager::shutdownExecutors,
                    () -> IndexSummaryManager.instance.shutdownAndWait(1L, MINUTES),
                    ColumnFamilyStore::shutdownFlushExecutor,
                    ColumnFamilyStore::shutdownPostFlushExecutor,
                    ColumnFamilyStore::shutdownReclaimExecutor,
                    ColumnFamilyStore::shutdownPerDiskFlushExecutors,
                    PendingRangeCalculatorService.instance::shutdownExecutor,
                    BufferPool::shutdownLocalCleaner,
                    Ref::shutdownReferenceReaper,
                    Memtable.MEMORY_POOL::shutdown,
                    ScheduledExecutors::shutdownAndWait,
                    SSTableReader::shutdownBlocking
=======
                                () -> Gossiper.instance.stopShutdownAndWait(1L, MINUTES),
                                CompactionManager.instance::forceShutdown,
                                BatchlogManager.instance::shutdown,
                                HintsService.instance::shutdownBlocking,
                                () -> StreamCoordinator.shutdownAndWait(1L, MINUTES),
                                SecondaryIndexManager::shutdownExecutors,
                                () -> IndexSummaryManager.instance.shutdownAndWait(1L, MINUTES),
                                () -> ColumnFamilyStore.shutdownExecutorsAndWait(1L, MINUTES),
                                PendingRangeCalculatorService.instance::shutdownExecutor,
                                BufferPool::shutdownLocalCleaner,
                                StorageService.instance::shutdownBGMonitor,
                                Ref::shutdownReferenceReaper,
                                Memtable.MEMORY_POOL::shutdown,
                                SSTableReader::shutdownBlocking
>>>>>>> 1fb5e62c
            );
            error = parallelRun(error, executor,
                                ScheduledExecutors::shutdownAndWait,
                                CommitLog.instance::shutdownBlocking,
                                MessagingService.instance()::shutdown
            );
            error = parallelRun(error, executor,
                                StageManager::shutdownAndWait,
                                SharedExecutorPool.SHARED::shutdownAndWait
            );
            error = parallelRun(error, executor,
                                CommitLog.instance::shutdownBlocking
            );

            Throwables.maybeFail(error);
        }).apply(isolatedExecutor);

        return CompletableFuture.runAsync(ThrowingRunnable.toRunnable(future::get), isolatedExecutor)
                                .thenRun(super::shutdown);
    }

    private static Throwable parallelRun(Throwable accumulate, ExecutorService runOn, ThrowingRunnable ... runnables)
    {
        List<Future<Throwable>> results = new ArrayList<>();
        for (ThrowingRunnable runnable : runnables)
        {
            results.add(runOn.submit(() -> {
                try
                {
                    runnable.run();
                    return null;
                }
                catch (Throwable t)
                {
                    return t;
                }
            }));
        }
        for (Future<Throwable> future : results)
        {
            try
            {
                Throwable t = future.get();
                if (t != null)
                    throw t;
            }
            catch (Throwable t)
            {
                accumulate = Throwables.merge(accumulate, t);
            }
        }
        return accumulate;
    }
}<|MERGE_RESOLUTION|>--- conflicted
+++ resolved
@@ -337,12 +337,7 @@
                 // TODO: this is more than just gossip
                 if (config.has(GOSSIP))
                 {
-<<<<<<< HEAD
-                    StorageService.instance.prepareToJoin();
-                    StorageService.instance.joinTokenRing(5000);
-=======
                     StorageService.instance.initServer();
->>>>>>> 1fb5e62c
                 }
                 else
                 {
@@ -450,31 +445,9 @@
             if (config.has(GOSSIP) || config.has(NETWORK))
             {
                 StorageService.instance.shutdownServer();
-
-                error = parallelRun(error, executor,
-                                    () -> NanoTimeToCurrentTimeMillis.shutdown(MINUTES.toMillis(1L))
-                );
             }
 
             error = parallelRun(error, executor,
-<<<<<<< HEAD
-                    () -> Gossiper.instance.stopShutdownAndWait(1L, MINUTES),
-                    CompactionManager.instance::forceShutdown,
-                    BatchlogManager.instance::shutdown,
-                    HintsService.instance::shutdownBlocking,
-                    SecondaryIndexManager::shutdownExecutors,
-                    () -> IndexSummaryManager.instance.shutdownAndWait(1L, MINUTES),
-                    ColumnFamilyStore::shutdownFlushExecutor,
-                    ColumnFamilyStore::shutdownPostFlushExecutor,
-                    ColumnFamilyStore::shutdownReclaimExecutor,
-                    ColumnFamilyStore::shutdownPerDiskFlushExecutors,
-                    PendingRangeCalculatorService.instance::shutdownExecutor,
-                    BufferPool::shutdownLocalCleaner,
-                    Ref::shutdownReferenceReaper,
-                    Memtable.MEMORY_POOL::shutdown,
-                    ScheduledExecutors::shutdownAndWait,
-                    SSTableReader::shutdownBlocking
-=======
                                 () -> Gossiper.instance.stopShutdownAndWait(1L, MINUTES),
                                 CompactionManager.instance::forceShutdown,
                                 BatchlogManager.instance::shutdown,
@@ -485,15 +458,12 @@
                                 () -> ColumnFamilyStore.shutdownExecutorsAndWait(1L, MINUTES),
                                 PendingRangeCalculatorService.instance::shutdownExecutor,
                                 BufferPool::shutdownLocalCleaner,
-                                StorageService.instance::shutdownBGMonitor,
                                 Ref::shutdownReferenceReaper,
                                 Memtable.MEMORY_POOL::shutdown,
                                 SSTableReader::shutdownBlocking
->>>>>>> 1fb5e62c
             );
             error = parallelRun(error, executor,
                                 ScheduledExecutors::shutdownAndWait,
-                                CommitLog.instance::shutdownBlocking,
                                 MessagingService.instance()::shutdown
             );
             error = parallelRun(error, executor,
