/*
 * Licensed to the Apache Software Foundation (ASF) under one
 * or more contributor license agreements.  See the NOTICE file
 * distributed with this work for additional information
 * regarding copyright ownership.  The ASF licenses this file
 * to you under the Apache License, Version 2.0 (the
 * "License"); you may not use this file except in compliance
 * with the License.  You may obtain a copy of the License at
 *
 *     http://www.apache.org/licenses/LICENSE-2.0
 *
 * Unless required by applicable law or agreed to in writing, software
 * distributed under the License is distributed on an "AS IS" BASIS,
 * WITHOUT WARRANTIES OR CONDITIONS OF ANY KIND, either express or implied.
 * See the License for the specific language governing permissions and
 * limitations under the License.
 */

package org.apache.cassandra.distributed.impl;

import java.io.File;
import java.io.IOException;
import java.net.InetAddress;
import java.util.ArrayList;
import java.util.Collections;
import java.util.HashMap;
import java.util.List;
import java.util.Map;
import java.util.Set;
import java.util.UUID;
import java.util.concurrent.CompletableFuture;
import java.util.concurrent.ExecutorService;
import java.util.concurrent.Future;
import java.util.function.BiConsumer;
import java.util.function.Function;

<<<<<<< HEAD
import org.slf4j.LoggerFactory;

import ch.qos.logback.classic.LoggerContext;
import org.apache.cassandra.batchlog.BatchlogManager;
=======
>>>>>>> 390621b5
import org.apache.cassandra.concurrent.ScheduledExecutors;
import org.apache.cassandra.concurrent.SharedExecutorPool;
import org.apache.cassandra.concurrent.StageManager;
import org.apache.cassandra.config.Config;
import org.apache.cassandra.config.DatabaseDescriptor;
import org.apache.cassandra.config.Schema;
import org.apache.cassandra.cql3.CQLStatement;
import org.apache.cassandra.cql3.QueryOptions;
import org.apache.cassandra.cql3.QueryProcessor;
import org.apache.cassandra.cql3.statements.ParsedStatement;
import org.apache.cassandra.db.ColumnFamilyStore;
import org.apache.cassandra.db.Keyspace;
import org.apache.cassandra.db.Memtable;
import org.apache.cassandra.db.SystemKeyspace;
import org.apache.cassandra.db.commitlog.CommitLog;
import org.apache.cassandra.db.compaction.CompactionManager;
import org.apache.cassandra.dht.IPartitioner;
import org.apache.cassandra.dht.Token;
import org.apache.cassandra.distributed.api.Feature;
import org.apache.cassandra.distributed.api.ICluster;
import org.apache.cassandra.distributed.api.ICoordinator;
import org.apache.cassandra.distributed.api.IInstanceConfig;
import org.apache.cassandra.distributed.api.IListen;
import org.apache.cassandra.distributed.api.IMessage;
import org.apache.cassandra.gms.ApplicationState;
import org.apache.cassandra.gms.Gossiper;
import org.apache.cassandra.gms.VersionedValue;
<<<<<<< HEAD
import org.apache.cassandra.hints.HintsService;
import org.apache.cassandra.index.SecondaryIndexManager;
=======
import org.apache.cassandra.io.sstable.IndexSummaryManager;
>>>>>>> 390621b5
import org.apache.cassandra.io.sstable.format.SSTableReader;
import org.apache.cassandra.io.util.DataInputBuffer;
import org.apache.cassandra.io.util.DataOutputBuffer;
import org.apache.cassandra.locator.InetAddressAndPort;
import org.apache.cassandra.net.IMessageSink;
import org.apache.cassandra.net.MessageDeliveryTask;
import org.apache.cassandra.net.MessageIn;
import org.apache.cassandra.net.MessageOut;
import org.apache.cassandra.net.MessagingService;
import org.apache.cassandra.schema.LegacySchemaMigrator;
import org.apache.cassandra.service.ClientState;
import org.apache.cassandra.service.PendingRangeCalculatorService;
import org.apache.cassandra.service.QueryState;
import org.apache.cassandra.service.StorageService;
import org.apache.cassandra.transport.messages.ResultMessage;
import org.apache.cassandra.utils.FBUtilities;
import org.apache.cassandra.utils.Throwables;
import org.apache.cassandra.utils.concurrent.Ref;
import org.apache.cassandra.utils.memory.BufferPool;

import static java.util.concurrent.TimeUnit.MINUTES;

public class Instance extends IsolatedExecutor implements IInvokableInstance
{
    public final IInstanceConfig config;

    // should never be invoked directly, so that it is instantiated on other class loader;
    // only visible for inheritance
    Instance(IInstanceConfig config, ClassLoader classLoader)
    {
        super("node" + config.num(), classLoader);
        this.config = config;
        InstanceIDDefiner.setInstanceId(config.num());
        FBUtilities.setBroadcastInetAddress(config.broadcastAddressAndPort().address);
        acceptsOnInstance((IInstanceConfig override) -> {
            Config.setOverrideLoadConfig(() -> loadConfig(override));
            DatabaseDescriptor.setDaemonInitialized();
        }).accept(config);
    }

    public IInstanceConfig config()
    {
        return config;
    }

    public ICoordinator coordinator()
    {
        return new Coordinator(this);
    }

    public IListen listen()
    {
        return new Listen(this);
    }

    @Override
    public InetAddressAndPort broadcastAddressAndPort() { return config.broadcastAddressAndPort(); }

    public Object[][] executeInternal(String query, Object... args)
    {
        return sync(() -> {
            ParsedStatement.Prepared prepared = QueryProcessor.prepareInternal(query);
            ResultMessage result = prepared.statement.executeInternal(QueryProcessor.internalQueryState(),
                                                                      QueryProcessor.makeInternalOptions(prepared, args));

            if (result instanceof ResultMessage.Rows)
                return RowUtil.toObjects((ResultMessage.Rows)result);
            else
                return null;
        }).call();
    }

    @Override
    public UUID schemaVersion()
    {
        // we do not use method reference syntax here, because we need to sync on the node-local schema instance
        //noinspection Convert2MethodRef
        return Schema.instance.getVersion();
    }

    public void startup()
    {
        throw new UnsupportedOperationException();
    }

    public boolean isShutdown()
    {
        throw new UnsupportedOperationException();
    }

    @Override
    public void schemaChangeInternal(String query)
    {
        sync(() -> {
            try
            {
                ClientState state = ClientState.forInternalCalls();
                state.setKeyspace(SystemKeyspace.NAME);
                QueryState queryState = new QueryState(state);

                CQLStatement statement = QueryProcessor.parseStatement(query, queryState).statement;
                statement.validate(state);

                QueryOptions options = QueryOptions.forInternalCalls(Collections.emptyList());
                statement.executeInternal(queryState, options);
            }
            catch (Exception e)
            {
                throw new RuntimeException("Error setting schema for test (query was: " + query + ")", e);
            }
        }).run();
    }

    private void registerMockMessaging(ICluster cluster)
    {
        BiConsumer<InetAddressAndPort, IMessage> deliverToInstance = (to, message) -> cluster.get(to).receiveMessage(message);
        BiConsumer<InetAddressAndPort, IMessage> deliverToInstanceIfNotFiltered = cluster.filters().filter(deliverToInstance);

        Map<InetAddress, InetAddressAndPort> addressAndPortMap = new HashMap<>();
        cluster.stream().forEach(instance -> {
            InetAddressAndPort addressAndPort = instance.broadcastAddressAndPort();
            if (!addressAndPort.equals(instance.config().broadcastAddressAndPort()))
                throw new IllegalStateException("addressAndPort mismatch: " + addressAndPort + " vs " + instance.config().broadcastAddressAndPort());
            InetAddressAndPort prev = addressAndPortMap.put(addressAndPort.address, addressAndPort);
            if (null != prev)
                throw new IllegalStateException("This version of Cassandra does not support multiple nodes with the same InetAddress: " + addressAndPort + " vs " + prev);
        });

        MessagingService.instance().addMessageSink(
                new MessageDeliverySink(deliverToInstanceIfNotFiltered, addressAndPortMap::get));
    }

    private class MessageDeliverySink implements IMessageSink
    {
        private final BiConsumer<InetAddressAndPort, IMessage> deliver;
        private final Function<InetAddress, InetAddressAndPort> lookupAddressAndPort;
        MessageDeliverySink(BiConsumer<InetAddressAndPort, IMessage> deliver, Function<InetAddress, InetAddressAndPort> lookupAddressAndPort)
        {
            this.deliver = deliver;
            this.lookupAddressAndPort = lookupAddressAndPort;
        }

        public boolean allowOutgoingMessage(MessageOut messageOut, int id, InetAddress to)
        {
            try (DataOutputBuffer out = new DataOutputBuffer(1024))
            {
                InetAddressAndPort from = broadcastAddressAndPort();
                assert from.equals(lookupAddressAndPort.apply(messageOut.from));
                InetAddressAndPort toFull = lookupAddressAndPort.apply(to);
                int version = MessagingService.instance().getVersion(to);
                messageOut.serialize(out, version);
                deliver.accept(toFull, new Message(messageOut.verb.ordinal(), out.toByteArray(), id, version, from));
            }
            catch (IOException e)
            {
                throw new RuntimeException(e);
            }
            return false;
        }

        public boolean allowIncomingMessage(MessageIn message, int id)
        {
            // we can filter to our heart's content on the outgoing message; no need to worry about incoming
            return true;
        }
    }

    public void receiveMessage(IMessage message)
    {
        sync(() -> {
            try (DataInputBuffer in = new DataInputBuffer(message.bytes()))
            {
                MessageIn<?> messageIn = MessageIn.read(in, message.version(), message.id());
                Runnable deliver = new MessageDeliveryTask(messageIn, message.id(), System.currentTimeMillis(), false);
                deliver.run();
            }
            catch (Throwable t)
            {
                throw new RuntimeException("Exception occurred on node " + broadcastAddressAndPort(), t);
            }
        }).run();
    }

    public int getMessagingVersion()
    {
        return callsOnInstance(() -> MessagingService.current_version).call();
    }

    public void setMessagingVersion(InetAddressAndPort endpoint, int version)
    {
        runOnInstance(() -> MessagingService.instance().setVersion(endpoint.address, version));
    }

    @Override
    public void startup(ICluster cluster, Set<Feature> with)
    {
        sync(() -> {
            try
            {
                mkdirs();
                DatabaseDescriptor.createAllDirectories();

                // We need to  persist this as soon as possible after startup checks.
                // This should be the first write to SystemKeyspace (CASSANDRA-11742)
                SystemKeyspace.persistLocalMetadata();
                LegacySchemaMigrator.migrate();

                try
                {
                    // load schema from disk
                    Schema.instance.loadFromDisk();
                }
                catch (Exception e)
                {
                    throw e;
                }

                Keyspace.setInitialized();

                // Replay any CommitLogSegments found on disk
                try
                {
                    CommitLog.instance.recover();
                }
                catch (IOException e)
                {
                    throw new RuntimeException(e);
                }

                // TODO: support each separately
                if (with.contains(Feature.GOSSIP) || with.contains(Feature.NETWORK))
                {
                    StorageService.instance.prepareToJoin();
                    StorageService.instance.joinTokenRing(1000);
                }
                else
                {
                    initializeRing(cluster);
                    registerMockMessaging(cluster);
                }

                SystemKeyspace.finishStartup();

                if (!FBUtilities.getBroadcastAddress().equals(broadcastAddressAndPort().address))
                    throw new IllegalStateException();
                if (DatabaseDescriptor.getStoragePort() != broadcastAddressAndPort().port)
                    throw new IllegalStateException();
            }
            catch (Throwable t)
            {
                if (t instanceof RuntimeException)
                    throw (RuntimeException) t;
                throw new RuntimeException(t);
            }
        }).run();
    }

    private void mkdirs()
    {
        new File(config.getString("saved_caches_directory")).mkdirs();
        new File(config.getString("hints_directory")).mkdirs();
        new File(config.getString("commitlog_directory")).mkdirs();
        for (String dir : (String[]) config.get("data_file_directories"))
            new File(dir).mkdirs();
    }

    private static Config loadConfig(IInstanceConfig overrides)
    {
        Config config = new Config();
        overrides.propagate(config);
        return config;
    }

    private void initializeRing(ICluster cluster)
    {
        // This should be done outside instance in order to avoid serializing config
        String partitionerName = config.getString("partitioner");
        List<String> initialTokens = new ArrayList<>();
        List<InetAddressAndPort> hosts = new ArrayList<>();
        List<UUID> hostIds = new ArrayList<>();
        for (int i = 1 ; i <= cluster.size() ; ++i)
        {
            IInstanceConfig config = cluster.get(i).config();
            initialTokens.add(config.getString("initial_token"));
            hosts.add(config.broadcastAddressAndPort());
            hostIds.add(config.hostId());
        }

        try
        {
            IPartitioner partitioner = FBUtilities.newPartitioner(partitionerName);
            StorageService storageService = StorageService.instance;
            List<Token> tokens = new ArrayList<>();
            for (String token : initialTokens)
                tokens.add(partitioner.getTokenFactory().fromString(token));

            for (int i = 0; i < tokens.size(); i++)
            {
                InetAddressAndPort ep = hosts.get(i);
                UUID hostId = hostIds.get(i);
                Token token = tokens.get(i);
                Gossiper.runInGossipStageBlocking(() -> {
                    Gossiper.instance.initializeNodeUnsafe(ep.address, hostId, 1);
                    Gossiper.instance.injectApplicationState(ep.address,
                                                             ApplicationState.TOKENS,
                                                             new VersionedValue.VersionedValueFactory(partitioner).tokens(Collections.singleton(token)));
                    storageService.onChange(ep.address,
                                            ApplicationState.STATUS,
                                            new VersionedValue.VersionedValueFactory(partitioner).normal(Collections.singleton(token)));
                    Gossiper.instance.realMarkAlive(ep.address, Gossiper.instance.getEndpointStateForEndpoint(ep.address));
                });
                int version = Math.min(MessagingService.current_version, cluster.get(ep).getMessagingVersion());
                MessagingService.instance().setVersion(ep.address, version);
            }

            // check that all nodes are in token metadata
            for (int i = 0; i < tokens.size(); ++i)
                assert storageService.getTokenMetadata().isMember(hosts.get(i).address);
        }
        catch (Throwable e) // UnknownHostException
        {
            throw new RuntimeException(e);
        }
    }

    public Future<Void> shutdown()
    {
        return shutdown(true);
    }

    public Future<Void> shutdown(boolean graceful)
    {
        if (!graceful)
            MessagingService.instance().shutdown(false);

        Future<?> future = async((ExecutorService executor) -> {
            Throwable error = null;
            error = parallelRun(error, executor,
                    () -> Gossiper.instance.stopShutdownAndWait(1L, MINUTES),
                    CompactionManager.instance::forceShutdown,
<<<<<<< HEAD
                    BatchlogManager.instance::shutdown,
                    HintsService.instance::shutdownBlocking,
                    SecondaryIndexManager::shutdownExecutors,
=======
                    () -> IndexSummaryManager.instance.shutdownAndWait(1L, MINUTES),
                    CommitLog.instance::shutdownBlocking,
>>>>>>> 390621b5
                    ColumnFamilyStore::shutdownFlushExecutor,
                    ColumnFamilyStore::shutdownPostFlushExecutor,
                    ColumnFamilyStore::shutdownReclaimExecutor,
                    PendingRangeCalculatorService.instance::shutdownExecutor,
                    BufferPool::shutdownLocalCleaner,
                    StorageService.instance::shutdownBGMonitor,
                    Ref::shutdownReferenceReaper,
                    Memtable.MEMORY_POOL::shutdown,
                    ScheduledExecutors::shutdownAndWait,
                    SSTableReader::shutdownBlocking
            );
            error = parallelRun(error, executor,
                                MessagingService.instance()::shutdown
            );
            error = parallelRun(error, executor,
                                StageManager::shutdownAndWait,
                                SharedExecutorPool.SHARED::shutdownAndWait
            );
            error = parallelRun(error, executor,
                                CommitLog.instance::shutdownBlocking
            );

            Throwables.maybeFail(error);
        }).apply(isolatedExecutor);

        return CompletableFuture.runAsync(ThrowingRunnable.toRunnable(future::get), isolatedExecutor)
                                .thenRun(super::shutdown);
    }

    private static Throwable parallelRun(Throwable accumulate, ExecutorService runOn, ThrowingRunnable ... runnables)
    {
        List<Future<Throwable>> results = new ArrayList<>();
        for (ThrowingRunnable runnable : runnables)
        {
            results.add(runOn.submit(() -> {
                try
                {
                    runnable.run();
                    return null;
                }
                catch (Throwable t)
                {
                    return t;
                }
            }));
        }
        for (Future<Throwable> future : results)
        {
            try
            {
                Throwable t = future.get();
                if (t != null)
                    throw t;
            }
            catch (Throwable t)
            {
                accumulate = Throwables.merge(accumulate, t);
            }
        }
        return accumulate;
    }
}<|MERGE_RESOLUTION|>--- conflicted
+++ resolved
@@ -34,13 +34,7 @@
 import java.util.function.BiConsumer;
 import java.util.function.Function;
 
-<<<<<<< HEAD
-import org.slf4j.LoggerFactory;
-
-import ch.qos.logback.classic.LoggerContext;
 import org.apache.cassandra.batchlog.BatchlogManager;
-=======
->>>>>>> 390621b5
 import org.apache.cassandra.concurrent.ScheduledExecutors;
 import org.apache.cassandra.concurrent.SharedExecutorPool;
 import org.apache.cassandra.concurrent.StageManager;
@@ -68,12 +62,9 @@
 import org.apache.cassandra.gms.ApplicationState;
 import org.apache.cassandra.gms.Gossiper;
 import org.apache.cassandra.gms.VersionedValue;
-<<<<<<< HEAD
 import org.apache.cassandra.hints.HintsService;
 import org.apache.cassandra.index.SecondaryIndexManager;
-=======
 import org.apache.cassandra.io.sstable.IndexSummaryManager;
->>>>>>> 390621b5
 import org.apache.cassandra.io.sstable.format.SSTableReader;
 import org.apache.cassandra.io.util.DataInputBuffer;
 import org.apache.cassandra.io.util.DataOutputBuffer;
@@ -414,14 +405,10 @@
             error = parallelRun(error, executor,
                     () -> Gossiper.instance.stopShutdownAndWait(1L, MINUTES),
                     CompactionManager.instance::forceShutdown,
-<<<<<<< HEAD
                     BatchlogManager.instance::shutdown,
                     HintsService.instance::shutdownBlocking,
                     SecondaryIndexManager::shutdownExecutors,
-=======
                     () -> IndexSummaryManager.instance.shutdownAndWait(1L, MINUTES),
-                    CommitLog.instance::shutdownBlocking,
->>>>>>> 390621b5
                     ColumnFamilyStore::shutdownFlushExecutor,
                     ColumnFamilyStore::shutdownPostFlushExecutor,
                     ColumnFamilyStore::shutdownReclaimExecutor,
