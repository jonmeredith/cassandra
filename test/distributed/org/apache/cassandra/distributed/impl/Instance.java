--- conflicted
+++ resolved
@@ -29,13 +29,10 @@
 import java.util.concurrent.Future;
 import java.util.concurrent.TimeUnit;
 import java.util.function.BiConsumer;
-<<<<<<< HEAD
-=======
 import java.util.function.Function;
 import java.util.concurrent.TimeoutException;
 import java.util.function.BiConsumer;
 import java.util.function.BiPredicate;
->>>>>>> 341b936a
 
 import org.slf4j.LoggerFactory;
 
@@ -390,21 +387,6 @@
                     CompactionManager.instance::forceShutdown,
                     BatchlogManager.instance::shutdown,
                     HintsService.instance::shutdownBlocking,
-<<<<<<< HEAD
-                    CommitLog.instance::shutdownBlocking,
-                    SecondaryIndexManager::shutdownExecutors,
-                    ColumnFamilyStore::shutdownFlushExecutor,
-                    ColumnFamilyStore::shutdownPostFlushExecutor,
-                    ColumnFamilyStore::shutdownReclaimExecutor,
-                    ColumnFamilyStore::shutdownPerDiskFlushExecutors,
-                    PendingRangeCalculatorService.instance::shutdownExecutor,
-                    BufferPool::shutdownLocalCleaner,
-                    Ref::shutdownReferenceReaper,
-                    Memtable.MEMORY_POOL::shutdown,
-                    ScheduledExecutors::shutdownAndWait,
-                    SSTableReader::shutdownBlocking,
-                    () -> shutdownAndWait(ActiveRepairService.repairCommandExecutor)
-=======
                     () -> SecondaryIndexManager.shutdownAndWait(1L, MINUTES),
                     () -> ColumnFamilyStore.shutdownExecutorsAndWait(1L, MINUTES),
                     () -> PendingRangeCalculatorService.instance.shutdownAndWait(1L, MINUTES),
@@ -412,8 +394,8 @@
                     () -> Ref.shutdownReferenceReaper(1L, MINUTES),
                     () -> Memtable.MEMORY_POOL.shutdown(1L, MINUTES),
                     () -> ScheduledExecutors.shutdownAndWait(1L, MINUTES),
-                    () -> SSTableReader.shutdownBlocking(1L, MINUTES)
->>>>>>> 341b936a
+                    () -> SSTableReader.shutdownBlocking(1L, MINUTES),
+                    () -> shutdownAndWait(Collections.singletonList(ActiveRepairService.repairCommandExecutor))
             );
             error = parallelRun(error, executor,
                                 CommitLog.instance::shutdownBlocking,
@@ -433,25 +415,10 @@
                                 .thenRun(super::shutdown);
     }
 
-<<<<<<< HEAD
-    private static void shutdownAndWait(ExecutorService executor)
-    {
-        try
-        {
-            executor.shutdownNow();
-            executor.awaitTermination(20, TimeUnit.SECONDS);
-        }
-        catch (InterruptedException e)
-        {
-            throw new RuntimeException(e);
-        }
-        assert executor.isTerminated() && executor.isShutdown() : executor;
-=======
     private static void shutdownAndWait(List<ExecutorService> executors) throws TimeoutException, InterruptedException
     {
         ExecutorUtils.shutdownNow(executors);
         ExecutorUtils.awaitTermination(1L, MINUTES, executors);
->>>>>>> 341b936a
     }
 
     private static Throwable parallelRun(Throwable accumulate, ExecutorService runOn, ThrowingRunnable ... runnables)
