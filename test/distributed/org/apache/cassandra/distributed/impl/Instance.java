--- conflicted
+++ resolved
@@ -82,12 +82,9 @@
 import org.apache.cassandra.service.QueryState;
 import org.apache.cassandra.service.StorageService;
 import org.apache.cassandra.streaming.StreamCoordinator;
-<<<<<<< HEAD
 import org.apache.cassandra.streaming.StreamSession;
-=======
 import org.apache.cassandra.tracing.TraceState;
 import org.apache.cassandra.tracing.Tracing;
->>>>>>> 87ecf7c3
 import org.apache.cassandra.transport.messages.ResultMessage;
 import org.apache.cassandra.utils.FBUtilities;
 import org.apache.cassandra.utils.NanoTimeToCurrentTimeMillis;
@@ -264,7 +261,7 @@
                     {
                         byte[] traceTypeBytes = (byte[]) messageOut.parameters.get(Tracing.TRACE_TYPE);
                         Tracing.TraceType traceType = traceTypeBytes == null ? Tracing.TraceType.QUERY : Tracing.TraceType.deserialize(traceTypeBytes[0]);
-                        TraceState.mutateWithTracing(ByteBuffer.wrap(sessionBytes), message, -1, traceType.getTTL());
+                        Tracing.instance.trace(ByteBuffer.wrap(sessionBytes), message, traceType.getTTL());
                     }
                     else
                     {
@@ -347,14 +344,10 @@
             {
                 mkdirs();
 
-<<<<<<< HEAD
-                DatabaseDescriptor.daemonInitialization();
-=======
                 assert config.networkTopology().get(config.broadcastAddressAndPort()) != null;
                 Snitch.assign(config.networkTopology());
 
-                DatabaseDescriptor.setDaemonInitialized();
->>>>>>> 87ecf7c3
+                DatabaseDescriptor.daemonInitialization();
                 DatabaseDescriptor.createAllDirectories();
 
                 // We need to  persist this as soon as possible after startup checks.
