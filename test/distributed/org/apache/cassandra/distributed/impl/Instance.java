--- conflicted
+++ resolved
@@ -391,30 +391,14 @@
                     CompactionManager.instance::forceShutdown,
                     BatchlogManager.instance::shutdown,
                     HintsService.instance::shutdownBlocking,
-<<<<<<< HEAD
-                    CommitLog.instance::shutdownBlocking,
-                    SecondaryIndexManager::shutdownExecutors,
-                    ColumnFamilyStore::shutdownFlushExecutor,
-                    ColumnFamilyStore::shutdownPostFlushExecutor,
-                    ColumnFamilyStore::shutdownReclaimExecutor,
-                    ColumnFamilyStore::shutdownPerDiskFlushExecutors,
-                    PendingRangeCalculatorService.instance::shutdownExecutor,
-                    BufferPool::shutdownLocalCleaner,
-                    Ref::shutdownReferenceReaper,
-                    Memtable.MEMORY_POOL::shutdown,
-                    ScheduledExecutors::shutdownAndWait,
-                    SSTableReader::shutdownBlocking
-=======
                     () -> SecondaryIndexManager.shutdownAndWait(1L, MINUTES),
                     () -> ColumnFamilyStore.shutdownExecutorsAndWait(1L, MINUTES),
                     () -> PendingRangeCalculatorService.instance.shutdownAndWait(1L, MINUTES),
                     () -> BufferPool.shutdownLocalCleaner(1L, MINUTES),
-                    () -> StorageService.instance.shutdownBGMonitor(1L, MINUTES),
                     () -> Ref.shutdownReferenceReaper(1L, MINUTES),
                     () -> Memtable.MEMORY_POOL.shutdown(1L, MINUTES),
                     () -> ScheduledExecutors.shutdownAndWait(1L, MINUTES),
                     () -> SSTableReader.shutdownBlocking(1L, MINUTES)
->>>>>>> 49976cf0
             );
             error = parallelRun(error, executor,
                                 CommitLog.instance::shutdownBlocking,
