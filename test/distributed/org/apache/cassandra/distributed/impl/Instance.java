/*
 * Licensed to the Apache Software Foundation (ASF) under one
 * or more contributor license agreements.  See the NOTICE file
 * distributed with this work for additional information
 * regarding copyright ownership.  The ASF licenses this file
 * to you under the Apache License, Version 2.0 (the
 * "License"); you may not use this file except in compliance
 * with the License.  You may obtain a copy of the License at
 *
 *     http://www.apache.org/licenses/LICENSE-2.0
 *
 * Unless required by applicable law or agreed to in writing, software
 * distributed under the License is distributed on an "AS IS" BASIS,
 * WITHOUT WARRANTIES OR CONDITIONS OF ANY KIND, either express or implied.
 * See the License for the specific language governing permissions and
 * limitations under the License.
 */

package org.apache.cassandra.distributed.impl;

import java.io.File;
import java.io.IOException;
import java.net.InetAddress;
import java.util.ArrayList;
import java.util.Collections;
import java.util.HashMap;
import java.util.List;
import java.util.Map;
import java.util.Set;
import java.util.UUID;
import java.util.concurrent.CompletableFuture;
import java.util.concurrent.ExecutorService;
import java.util.concurrent.Future;
import java.util.function.BiConsumer;
import java.util.function.Function;

import org.apache.cassandra.batchlog.BatchlogManager;
import org.apache.cassandra.concurrent.ScheduledExecutors;
import org.apache.cassandra.concurrent.SharedExecutorPool;
import org.apache.cassandra.concurrent.StageManager;
import org.apache.cassandra.config.Config;
import org.apache.cassandra.config.DatabaseDescriptor;
import org.apache.cassandra.config.Schema;
import org.apache.cassandra.config.SchemaConstants;
import org.apache.cassandra.cql3.CQLStatement;
import org.apache.cassandra.cql3.QueryOptions;
import org.apache.cassandra.cql3.QueryProcessor;
import org.apache.cassandra.cql3.statements.ParsedStatement;
import org.apache.cassandra.db.ColumnFamilyStore;
import org.apache.cassandra.db.Keyspace;
import org.apache.cassandra.db.Memtable;
import org.apache.cassandra.db.SystemKeyspace;
import org.apache.cassandra.db.commitlog.CommitLog;
import org.apache.cassandra.db.compaction.CompactionManager;
import org.apache.cassandra.dht.IPartitioner;
import org.apache.cassandra.dht.Token;
import org.apache.cassandra.distributed.api.ICluster;
import org.apache.cassandra.distributed.api.ICoordinator;
import org.apache.cassandra.distributed.api.IInstance;
import org.apache.cassandra.distributed.api.IInstanceConfig;
import org.apache.cassandra.distributed.api.IListen;
import org.apache.cassandra.distributed.api.IMessage;
import org.apache.cassandra.gms.ApplicationState;
import org.apache.cassandra.gms.Gossiper;
import org.apache.cassandra.gms.VersionedValue;
import org.apache.cassandra.hints.HintsService;
import org.apache.cassandra.index.SecondaryIndexManager;
import org.apache.cassandra.io.sstable.IndexSummaryManager;
import org.apache.cassandra.io.sstable.format.SSTableReader;
import org.apache.cassandra.io.util.DataInputBuffer;
import org.apache.cassandra.io.util.DataOutputBuffer;
import org.apache.cassandra.locator.InetAddressAndPort;
import org.apache.cassandra.net.IMessageSink;
import org.apache.cassandra.net.MessageDeliveryTask;
import org.apache.cassandra.net.MessageIn;
import org.apache.cassandra.net.MessageOut;
import org.apache.cassandra.net.MessagingService;
import org.apache.cassandra.schema.LegacySchemaMigrator;
import org.apache.cassandra.service.ClientState;
import org.apache.cassandra.service.PendingRangeCalculatorService;
import org.apache.cassandra.service.QueryState;
import org.apache.cassandra.service.StorageService;
import org.apache.cassandra.streaming.StreamCoordinator;
import org.apache.cassandra.transport.messages.ResultMessage;
import org.apache.cassandra.utils.FBUtilities;
import org.apache.cassandra.utils.NanoTimeToCurrentTimeMillis;
import org.apache.cassandra.utils.Throwables;
import org.apache.cassandra.utils.concurrent.Ref;
import org.apache.cassandra.utils.memory.BufferPool;

import static java.util.concurrent.TimeUnit.MINUTES;
import static org.apache.cassandra.distributed.impl.InstanceConfig.GOSSIP;
import static org.apache.cassandra.distributed.impl.InstanceConfig.NETWORK;

public class Instance extends IsolatedExecutor implements IInvokableInstance
{
    public final IInstanceConfig config;

    // should never be invoked directly, so that it is instantiated on other class loader;
    // only visible for inheritance
    Instance(IInstanceConfig config, ClassLoader classLoader)
    {
        super("node" + config.num(), classLoader);
        this.config = config;
        InstanceIDDefiner.setInstanceId(config.num());
        FBUtilities.setBroadcastInetAddress(config.broadcastAddressAndPort().address);
        acceptsOnInstance((IInstanceConfig override) -> {
            Config.setOverrideLoadConfig(() -> loadConfig(override));
            DatabaseDescriptor.daemonInitialization();
        }).accept(config);
    }

    public IInstanceConfig config()
    {
        return config;
    }

    public ICoordinator coordinator()
    {
        return new Coordinator(this);
    }

    public IListen listen()
    {
        return new Listen(this);
    }

    @Override
    public InetAddressAndPort broadcastAddressAndPort() { return config.broadcastAddressAndPort(); }

    public Object[][] executeInternal(String query, Object... args)
    {
        return sync(() -> {
            ParsedStatement.Prepared prepared = QueryProcessor.prepareInternal(query);
            ResultMessage result = prepared.statement.executeInternal(QueryProcessor.internalQueryState(),
                                                                      QueryProcessor.makeInternalOptions(prepared, args));

            if (result instanceof ResultMessage.Rows)
                return RowUtil.toObjects((ResultMessage.Rows)result);
            else
                return null;
        }).call();
    }

    @Override
    public UUID schemaVersion()
    {
        // we do not use method reference syntax here, because we need to sync on the node-local schema instance
        //noinspection Convert2MethodRef
        return Schema.instance.getVersion();
    }

    public void startup()
    {
        throw new UnsupportedOperationException();
    }

    public boolean isShutdown()
    {
        throw new UnsupportedOperationException();
    }

    @Override
    public void schemaChangeInternal(String query)
    {
        sync(() -> {
            try
            {
                ClientState state = ClientState.forInternalCalls();
                state.setKeyspace(SchemaConstants.SYSTEM_KEYSPACE_NAME);
                QueryState queryState = new QueryState(state);

                CQLStatement statement = QueryProcessor.parseStatement(query, queryState).statement;
                statement.validate(state);

                QueryOptions options = QueryOptions.forInternalCalls(Collections.emptyList());
                statement.executeInternal(queryState, options);
            }
            catch (Exception e)
            {
                throw new RuntimeException("Error setting schema for test (query was: " + query + ")", e);
            }
        }).run();
    }

    private void registerMockMessaging(ICluster cluster)
    {
        BiConsumer<InetAddressAndPort, IMessage> deliverToInstance = (to, message) -> cluster.get(to).receiveMessage(message);
        BiConsumer<InetAddressAndPort, IMessage> deliverToInstanceIfNotFiltered = (to, message) -> {
            if (cluster.filters().permit(this, cluster.get(to), message.verb()))
                deliverToInstance.accept(to, message);
        };

        Map<InetAddress, InetAddressAndPort> addressAndPortMap = new HashMap<>();
        cluster.stream().forEach(instance -> {
            InetAddressAndPort addressAndPort = instance.broadcastAddressAndPort();
            if (!addressAndPort.equals(instance.config().broadcastAddressAndPort()))
                throw new IllegalStateException("addressAndPort mismatch: " + addressAndPort + " vs " + instance.config().broadcastAddressAndPort());
            InetAddressAndPort prev = addressAndPortMap.put(addressAndPort.address, addressAndPort);
            if (null != prev)
                throw new IllegalStateException("This version of Cassandra does not support multiple nodes with the same InetAddress: " + addressAndPort + " vs " + prev);
        });

        MessagingService.instance().addMessageSink(
                new MessageDeliverySink(deliverToInstanceIfNotFiltered, addressAndPortMap::get));
    }

    // unnecessary if registerMockMessaging used
    private void registerFilter(ICluster cluster)
    {
        IInstance instance = this;
        MessagingService.instance().addMessageSink(new IMessageSink()
        {
            public boolean allowOutgoingMessage(MessageOut message, int id, InetAddress toAddress)
            {
                // Port is not passed in, so take a best guess at the destination port from this instance
                IInstance to = cluster.get(InetAddressAndPort.getByAddressOverrideDefaults(toAddress, instance.config().broadcastAddressAndPort().port));
                return cluster.filters().permit(instance, to, message.verb.ordinal());
            }

            public boolean allowIncomingMessage(MessageIn message, int id)
            {
                return true;
            }
        });
    }

    private class MessageDeliverySink implements IMessageSink
    {
        private final BiConsumer<InetAddressAndPort, IMessage> deliver;
        private final Function<InetAddress, InetAddressAndPort> lookupAddressAndPort;
        MessageDeliverySink(BiConsumer<InetAddressAndPort, IMessage> deliver, Function<InetAddress, InetAddressAndPort> lookupAddressAndPort)
        {
            this.deliver = deliver;
            this.lookupAddressAndPort = lookupAddressAndPort;
        }

        public boolean allowOutgoingMessage(MessageOut messageOut, int id, InetAddress to)
        {
            try (DataOutputBuffer out = new DataOutputBuffer(1024))
            {
                InetAddressAndPort from = broadcastAddressAndPort();
                assert from.equals(lookupAddressAndPort.apply(messageOut.from));
                InetAddressAndPort toFull = lookupAddressAndPort.apply(to);
                int version = MessagingService.instance().getVersion(to);
                messageOut.serialize(out, version);
                deliver.accept(toFull, new Message(messageOut.verb.ordinal(), out.toByteArray(), id, version, from));
            }
            catch (IOException e)
            {
                throw new RuntimeException(e);
            }
            return false;
        }

        public boolean allowIncomingMessage(MessageIn message, int id)
        {
            // we can filter to our heart's content on the outgoing message; no need to worry about incoming
            return true;
        }
    }

    public void receiveMessage(IMessage message)
    {
        sync(() -> {
            try (DataInputBuffer in = new DataInputBuffer(message.bytes()))
            {
                MessageIn<?> messageIn = MessageIn.read(in, message.version(), message.id());
                Runnable deliver = new MessageDeliveryTask(messageIn, message.id());
                deliver.run();
            }
            catch (Throwable t)
            {
                throw new RuntimeException("Exception occurred on node " + broadcastAddressAndPort(), t);
            }
        }).run();
    }

    public int getMessagingVersion()
    {
        return callsOnInstance(() -> MessagingService.current_version).call();
    }

    public void setMessagingVersion(InetAddressAndPort endpoint, int version)
    {
        runOnInstance(() -> MessagingService.instance().setVersion(endpoint.address, version));
    }

    @Override
    public void startup(ICluster cluster)
    {
        sync(() -> {
            try
            {
                mkdirs();
                DatabaseDescriptor.createAllDirectories();

                // We need to  persist this as soon as possible after startup checks.
                // This should be the first write to SystemKeyspace (CASSANDRA-11742)
                SystemKeyspace.persistLocalMetadata();
                LegacySchemaMigrator.migrate();

                try
                {
                    // load schema from disk
                    Schema.instance.loadFromDisk();
                }
                catch (Exception e)
                {
                    throw e;
                }

                Keyspace.setInitialized();

                // Replay any CommitLogSegments found on disk
                try
                {
                    CommitLog.instance.recoverSegmentsOnDisk();
                }
                catch (IOException e)
                {
                    throw new RuntimeException(e);
                }
                if (config.has(NETWORK))
                {
                    registerFilter(cluster);
                    MessagingService.instance().listen();
                }
                else
                {
                    // Even though we don't use MessagingService, access the static SocketFactory
                    // instance here so that we start the static event loop state
//                    -- not sure what that means?  SocketFactory.instance.getClass();
                    registerMockMessaging(cluster);
                }

                // TODO: this is more than just gossip
                if (config.has(GOSSIP))
                {
<<<<<<< HEAD
                    StorageService.instance.prepareToJoin();
                    StorageService.instance.joinTokenRing(5000);
=======
                    StorageService.instance.initServer();
>>>>>>> c0414289
                }
                else
                {
                    initializeRing(cluster);
                }

                SystemKeyspace.finishStartup();

                if (!FBUtilities.getBroadcastAddress().equals(broadcastAddressAndPort().address))
                    throw new IllegalStateException();
                if (DatabaseDescriptor.getStoragePort() != broadcastAddressAndPort().port)
                    throw new IllegalStateException();
            }
            catch (Throwable t)
            {
                if (t instanceof RuntimeException)
                    throw (RuntimeException) t;
                throw new RuntimeException(t);
            }
        }).run();
    }

    private void mkdirs()
    {
        new File(config.getString("saved_caches_directory")).mkdirs();
        new File(config.getString("hints_directory")).mkdirs();
        new File(config.getString("commitlog_directory")).mkdirs();
        for (String dir : (String[]) config.get("data_file_directories"))
            new File(dir).mkdirs();
    }

    private static Config loadConfig(IInstanceConfig overrides)
    {
        Config config = new Config();
        overrides.propagate(config);
        return config;
    }

    private void initializeRing(ICluster cluster)
    {
        // This should be done outside instance in order to avoid serializing config
        String partitionerName = config.getString("partitioner");
        List<String> initialTokens = new ArrayList<>();
        List<InetAddressAndPort> hosts = new ArrayList<>();
        List<UUID> hostIds = new ArrayList<>();
        for (int i = 1 ; i <= cluster.size() ; ++i)
        {
            IInstanceConfig config = cluster.get(i).config();
            initialTokens.add(config.getString("initial_token"));
            hosts.add(config.broadcastAddressAndPort());
            hostIds.add(config.hostId());
        }

        try
        {
            IPartitioner partitioner = FBUtilities.newPartitioner(partitionerName);
            StorageService storageService = StorageService.instance;
            List<Token> tokens = new ArrayList<>();
            for (String token : initialTokens)
                tokens.add(partitioner.getTokenFactory().fromString(token));

            for (int i = 0; i < tokens.size(); i++)
            {
                InetAddressAndPort ep = hosts.get(i);
                UUID hostId = hostIds.get(i);
                Token token = tokens.get(i);
                Gossiper.runInGossipStageBlocking(() -> {
                    Gossiper.instance.initializeNodeUnsafe(ep.address, hostId, 1);
                    Gossiper.instance.injectApplicationState(ep.address,
                                                             ApplicationState.TOKENS,
                                                             new VersionedValue.VersionedValueFactory(partitioner).tokens(Collections.singleton(token)));
                    storageService.onChange(ep.address,
                                            ApplicationState.STATUS,
                                            new VersionedValue.VersionedValueFactory(partitioner).normal(Collections.singleton(token)));
                    Gossiper.instance.realMarkAlive(ep.address, Gossiper.instance.getEndpointStateForEndpoint(ep.address));
                });

                int version = Math.min(MessagingService.current_version, cluster.get(ep).getMessagingVersion());
                MessagingService.instance().setVersion(ep.address, version);
            }

            // check that all nodes are in token metadata
            for (int i = 0; i < tokens.size(); ++i)
                assert storageService.getTokenMetadata().isMember(hosts.get(i).address);
        }
        catch (Throwable e) // UnknownHostException
        {
            throw new RuntimeException(e);
        }
    }

    public Future<Void> shutdown()
    {
        return shutdown(true);
    }

    public Future<Void> shutdown(boolean graceful)
    {
        if (!graceful)
            MessagingService.instance().shutdown(false);

        Future<?> future = async((ExecutorService executor) -> {
            Throwable error = null;

            if (config.has(GOSSIP) || config.has(NETWORK))
            {
                StorageService.instance.shutdownServer();

                error = parallelRun(error, executor,
                                    () -> NanoTimeToCurrentTimeMillis.shutdown(MINUTES.toMillis(1L))
                );
            }

            error = parallelRun(error, executor,
<<<<<<< HEAD
                    Gossiper.instance::stop,
                    CompactionManager.instance::forceShutdown,
                    BatchlogManager.instance::shutdown,
                    HintsService.instance::shutdownBlocking,
                    SecondaryIndexManager::shutdownExecutors,
                    ColumnFamilyStore::shutdownFlushExecutor,
                    ColumnFamilyStore::shutdownPostFlushExecutor,
                    ColumnFamilyStore::shutdownReclaimExecutor,
                    ColumnFamilyStore::shutdownPerDiskFlushExecutors,
                    PendingRangeCalculatorService.instance::shutdownExecutor,
                    BufferPool::shutdownLocalCleaner,
                    Ref::shutdownReferenceReaper,
                    Memtable.MEMORY_POOL::shutdown,
                    ScheduledExecutors::shutdownAndWait,
                    SSTableReader::shutdownBlocking
=======
                                () -> Gossiper.instance.stopShutdownAndWait(1L, MINUTES),
                                CompactionManager.instance::forceShutdown,
                                BatchlogManager.instance::shutdown,
                                HintsService.instance::shutdownBlocking,
                                () -> StreamCoordinator.shutdownAndWait(1L, MINUTES),
                                SecondaryIndexManager::shutdownExecutors,
                                () -> IndexSummaryManager.instance.shutdownAndWait(1L, MINUTES),
                                () -> ColumnFamilyStore.shutdownExecutorsAndWait(1L, MINUTES),
                                PendingRangeCalculatorService.instance::shutdownExecutor,
                                BufferPool::shutdownLocalCleaner,
                                StorageService.instance::shutdownBGMonitor,
                                Ref::shutdownReferenceReaper,
                                Memtable.MEMORY_POOL::shutdown,
                                SSTableReader::shutdownBlocking
>>>>>>> c0414289
            );
            error = parallelRun(error, executor,
                                ScheduledExecutors::shutdownAndWait,
                                CommitLog.instance::shutdownBlocking,
                                MessagingService.instance()::shutdown
            );
            error = parallelRun(error, executor,
                                StageManager::shutdownAndWait,
                                SharedExecutorPool.SHARED::shutdownAndWait
            );
            error = parallelRun(error, executor,
                                CommitLog.instance::shutdownBlocking
            );

            Throwables.maybeFail(error);
        }).apply(isolatedExecutor);

        return CompletableFuture.runAsync(ThrowingRunnable.toRunnable(future::get), isolatedExecutor)
                                .thenRun(super::shutdown);
    }

    private static Throwable parallelRun(Throwable accumulate, ExecutorService runOn, ThrowingRunnable ... runnables)
    {
        List<Future<Throwable>> results = new ArrayList<>();
        for (ThrowingRunnable runnable : runnables)
        {
            results.add(runOn.submit(() -> {
                try
                {
                    runnable.run();
                    return null;
                }
                catch (Throwable t)
                {
                    return t;
                }
            }));
        }
        for (Future<Throwable> future : results)
        {
            try
            {
                Throwable t = future.get();
                if (t != null)
                    throw t;
            }
            catch (Throwable t)
            {
                accumulate = Throwables.merge(accumulate, t);
            }
        }
        return accumulate;
    }
}<|MERGE_RESOLUTION|>--- conflicted
+++ resolved
@@ -81,6 +81,7 @@
 import org.apache.cassandra.service.QueryState;
 import org.apache.cassandra.service.StorageService;
 import org.apache.cassandra.streaming.StreamCoordinator;
+import org.apache.cassandra.streaming.StreamSession;
 import org.apache.cassandra.transport.messages.ResultMessage;
 import org.apache.cassandra.utils.FBUtilities;
 import org.apache.cassandra.utils.NanoTimeToCurrentTimeMillis;
@@ -337,12 +338,7 @@
                 // TODO: this is more than just gossip
                 if (config.has(GOSSIP))
                 {
-<<<<<<< HEAD
-                    StorageService.instance.prepareToJoin();
-                    StorageService.instance.joinTokenRing(5000);
-=======
                     StorageService.instance.initServer();
->>>>>>> c0414289
                 }
                 else
                 {
@@ -450,49 +446,26 @@
             if (config.has(GOSSIP) || config.has(NETWORK))
             {
                 StorageService.instance.shutdownServer();
-
-                error = parallelRun(error, executor,
-                                    () -> NanoTimeToCurrentTimeMillis.shutdown(MINUTES.toMillis(1L))
-                );
             }
 
             error = parallelRun(error, executor,
-<<<<<<< HEAD
-                    Gossiper.instance::stop,
-                    CompactionManager.instance::forceShutdown,
-                    BatchlogManager.instance::shutdown,
-                    HintsService.instance::shutdownBlocking,
-                    SecondaryIndexManager::shutdownExecutors,
-                    ColumnFamilyStore::shutdownFlushExecutor,
-                    ColumnFamilyStore::shutdownPostFlushExecutor,
-                    ColumnFamilyStore::shutdownReclaimExecutor,
-                    ColumnFamilyStore::shutdownPerDiskFlushExecutors,
-                    PendingRangeCalculatorService.instance::shutdownExecutor,
-                    BufferPool::shutdownLocalCleaner,
-                    Ref::shutdownReferenceReaper,
-                    Memtable.MEMORY_POOL::shutdown,
-                    ScheduledExecutors::shutdownAndWait,
-                    SSTableReader::shutdownBlocking
-=======
                                 () -> Gossiper.instance.stopShutdownAndWait(1L, MINUTES),
                                 CompactionManager.instance::forceShutdown,
                                 BatchlogManager.instance::shutdown,
                                 HintsService.instance::shutdownBlocking,
                                 () -> StreamCoordinator.shutdownAndWait(1L, MINUTES),
+                                () -> StreamSession.shutdownAndWait(1L, MINUTES),
                                 SecondaryIndexManager::shutdownExecutors,
                                 () -> IndexSummaryManager.instance.shutdownAndWait(1L, MINUTES),
                                 () -> ColumnFamilyStore.shutdownExecutorsAndWait(1L, MINUTES),
                                 PendingRangeCalculatorService.instance::shutdownExecutor,
                                 BufferPool::shutdownLocalCleaner,
-                                StorageService.instance::shutdownBGMonitor,
                                 Ref::shutdownReferenceReaper,
                                 Memtable.MEMORY_POOL::shutdown,
                                 SSTableReader::shutdownBlocking
->>>>>>> c0414289
             );
             error = parallelRun(error, executor,
                                 ScheduledExecutors::shutdownAndWait,
-                                CommitLog.instance::shutdownBlocking,
                                 MessagingService.instance()::shutdown
             );
             error = parallelRun(error, executor,
