--- conflicted
+++ resolved
@@ -36,16 +36,14 @@
 import org.apache.cassandra.gms.ApplicationState;
 import org.apache.cassandra.gms.EndpointState;
 import org.apache.cassandra.gms.Gossiper;
+import org.apache.cassandra.locator.InetAddressAndPort;
 import org.apache.cassandra.service.StorageService;
 import org.apache.cassandra.utils.FBUtilities;
 
 import static org.apache.cassandra.distributed.impl.InstanceConfig.GOSSIP;
 import static org.apache.cassandra.distributed.impl.InstanceConfig.NETWORK;
 
-<<<<<<< HEAD
 @Ignore
-=======
->>>>>>> d92d86be
 public class GossipTest extends DistributedTestBase
 {
     @AfterClass
@@ -61,71 +59,67 @@
     {
         int liveCount = 1;
         System.setProperty("cassandra.consistent.rangemovement", "false");
-<<<<<<< HEAD
-        try (Cluster cluster = Cluster.build(2 + liveCount).withConfig(config -> config.with(GOSSIP).with(NETWORK)).createWithoutStarting())
-=======
         System.setProperty("cassandra.consistent.simultaneousmoves.allow", "true");
         try (Cluster cluster = Cluster.build(2 + liveCount)
                                       .withConfig(config -> config.with(NETWORK).with(GOSSIP))
                                       .createWithoutStarting())
->>>>>>> d92d86be
         {
             int fail = liveCount + 1;
             int late = fail + 1;
             for (int i = 1 ; i <= liveCount ; ++i)
                 cluster.get(i).startup();
             cluster.get(fail).startup();
-//            Collection<String> expectTokens = cluster.get(fail).callsOnInstance(() ->
-//                StorageService.instance.getTokenMetadata().getTokens(FBUtilities.getBroadcastAddress())
-//                                       .stream().map(Object::toString).collect(Collectors.toList())
-//            ).call();
-//
-//            InetAddress failAddress = cluster.get(fail).broadcastAddressAndPort().address;
-//            // wait for NORMAL state
-//            for (int i = 1 ; i <= liveCount ; ++i)
-//            {
-//                cluster.get(i).acceptsOnInstance((InetAddress endpoint) -> {
-//                    EndpointState ep;
-//                    while (null == (ep = Gossiper.instance.getEndpointStateForEndpoint(endpoint))
-//                           || ep.getApplicationState(ApplicationState.STATUS) == null
-//                           || !ep.getApplicationState(ApplicationState.STATUS).value.startsWith("NORMAL"))
-//                        LockSupport.parkNanos(TimeUnit.MILLISECONDS.toNanos(10L));
-//                }).accept(failAddress);
-//            }
-//
-//            // set ourselves to MOVING, and wait for it to propagate
-//            cluster.get(fail).runOnInstance(() -> {
-//
-//                Token token = Iterables.getFirst(StorageService.instance.getTokenMetadata().getTokens(FBUtilities.getBroadcastAddress()), null);
-//                Gossiper.instance.addLocalApplicationState(ApplicationState.STATUS, StorageService.instance.valueFactory.moving(token));
-//            });
-//
-//            for (int i = 1 ; i <= liveCount ; ++i)
-//            {
-//                cluster.get(i).acceptsOnInstance((InetAddress endpoint) -> {
-//                    EndpointState ep;
-//                    while (null == (ep = Gossiper.instance.getEndpointStateForEndpoint(endpoint))
-//                           || (ep.getApplicationState(ApplicationState.STATUS) == null
-//                               || !ep.getApplicationState(ApplicationState.STATUS).value.startsWith("MOVING")))
-//                        LockSupport.parkNanos(TimeUnit.MILLISECONDS.toNanos(10L));
-//                }).accept(failAddress);
-//            }
+            Collection<String> expectTokens = cluster.get(fail).callsOnInstance(() ->
+                StorageService.instance.getTokenMetadata().getTokens(FBUtilities.getBroadcastAddressAndPort())
+                                       .stream().map(Object::toString).collect(Collectors.toList())
+            ).call();
+
+            InetAddressAndPort failAddress = cluster.get(fail).broadcastAddressAndPort();
+            // wait for NORMAL state
+            for (int i = 1 ; i <= liveCount ; ++i)
+            {
+                cluster.get(i).acceptsOnInstance((InetAddressAndPort endpoint) -> {
+                    EndpointState ep;
+                    while (null == (ep = Gossiper.instance.getEndpointStateForEndpoint(endpoint))
+                           || ep.getApplicationState(ApplicationState.STATUS) == null
+                           || !ep.getApplicationState(ApplicationState.STATUS).value.startsWith("NORMAL"))
+                        LockSupport.parkNanos(TimeUnit.MILLISECONDS.toNanos(10L));
+                }).accept(failAddress);
+            }
+
+            // set ourselves to MOVING, and wait for it to propagate
+            cluster.get(fail).runOnInstance(() -> {
+
+                Token token = Iterables.getFirst(StorageService.instance.getTokenMetadata().getTokens(FBUtilities.getBroadcastAddressAndPort()), null);
+                Gossiper.instance.addLocalApplicationState(ApplicationState.STATUS, StorageService.instance.valueFactory.moving(token));
+            });
+
+            for (int i = 1 ; i <= liveCount ; ++i)
+            {
+                cluster.get(i).acceptsOnInstance((InetAddressAndPort endpoint) -> {
+                    EndpointState ep;
+                    while (null == (ep = Gossiper.instance.getEndpointStateForEndpoint(endpoint))
+                           || (ep.getApplicationState(ApplicationState.STATUS) == null
+                               || !ep.getApplicationState(ApplicationState.STATUS).value.startsWith("MOVING")))
+                        LockSupport.parkNanos(TimeUnit.MILLISECONDS.toNanos(10L));
+                }).accept(failAddress);
+            }
 
             cluster.get(fail).shutdown().get();
             cluster.get(late).startup();
-//            cluster.get(late).acceptsOnInstance((InetAddress endpoint) -> {
-//                EndpointState ep;
-//                while (null == (ep = Gossiper.instance.getEndpointStateForEndpoint(endpoint))
-//                       || !ep.getApplicationState(ApplicationState.STATUS).value.startsWith("MOVING"))
-//                    LockSupport.parkNanos(TimeUnit.MILLISECONDS.toNanos(10L));
-//            }).accept(failAddress);
-//
-//            Collection<String> tokens = cluster.get(late).appliesOnInstance((InetAddress endpoint) ->
-//                StorageService.instance.getTokenMetadata().getTokens(failAddress)
-//                                       .stream().map(Object::toString).collect(Collectors.toList())
-//            ).apply(failAddress);
-//
-//            Assert.assertEquals(expectTokens, tokens);
+            cluster.get(late).acceptsOnInstance((InetAddressAndPort endpoint) -> {
+                EndpointState ep;
+                while (null == (ep = Gossiper.instance.getEndpointStateForEndpoint(endpoint))
+                       || !ep.getApplicationState(ApplicationState.STATUS).value.startsWith("MOVING"))
+                    LockSupport.parkNanos(TimeUnit.MILLISECONDS.toNanos(10L));
+            }).accept(failAddress);
+
+            Collection<String> tokens = cluster.get(late).appliesOnInstance((InetAddressAndPort endpoint) ->
+                StorageService.instance.getTokenMetadata().getTokens(failAddress)
+                                       .stream().map(Object::toString).collect(Collectors.toList())
+            ).apply(failAddress);
+
+            Assert.assertEquals(expectTokens, tokens);
         }
     }
     
