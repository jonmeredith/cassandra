--- conflicted
+++ resolved
@@ -60,18 +60,6 @@
 
   <appender name="INSTANCESTDOUT" target="System.out" class="ch.qos.logback.core.ConsoleAppender">
     <encoder>
-<<<<<<< HEAD
-=======
-      <pattern>%-5level %date{HH:mm:ss,SSS} %msg%n</pattern>
-    </encoder>
-    <filter class="ch.qos.logback.classic.filter.ThresholdFilter">
-      <level>WARN</level>
-    </filter>
-  </appender>
-
-  <appender name="INSTANCESTDOUT" target="System.out" class="ch.qos.logback.core.ConsoleAppender">
-    <encoder>
->>>>>>> 65781432
       <pattern>%-5level [%thread] ${instance_id} %date{ISO8601} %F:%L - %msg%n</pattern>
     </encoder>
     <filter class="ch.qos.logback.classic.filter.ThresholdFilter">
