--- conflicted
+++ resolved
@@ -1993,7 +1993,6 @@
             logger.info("No gossip backlog; proceeding");
     }
 
-<<<<<<< HEAD
     /**
      * Blockingly wait for all live nodes to agree on the current schema version.
      *
@@ -2044,13 +2043,13 @@
         }
 
         return true;
-=======
+    }
+
     @VisibleForTesting
     public void stopShutdownAndWait(long timeout, TimeUnit units) throws InterruptedException, TimeoutException
     {
         stop();
         shutdown(executor);
         awaitTermination(timeout, units, executor);
->>>>>>> 00c202d7
     }
 }