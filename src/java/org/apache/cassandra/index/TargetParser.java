--- conflicted
+++ resolved
@@ -77,26 +77,16 @@
         }
 
         // if it's not a CQL table, we can't assume that the column name is utf8, so
-<<<<<<< HEAD
-        // in that case we have to do a linear scan of the table's columns to get the matching one
-        if (metadata.isCQLTable())
-            return Pair.create(metadata.getColumn(new ColumnIdentifier(columnName, true)), targetType);
-        else
-            for (ColumnMetadata column : metadata.columns())
-                if (column.name.toString().equals(columnName))
-                    return Pair.create(column, targetType);
-=======
         // in that case we have to do a linear scan of the cfm's columns to get the matching one.
         // After dropping compact storage (see CASSANDRA-10857), we can't distinguish between the
         // former compact/thrift table, so we have to fall back to linear scan in both cases.
-        ColumnDefinition cd = cfm.getColumnDefinition(new ColumnIdentifier(columnName, true));
+        ColumnMetadata cd = metadata.getColumn(new ColumnIdentifier(columnName, true));
         if (cd != null)
             return Pair.create(cd, targetType);
 
-        for (ColumnDefinition column : cfm.allColumns())
+        for (ColumnMetadata column : metadata.columns())
             if (column.name.toString().equals(columnName))
                 return Pair.create(column, targetType);
->>>>>>> adc32ac8
 
         return null;
     }
