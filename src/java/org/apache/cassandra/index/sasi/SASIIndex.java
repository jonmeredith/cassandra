/*
 * Licensed to the Apache Software Foundation (ASF) under one
 * or more contributor license agreements.  See the NOTICE file
 * distributed with this work for additional information
 * regarding copyright ownership.  The ASF licenses this file
 * to you under the Apache License, Version 2.0 (the
 * "License"); you may not use this file except in compliance
 * with the License.  You may obtain a copy of the License at
 *
 *     http://www.apache.org/licenses/LICENSE-2.0
 *
 * Unless required by applicable law or agreed to in writing, software
 * distributed under the License is distributed on an "AS IS" BASIS,
 * WITHOUT WARRANTIES OR CONDITIONS OF ANY KIND, either express or implied.
 * See the License for the specific language governing permissions and
 * limitations under the License.
 */
package org.apache.cassandra.index.sasi;

import java.util.*;
import java.util.concurrent.Callable;
import java.util.function.BiFunction;

import com.googlecode.concurrenttrees.common.Iterables;

import org.apache.cassandra.config.*;
import org.apache.cassandra.cql3.Operator;
import org.apache.cassandra.cql3.statements.IndexTarget;
import org.apache.cassandra.db.*;
import org.apache.cassandra.db.compaction.CompactionManager;
import org.apache.cassandra.db.compaction.OperationType;
import org.apache.cassandra.db.filter.RowFilter;
import org.apache.cassandra.db.lifecycle.Tracker;
import org.apache.cassandra.db.marshal.AbstractType;
import org.apache.cassandra.db.partitions.PartitionIterator;
import org.apache.cassandra.db.partitions.PartitionUpdate;
import org.apache.cassandra.db.rows.Row;
import org.apache.cassandra.dht.Murmur3Partitioner;
import org.apache.cassandra.exceptions.ConfigurationException;
import org.apache.cassandra.exceptions.InvalidRequestException;
import org.apache.cassandra.index.Index;
import org.apache.cassandra.index.IndexRegistry;
import org.apache.cassandra.index.SecondaryIndexBuilder;
import org.apache.cassandra.index.TargetParser;
import org.apache.cassandra.index.sasi.conf.ColumnIndex;
import org.apache.cassandra.index.sasi.conf.IndexMode;
import org.apache.cassandra.index.sasi.disk.OnDiskIndexBuilder.Mode;
import org.apache.cassandra.index.sasi.disk.PerSSTableIndexWriter;
import org.apache.cassandra.index.sasi.plan.QueryPlan;
import org.apache.cassandra.index.transactions.IndexTransaction;
import org.apache.cassandra.io.sstable.Descriptor;
import org.apache.cassandra.io.sstable.format.SSTableFlushObserver;
import org.apache.cassandra.io.sstable.format.SSTableReader;
import org.apache.cassandra.notifications.*;
import org.apache.cassandra.schema.ColumnMetadata;
import org.apache.cassandra.schema.IndexMetadata;
import org.apache.cassandra.schema.Schema;
import org.apache.cassandra.schema.TableMetadata;
import org.apache.cassandra.utils.FBUtilities;
import org.apache.cassandra.utils.Pair;
import org.apache.cassandra.utils.concurrent.OpOrder;

public class SASIIndex implements Index, INotificationConsumer
{
    private static class SASIIndexBuildingSupport implements IndexBuildingSupport
    {
        public SecondaryIndexBuilder getIndexBuildTask(ColumnFamilyStore cfs,
                                                       Set<Index> indexes,
                                                       Collection<SSTableReader> sstablesToRebuild)
        {
            NavigableMap<SSTableReader, Map<ColumnMetadata, ColumnIndex>> sstables = new TreeMap<>((a, b) -> {
                return Integer.compare(a.descriptor.generation, b.descriptor.generation);
            });

            indexes.stream()
                   .filter((i) -> i instanceof SASIIndex)
                   .forEach((i) -> {
                       SASIIndex sasi = (SASIIndex) i;
                       sasi.index.dropData(sstablesToRebuild);
                       sstablesToRebuild.stream()
                                        .filter((sstable) -> !sasi.index.hasSSTable(sstable))
                                        .forEach((sstable) -> {
                                            Map<ColumnMetadata, ColumnIndex> toBuild = sstables.get(sstable);
                                            if (toBuild == null)
                                                sstables.put(sstable, (toBuild = new HashMap<>()));

                                            toBuild.put(sasi.index.getDefinition(), sasi.index);
                                        });
                   });

            return new SASIIndexBuilder(cfs, sstables);
        }
    }

    private static final SASIIndexBuildingSupport INDEX_BUILDER_SUPPORT = new SASIIndexBuildingSupport();

    private final ColumnFamilyStore baseCfs;
    private final IndexMetadata config;
    private final ColumnIndex index;

    public SASIIndex(ColumnFamilyStore baseCfs, IndexMetadata config)
    {
        this.baseCfs = baseCfs;
        this.config = config;

        ColumnMetadata column = TargetParser.parse(baseCfs.metadata(), config).left;
        this.index = new ColumnIndex(baseCfs.metadata().partitionKeyType, column, config);

        Tracker tracker = baseCfs.getTracker();
        tracker.subscribe(this);

        SortedMap<SSTableReader, Map<ColumnMetadata, ColumnIndex>> toRebuild = new TreeMap<>((a, b)
                                                -> Integer.compare(a.descriptor.generation, b.descriptor.generation));

        for (SSTableReader sstable : index.init(tracker.getView().liveSSTables()))
        {
            Map<ColumnMetadata, ColumnIndex> perSSTable = toRebuild.get(sstable);
            if (perSSTable == null)
                toRebuild.put(sstable, (perSSTable = new HashMap<>()));

            perSSTable.put(index.getDefinition(), index);
        }

        CompactionManager.instance.submitIndexBuild(new SASIIndexBuilder(baseCfs, toRebuild));
    }

<<<<<<< HEAD
    public static Map<String, String> validateOptions(Map<String, String> options, TableMetadata metadata)
=======
    /**
     * Called via reflection at {@link IndexMetadata#validateCustomIndexOptions}
     */
    public static Map<String, String> validateOptions(Map<String, String> options, CFMetaData cfm)
>>>>>>> ea62d886
    {
        if (!(metadata.partitioner instanceof Murmur3Partitioner))
            throw new ConfigurationException("SASI only supports Murmur3Partitioner.");

        String targetColumn = options.get("target");
        if (targetColumn == null)
            throw new ConfigurationException("unknown target column");

        Pair<ColumnMetadata, IndexTarget.Type> target = TargetParser.parse(metadata, targetColumn);
        if (target == null)
            throw new ConfigurationException("failed to retrieve target column for: " + targetColumn);

        if (target.left.isComplex())
            throw new ConfigurationException("complex columns are not yet supported by SASI");

        if (target.left.isPartitionKey())
            throw new ConfigurationException("partition key columns are not yet supported by SASI");

        IndexMode.validateAnalyzer(options, target.left);

        IndexMode mode = IndexMode.getMode(target.left, options);
        if (mode.mode == Mode.SPARSE)
        {
            if (mode.isLiteral)
                throw new ConfigurationException("SPARSE mode is only supported on non-literal columns.");

            if (mode.isAnalyzed)
                throw new ConfigurationException("SPARSE mode doesn't support analyzers.");
        }

        return Collections.emptyMap();
    }

    public void register(IndexRegistry registry)
    {
        registry.registerIndex(this);
    }

    public IndexMetadata getIndexMetadata()
    {
        return config;
    }

    public Callable<?> getInitializationTask()
    {
        return null;
    }

    public Callable<?> getMetadataReloadTask(IndexMetadata indexMetadata)
    {
        return null;
    }

    public Callable<?> getBlockingFlushTask()
    {
        return null; // SASI indexes are flushed along side memtable
    }

    public Callable<?> getInvalidateTask()
    {
        return getTruncateTask(FBUtilities.timestampMicros());
    }

    public Callable<?> getTruncateTask(long truncatedAt)
    {
        return () -> {
            index.dropData(truncatedAt);
            return null;
        };
    }

    public boolean shouldBuildBlocking()
    {
        return true;
    }

    public Optional<ColumnFamilyStore> getBackingTable()
    {
        return Optional.empty();
    }

    public boolean indexes(RegularAndStaticColumns columns)
    {
        return columns.contains(index.getDefinition());
    }

    public boolean dependsOn(ColumnMetadata column)
    {
        return index.getDefinition().compareTo(column) == 0;
    }

    public boolean supportsExpression(ColumnMetadata column, Operator operator)
    {
        return dependsOn(column) && index.supports(operator);
    }

    public AbstractType<?> customExpressionValueType()
    {
        return null;
    }

    public RowFilter getPostIndexQueryFilter(RowFilter filter)
    {
        return filter.withoutExpressions();
    }

    public long getEstimatedResultRows()
    {
        // this is temporary (until proper QueryPlan is integrated into Cassandra)
        // and allows us to priority SASI indexes if any in the query since they
        // are going to be more efficient, to query and intersect, than built-in indexes.
        return Long.MIN_VALUE;
    }

    public void validate(PartitionUpdate update) throws InvalidRequestException
    {}

    public Indexer indexerFor(DecoratedKey key, RegularAndStaticColumns columns, int nowInSec, WriteContext context, IndexTransaction.Type transactionType)
    {
        return new Indexer()
        {
            public void begin()
            {}

            public void partitionDelete(DeletionTime deletionTime)
            {}

            public void rangeTombstone(RangeTombstone tombstone)
            {}

            public void insertRow(Row row)
            {
                if (isNewData())
                    adjustMemtableSize(index.index(key, row), CassandraWriteContext.fromContext(context).getGroup());
            }

            public void updateRow(Row oldRow, Row newRow)
            {
                insertRow(newRow);
            }

            public void removeRow(Row row)
            {}

            public void finish()
            {}

            // we are only interested in the data from Memtable
            // everything else is going to be handled by SSTableWriter observers
            private boolean isNewData()
            {
                return transactionType == IndexTransaction.Type.UPDATE;
            }

            public void adjustMemtableSize(long additionalSpace, OpOrder.Group opGroup)
            {
                baseCfs.getTracker().getView().getCurrentMemtable().getAllocator().onHeap().allocate(additionalSpace, opGroup);
            }
        };
    }

    public Searcher searcherFor(ReadCommand command) throws InvalidRequestException
    {
        TableMetadata config = command.metadata();
        ColumnFamilyStore cfs = Schema.instance.getColumnFamilyStoreInstance(config.id);
        return controller -> new QueryPlan(cfs, command, DatabaseDescriptor.getRangeRpcTimeout()).execute(controller);
    }

    public SSTableFlushObserver getFlushObserver(Descriptor descriptor, OperationType opType)
    {
        return newWriter(baseCfs.metadata().partitionKeyType, descriptor, Collections.singletonMap(index.getDefinition(), index), opType);
    }

    public BiFunction<PartitionIterator, ReadCommand, PartitionIterator> postProcessorFor(ReadCommand command)
    {
        return (partitionIterator, readCommand) -> partitionIterator;
    }

    public IndexBuildingSupport getBuildTaskSupport()
    {
        return INDEX_BUILDER_SUPPORT;
    }

    public void handleNotification(INotification notification, Object sender)
    {
        // unfortunately, we can only check the type of notification via instanceof :(
        if (notification instanceof SSTableAddedNotification)
        {
            SSTableAddedNotification notice = (SSTableAddedNotification) notification;
            index.update(Collections.<SSTableReader>emptyList(), Iterables.toList(notice.added));
        }
        else if (notification instanceof SSTableListChangedNotification)
        {
            SSTableListChangedNotification notice = (SSTableListChangedNotification) notification;
            index.update(notice.removed, notice.added);
        }
        else if (notification instanceof MemtableRenewedNotification)
        {
            index.switchMemtable();
        }
        else if (notification instanceof MemtableSwitchedNotification)
        {
            index.switchMemtable(((MemtableSwitchedNotification) notification).memtable);
        }
        else if (notification instanceof MemtableDiscardedNotification)
        {
            index.discardMemtable(((MemtableDiscardedNotification) notification).memtable);
        }
    }

    public ColumnIndex getIndex()
    {
        return index;
    }

    protected static PerSSTableIndexWriter newWriter(AbstractType<?> keyValidator,
                                                     Descriptor descriptor,
                                                     Map<ColumnMetadata, ColumnIndex> indexes,
                                                     OperationType opType)
    {
        return new PerSSTableIndexWriter(keyValidator, descriptor, opType, indexes);
    }
}<|MERGE_RESOLUTION|>--- conflicted
+++ resolved
@@ -124,14 +124,10 @@
         CompactionManager.instance.submitIndexBuild(new SASIIndexBuilder(baseCfs, toRebuild));
     }
 
-<<<<<<< HEAD
-    public static Map<String, String> validateOptions(Map<String, String> options, TableMetadata metadata)
-=======
     /**
      * Called via reflection at {@link IndexMetadata#validateCustomIndexOptions}
      */
-    public static Map<String, String> validateOptions(Map<String, String> options, CFMetaData cfm)
->>>>>>> ea62d886
+    public static Map<String, String> validateOptions(Map<String, String> options, TableMetadata metadata)
     {
         if (!(metadata.partitioner instanceof Murmur3Partitioner))
             throw new ConfigurationException("SASI only supports Murmur3Partitioner.");
