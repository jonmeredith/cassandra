--- conflicted
+++ resolved
@@ -23,27 +23,17 @@
 import java.lang.ref.PhantomReference;
 import java.lang.ref.Reference;
 import java.lang.ref.ReferenceQueue;
-<<<<<<< HEAD
 import java.lang.ref.WeakReference;
 import java.lang.reflect.Field;
 import java.lang.reflect.Modifier;
 import java.util.*;
-=======
-import java.util.Arrays;
-import java.util.Collection;
-import java.util.Collections;
-import java.util.Set;
->>>>>>> 042bd9d5
 import java.util.concurrent.*;
 import java.util.concurrent.atomic.AtomicInteger;
 import java.util.concurrent.atomic.AtomicIntegerFieldUpdater;
 
-<<<<<<< HEAD
-=======
 import com.google.common.annotations.VisibleForTesting;
 import com.google.common.collect.ImmutableList;
 
->>>>>>> 042bd9d5
 import org.apache.cassandra.concurrent.InfiniteLoopExecutor;
 import org.slf4j.Logger;
 import org.slf4j.LoggerFactory;
@@ -52,21 +42,18 @@
 import com.google.common.base.Preconditions;
 
 import org.apache.cassandra.concurrent.NamedThreadFactory;
-<<<<<<< HEAD
 import org.apache.cassandra.db.ColumnFamilyStore;
 import org.apache.cassandra.db.Keyspace;
 import org.apache.cassandra.db.lifecycle.View;
 import org.apache.cassandra.io.sstable.format.SSTableReader;
 import org.apache.cassandra.io.util.Memory;
 import org.apache.cassandra.io.util.SafeMemory;
+import org.apache.cassandra.utils.ExecutorUtils;
 import org.apache.cassandra.utils.NoSpamLogger;
 import org.apache.cassandra.utils.Pair;
 import org.cliffc.high_scale_lib.NonBlockingHashMap;
 
 import static java.util.Collections.emptyList;
-=======
-import org.apache.cassandra.utils.ExecutorUtils;
->>>>>>> 042bd9d5
 
 import static org.apache.cassandra.utils.Throwables.maybeFail;
 import static org.apache.cassandra.utils.Throwables.merge;
@@ -722,18 +709,10 @@
     @VisibleForTesting
     public static void shutdownReferenceReaper(long timeout, TimeUnit unit) throws InterruptedException, TimeoutException
     {
-<<<<<<< HEAD
-        EXEC.shutdown();
-        EXEC.awaitTermination(60, TimeUnit.SECONDS);
-        if (STRONG_LEAK_DETECTOR != null)
-        {
-            STRONG_LEAK_DETECTOR.shutdownNow();
-            STRONG_LEAK_DETECTOR.awaitTermination(60, TimeUnit.SECONDS);
-        }
-=======
-        Collection<?> executors = ImmutableList.of(EXEC);
+        Collection<?> executors = STRONG_LEAK_DETECTOR == null ?
+                                  ImmutableList.of(EXEC) :
+                                  ImmutableList.of(EXEC, STRONG_LEAK_DETECTOR);
         ExecutorUtils.shutdownNow(executors);
         ExecutorUtils.awaitTermination(timeout, unit, executors);
->>>>>>> 042bd9d5
     }
 }