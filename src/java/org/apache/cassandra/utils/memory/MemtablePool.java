/*
 * Licensed to the Apache Software Foundation (ASF) under one
 * or more contributor license agreements.  See the NOTICE file
 * distributed with this work for additional information
 * regarding copyright ownership.  The ASF licenses this file
 * to you under the Apache License, Version 2.0 (the
 * "License"); you may not use this file except in compliance
 * with the License.  You may obtain a copy of the License at
 *
 *   http://www.apache.org/licenses/LICENSE-2.0
 *
 * Unless required by applicable law or agreed to in writing,
 * software distributed under the License is distributed on an
 * "AS IS" BASIS, WITHOUT WARRANTIES OR CONDITIONS OF ANY
 * KIND, either express or implied.  See the License for the
 * specific language governing permissions and limitations
 * under the License.
 */
package org.apache.cassandra.utils.memory;

import java.util.concurrent.TimeUnit;
import java.util.concurrent.TimeoutException;
import java.util.concurrent.atomic.AtomicLongFieldUpdater;

import com.google.common.annotations.VisibleForTesting;

import com.codahale.metrics.Timer;
import org.apache.cassandra.metrics.CassandraMetricsRegistry;
import org.apache.cassandra.metrics.DefaultNameFactory;
import org.apache.cassandra.utils.concurrent.WaitQueue;


/**
 * Represents an amount of memory used for a given purpose, that can be allocated to specific tasks through
 * child MemtableAllocator objects.
 */
public abstract class MemtablePool
{
    final MemtableCleanerThread<?> cleaner;

    // the total memory used by this pool
    public final SubPool onHeap;
    public final SubPool offHeap;

    public final Timer blockedOnAllocating;

    final WaitQueue hasRoom = new WaitQueue();

    MemtablePool(long maxOnHeapMemory, long maxOffHeapMemory, float cleanThreshold, Runnable cleaner)
    {
        this.onHeap = getSubPool(maxOnHeapMemory, cleanThreshold);
        this.offHeap = getSubPool(maxOffHeapMemory, cleanThreshold);
        this.cleaner = getCleaner(cleaner);
        blockedOnAllocating = CassandraMetricsRegistry.Metrics.timer(new DefaultNameFactory("MemtablePool")
                                                                         .createMetricName("BlockedOnAllocation"));
        if (this.cleaner != null)
            this.cleaner.start();
    }

    SubPool getSubPool(long limit, float cleanThreshold)
    {
        return new SubPool(limit, cleanThreshold);
    }

    MemtableCleanerThread<?> getCleaner(Runnable cleaner)
    {
        return cleaner == null ? null : new MemtableCleanerThread<>(this, cleaner);
    }

<<<<<<< HEAD
    public void shutdown() throws InterruptedException
=======
    public void shutdown(long timeout, TimeUnit unit) throws InterruptedException, TimeoutException
>>>>>>> 341b936a
    {
        cleaner.shutdownNow();
        if (!cleaner.awaitTermination(timeout, unit))
            throw new TimeoutException();
    }

    public abstract MemtableAllocator newAllocator();

    /**
     * Note the difference between acquire() and allocate(); allocate() makes more resources available to all owners,
     * and acquire() makes shared resources unavailable but still recorded. An Owner must always acquire resources,
     * but only needs to allocate if there are none already available. This distinction is not always meaningful.
     */
    public class SubPool
    {

        // total memory/resource permitted to allocate
        public final long limit;

        // ratio of used to spare (both excluding 'reclaiming') at which to trigger a clean
        public final float cleanThreshold;

        // total bytes allocated and reclaiming
        volatile long allocated;
        volatile long reclaiming;

        // a cache of the calculation determining at what allocation threshold we should next clean
        volatile long nextClean;

        public SubPool(long limit, float cleanThreshold)
        {
            this.limit = limit;
            this.cleanThreshold = cleanThreshold;
        }

        /** Methods for tracking and triggering a clean **/

        boolean needsCleaning()
        {
            // use strictly-greater-than so we don't clean when limit is 0
            return used() > nextClean && updateNextClean();
        }

        void maybeClean()
        {
            if (needsCleaning() && cleaner != null)
                cleaner.trigger();
        }

        private boolean updateNextClean()
        {
            while (true)
            {
                long current = nextClean;
                long reclaiming = this.reclaiming;
                long next =  reclaiming + (long) (this.limit * cleanThreshold);
                if (current == next || nextCleanUpdater.compareAndSet(this, current, next))
                    return used() > next;
            }
        }

        /** Methods to allocate space **/

        boolean tryAllocate(long size)
        {
            while (true)
            {
                long cur;
                if ((cur = allocated) + size > limit)
                    return false;
                if (allocatedUpdater.compareAndSet(this, cur, cur + size))
                    return true;
            }
        }

        /**
         * apply the size adjustment to allocated, bypassing any limits or constraints. If this reduces the
         * allocated total, we will signal waiters
         */
        private void adjustAllocated(long size)
        {
            while (true)
            {
                long cur = allocated;
                if (allocatedUpdater.compareAndSet(this, cur, cur + size))
                    return;
            }
        }

        void allocated(long size)
        {
            assert size >= 0;
            if (size == 0)
                return;

            adjustAllocated(size);
            maybeClean();
        }

        void acquired(long size)
        {
            maybeClean();
        }

        void released(long size)
        {
            assert size >= 0;
            adjustAllocated(-size);
            hasRoom.signalAll();
        }

        void reclaiming(long size)
        {
            if (size == 0)
                return;
            reclaimingUpdater.addAndGet(this, size);
        }

        void reclaimed(long size)
        {
            if (size == 0)
                return;

            reclaimingUpdater.addAndGet(this, -size);
            if (updateNextClean() && cleaner != null)
                cleaner.trigger();
        }

        public long used()
        {
            return allocated;
        }

        public float reclaimingRatio()
        {
            float r = reclaiming / (float) limit;
            if (Float.isNaN(r))
                return 0;
            return r;
        }

        public float usedRatio()
        {
            float r = allocated / (float) limit;
            if (Float.isNaN(r))
                return 0;
            return r;
        }

        public MemtableAllocator.SubAllocator newAllocator()
        {
            return new MemtableAllocator.SubAllocator(this);
        }

        public WaitQueue hasRoom()
        {
            return hasRoom;
        }

        public Timer.Context blockedTimerContext()
        {
            return blockedOnAllocating.time();
        }
    }

    private static final AtomicLongFieldUpdater<SubPool> reclaimingUpdater = AtomicLongFieldUpdater.newUpdater(SubPool.class, "reclaiming");
    private static final AtomicLongFieldUpdater<SubPool> allocatedUpdater = AtomicLongFieldUpdater.newUpdater(SubPool.class, "allocated");
    private static final AtomicLongFieldUpdater<SubPool> nextCleanUpdater = AtomicLongFieldUpdater.newUpdater(SubPool.class, "nextClean");

}<|MERGE_RESOLUTION|>--- conflicted
+++ resolved
@@ -67,11 +67,7 @@
         return cleaner == null ? null : new MemtableCleanerThread<>(this, cleaner);
     }
 
-<<<<<<< HEAD
-    public void shutdown() throws InterruptedException
-=======
     public void shutdown(long timeout, TimeUnit unit) throws InterruptedException, TimeoutException
->>>>>>> 341b936a
     {
         cleaner.shutdownNow();
         if (!cleaner.awaitTermination(timeout, unit))
