--- conflicted
+++ resolved
@@ -590,13 +590,9 @@
 
     public long getBloomFilterSerializedSize()
     {
-<<<<<<< HEAD
-        return FilterFactory.serializedSize(bf);
-=======
         if (bf instanceof AlwaysPresentFilter)
             return 0;
-        return FilterFactory.serializedSize(bf, descriptor.version.filterType);
->>>>>>> bc98886d
+        return FilterFactory.serializedSize(bf);
     }
 
     /**
