/*
 * Licensed to the Apache Software Foundation (ASF) under one
 * or more contributor license agreements.  See the NOTICE file
 * distributed with this work for additional information
 * regarding copyright ownership.  The ASF licenses this file
 * to you under the Apache License, Version 2.0 (the
 * "License"); you may not use this file except in compliance
 * with the License.  You may obtain a copy of the License at
 *
 *     http://www.apache.org/licenses/LICENSE-2.0
 *
 * Unless required by applicable law or agreed to in writing, software
 * distributed under the License is distributed on an "AS IS" BASIS,
 * WITHOUT WARRANTIES OR CONDITIONS OF ANY KIND, either express or implied.
 * See the License for the specific language governing permissions and
 * limitations under the License.
 */
package org.apache.cassandra.cql3.selection;

import java.nio.ByteBuffer;
import java.util.*;

import com.google.common.base.MoreObjects;
import com.google.common.base.Predicate;
import com.google.common.collect.Iterables;
import com.google.common.collect.Iterators;
import com.google.common.collect.Lists;

import org.apache.cassandra.config.CFMetaData;
import org.apache.cassandra.config.ColumnDefinition;
import org.apache.cassandra.cql3.*;
import org.apache.cassandra.cql3.functions.Function;
import org.apache.cassandra.db.Clustering;
import org.apache.cassandra.db.DecoratedKey;
import org.apache.cassandra.db.aggregation.AggregationSpecification;
import org.apache.cassandra.db.aggregation.GroupMaker;
import org.apache.cassandra.db.context.CounterContext;
import org.apache.cassandra.db.marshal.UTF8Type;
import org.apache.cassandra.db.rows.Cell;
import org.apache.cassandra.exceptions.InvalidRequestException;
import org.apache.cassandra.transport.ProtocolVersion;
import org.apache.cassandra.utils.ByteBufferUtil;

public abstract class Selection
{
    /**
     * A predicate that returns <code>true</code> for static columns.
     */
    private static final Predicate<ColumnDefinition> STATIC_COLUMN_FILTER = new Predicate<ColumnDefinition>()
    {
        public boolean apply(ColumnDefinition def)
        {
            return def.isStatic();
        }
    };

    private final CFMetaData cfm;
    private final List<ColumnDefinition> columns;
    private final SelectionColumnMapping columnMapping;
    private final ResultSet.ResultMetadata metadata;
    private final boolean collectTimestamps;
    private final boolean collectTTLs;
    // Columns used to order the result set for multi-partition queries
    private Map<ColumnDefinition, Integer> orderingIndex;

    protected Selection(CFMetaData cfm,
                        List<ColumnDefinition> columns,
                        SelectionColumnMapping columnMapping,
                        boolean collectTimestamps,
                        boolean collectTTLs)
    {
        this.cfm = cfm;
        this.columns = columns;
        this.columnMapping = columnMapping;
        this.metadata = new ResultSet.ResultMetadata(columnMapping.getColumnSpecifications());
        this.collectTimestamps = collectTimestamps;
        this.collectTTLs = collectTTLs;
    }

    // Overriden by SimpleSelection when appropriate.
    public boolean isWildcard()
    {
        return false;
    }

    /**
     * Checks if this selection contains static columns.
     * @return <code>true</code> if this selection contains static columns, <code>false</code> otherwise;
     */
    public boolean containsStaticColumns()
    {
        if (cfm.isStaticCompactTable() || !cfm.hasStaticColumns())
            return false;

        if (isWildcard())
            return true;

        return !Iterables.isEmpty(Iterables.filter(columns, STATIC_COLUMN_FILTER));
    }

    /**
     * Checks if this selection contains only static columns.
     * @return <code>true</code> if this selection contains only static columns, <code>false</code> otherwise;
     */
    public boolean containsOnlyStaticColumns()
    {
        if (!containsStaticColumns())
            return false;

        if (isWildcard())
            return false;

        for (ColumnDefinition def : getColumns())
        {
            if (!def.isPartitionKey() && !def.isStatic())
                return false;
        }

        return true;
    }

    /**
     * Checks if this selection contains a complex column.
     *
     * @return <code>true</code> if this selection contains a multicell collection or UDT, <code>false</code> otherwise.
     */
    public boolean containsAComplexColumn()
    {
        for (ColumnDefinition def : getColumns())
            if (def.isComplex())
                return true;

        return false;
    }

    public Map<ColumnDefinition, Integer> getOrderingIndex(boolean isJson)
    {
        if (!isJson)
            return orderingIndex;

        // If we order post-query in json, the first and only column that we ship to the client is the json column.
        // In that case, we should keep ordering columns around to perform the ordering, then these columns will
        // be placed after the json column. As a consequence of where the colums are placed, we should give the
        // ordering index a value based on their position in the json encoding and discard the original index.
        // (CASSANDRA-14286)
        int columnIndex = 1;
        Map<ColumnDefinition, Integer> jsonOrderingIndex = new LinkedHashMap<>(orderingIndex.size());
        for (ColumnDefinition column : orderingIndex.keySet())
            jsonOrderingIndex.put(column, columnIndex++);

        return jsonOrderingIndex;
    }

    public ResultSet.ResultMetadata getResultMetadata(boolean isJson)
    {
        if (!isJson)
            return metadata;

        ColumnSpecification firstColumn = metadata.names.get(0);
        ColumnSpecification jsonSpec = new ColumnSpecification(firstColumn.ksName, firstColumn.cfName, Json.JSON_COLUMN_ID, UTF8Type.instance);
        ResultSet.ResultMetadata resultMetadata = new ResultSet.ResultMetadata(Lists.newArrayList(jsonSpec));
        if (orderingIndex != null)
        {
            for (ColumnDefinition orderingColumn : orderingIndex.keySet())
                resultMetadata.addNonSerializedColumn(orderingColumn);
        }
        return resultMetadata;
    }

    public static Selection wildcard(CFMetaData cfm)
    {
        List<ColumnDefinition> all = new ArrayList<>(cfm.allColumns().size());
        Iterators.addAll(all, cfm.allColumnsInSelectOrder());
        return new SimpleSelection(cfm, all, true);
    }

    public static Selection wildcardWithGroupBy(CFMetaData cfm, VariableSpecifications boundNames)
    {
        List<RawSelector> rawSelectors = new ArrayList<>(cfm.allColumns().size());
        Iterator<ColumnDefinition> iter = cfm.allColumnsInSelectOrder();
        while (iter.hasNext())
        {
            ColumnDefinition.Raw raw = ColumnDefinition.Raw.forColumn(iter.next());
            rawSelectors.add(new RawSelector(raw, null));
        }
        return fromSelectors(cfm, rawSelectors, boundNames, true);
    }

    public static Selection forColumns(CFMetaData cfm, List<ColumnDefinition> columns)
    {
        return new SimpleSelection(cfm, columns, false);
    }

    public void addColumnForOrdering(ColumnDefinition c)
    {
        if (orderingIndex == null)
            orderingIndex = new LinkedHashMap<>();

        int index = getResultSetIndex(c);

        if (index < 0)
            index = addOrderingColumn(c);

        orderingIndex.put(c, index);
    }

    protected int addOrderingColumn(ColumnDefinition c)
    {
        columns.add(c);
        metadata.addNonSerializedColumn(c);
        return columns.size() - 1;
    }

    public void addFunctionsTo(List<Function> functions)
    {
    }

    private static boolean processesSelection(List<RawSelector> rawSelectors)
    {
        for (RawSelector rawSelector : rawSelectors)
        {
            if (rawSelector.processesSelection())
                return true;
        }
        return false;
    }

    public static Selection fromSelectors(CFMetaData cfm, List<RawSelector> rawSelectors, VariableSpecifications boundNames, boolean hasGroupBy)
    {
        List<ColumnDefinition> defs = new ArrayList<>();

        SelectorFactories factories =
                SelectorFactories.createFactoriesAndCollectColumnDefinitions(RawSelector.toSelectables(rawSelectors, cfm), null, cfm, defs, boundNames);
        SelectionColumnMapping mapping = collectColumnMappings(cfm, rawSelectors, factories);

        return (processesSelection(rawSelectors) || rawSelectors.size() != defs.size() || hasGroupBy)
               ? new SelectionWithProcessing(cfm, defs, mapping, factories)
               : new SimpleSelection(cfm, defs, mapping, false);
    }

    /**
     * Returns the index of the specified column within the resultset
     * @param c the column
     * @return the index of the specified column within the resultset or -1
     */
    public int getResultSetIndex(ColumnDefinition c)
    {
        return getColumnIndex(c);
    }

    /**
     * Returns the index of the specified column
     * @param c the column
     * @return the index of the specified column or -1
     */
    protected final int getColumnIndex(ColumnDefinition c)
    {
        for (int i = 0, m = columns.size(); i < m; i++)
            if (columns.get(i).name.equals(c.name))
                return i;
        return -1;
    }

    private static SelectionColumnMapping collectColumnMappings(CFMetaData cfm,
                                                                List<RawSelector> rawSelectors,
                                                                SelectorFactories factories)
    {
        SelectionColumnMapping selectionColumns = SelectionColumnMapping.newMapping();
        Iterator<RawSelector> iter = rawSelectors.iterator();
        for (Selector.Factory factory : factories)
        {
            ColumnSpecification colSpec = factory.getColumnSpecification(cfm);
            ColumnIdentifier alias = iter.next().alias;
            factory.addColumnMapping(selectionColumns,
                                     alias == null ? colSpec : colSpec.withAlias(alias));
        }
        return selectionColumns;
    }

    protected abstract Selectors newSelectors(QueryOptions options) throws InvalidRequestException;

    /**
     * @return the list of CQL3 columns value this SelectionClause needs.
     */
    public List<ColumnDefinition> getColumns()
    {
        return columns;
    }

    /**
     * @return the mappings between resultset columns and the underlying columns
     */
    public SelectionColumns getColumnMapping()
    {
        return columnMapping;
    }

    public ResultSetBuilder resultSetBuilder(QueryOptions options, boolean isJson)
    {
        return new ResultSetBuilder(options, isJson);
    }

    public ResultSetBuilder resultSetBuilder(QueryOptions options, boolean isJson, AggregationSpecification aggregationSpec)
    {
        return aggregationSpec == null ? new ResultSetBuilder(options, isJson)
                : new ResultSetBuilder(options, isJson, aggregationSpec.newGroupMaker());
    }

    public abstract boolean isAggregate();

    @Override
    public String toString()
    {
        return MoreObjects.toStringHelper(this)
                          .add("columns", columns)
                          .add("columnMapping", columnMapping)
                          .add("metadata", metadata)
                          .add("collectTimestamps", collectTimestamps)
                          .add("collectTTLs", collectTTLs)
                          .toString();
    }

    public static List<ByteBuffer> rowToJson(List<ByteBuffer> row, ProtocolVersion protocolVersion, ResultSet.ResultMetadata metadata)
    {
        StringBuilder sb = new StringBuilder("{");
        for (int i = 0; i < metadata.getColumnCount(); i++)
        {
            if (i > 0)
                sb.append(", ");

            ColumnSpecification spec = metadata.names.get(i);
            String columnName = spec.name.toString();
            if (!columnName.equals(columnName.toLowerCase(Locale.US)))
                columnName = "\"" + columnName + "\"";

            ByteBuffer buffer = row.get(i);
            sb.append('"');
            sb.append(Json.quoteAsJsonString(columnName));
            sb.append("\": ");
            if (buffer == null)
                sb.append("null");
            else if (!buffer.hasRemaining())
                sb.append("\"\"");
            else
                sb.append(spec.type.toJSONString(buffer, protocolVersion));
        }
        sb.append("}");
        List<ByteBuffer> jsonRow = new ArrayList<>();
        jsonRow.add(UTF8Type.instance.getSerializer().serialize(sb.toString()));
        return jsonRow;
    }

    public class ResultSetBuilder
    {
        private final ResultSet resultSet;
        private final ProtocolVersion protocolVersion;

        /**
         * As multiple thread can access a <code>Selection</code> instance each <code>ResultSetBuilder</code> will use
         * its own <code>Selectors</code> instance.
         */
        private final Selectors selectors;

        /**
         * The <code>GroupMaker</code> used to build the aggregates.
         */
        private final GroupMaker groupMaker;

        /*
         * We'll build CQL3 row one by one.
         * The currentRow is the values for the (CQL3) columns we've fetched.
         * We also collect timestamps and ttls for the case where the writetime and
         * ttl functions are used. Note that we might collect timestamp and/or ttls
         * we don't care about, but since the array below are allocated just once,
         * it doesn't matter performance wise.
         */
        List<ByteBuffer> current;
        final long[] timestamps;
        final int[] ttls;

        private final boolean isJson;

        private ResultSetBuilder(QueryOptions options, boolean isJson)
        {
            this(options, isJson, null);
        }

        private ResultSetBuilder(QueryOptions options, boolean isJson, GroupMaker groupMaker)
        {
            this.resultSet = new ResultSet(getResultMetadata(isJson).copy(), new ArrayList<List<ByteBuffer>>());
            this.protocolVersion = options.getProtocolVersion();
            this.selectors = newSelectors(options);
            this.groupMaker = groupMaker;
            this.timestamps = collectTimestamps ? new long[columns.size()] : null;
            this.ttls = collectTTLs ? new int[columns.size()] : null;
            this.isJson = isJson;

            // We use MIN_VALUE to indicate no timestamp and -1 for no ttl
            if (timestamps != null)
                Arrays.fill(timestamps, Long.MIN_VALUE);
            if (ttls != null)
                Arrays.fill(ttls, -1);
        }

        public void add(ByteBuffer v)
        {
            current.add(v);
        }

        public void add(Cell c, int nowInSec)
        {
            if (c == null)
            {
                current.add(null);
                return;
            }

            current.add(value(c));

            if (timestamps != null)
                timestamps[current.size() - 1] = c.timestamp();

            if (ttls != null)
                ttls[current.size() - 1] = remainingTTL(c, nowInSec);
        }

        private int remainingTTL(Cell c, int nowInSec)
        {
            if (!c.isExpiring())
                return -1;

            int remaining = c.localDeletionTime() - nowInSec;
            return remaining >= 0 ? remaining : -1;
        }

        private ByteBuffer value(Cell c)
        {
            return c.isCounterCell()
                 ? ByteBufferUtil.bytes(CounterContext.instance().total(c.value()))
                 : c.value();
        }

        /**
         * Notifies this <code>Builder</code> that a new row is being processed.
         *
         * @param partitionKey the partition key of the new row
         * @param clustering the clustering of the new row
         */
        public void newRow(DecoratedKey partitionKey, Clustering clustering)
        {
            // The groupMaker needs to be called for each row
            boolean isNewAggregate = groupMaker == null || groupMaker.isNewGroup(partitionKey, clustering);
            if (current != null)
            {
                selectors.addInputRow(protocolVersion, this);
                if (isNewAggregate)
                {
                    resultSet.addRow(getOutputRow());
                    selectors.reset();
                }
            }
            current = new ArrayList<>(columns.size());

            // Timestamps and TTLs are arrays per row, we must null them out between rows
            if (timestamps != null)
                Arrays.fill(timestamps, Long.MIN_VALUE);
            if (ttls != null)
                Arrays.fill(ttls, -1);
        }

        /**
         * Builds the <code>ResultSet</code>
         */
        public ResultSet build()
        {
            if (current != null)
            {
                selectors.addInputRow(protocolVersion, this);
                resultSet.addRow(getOutputRow());
                selectors.reset();
                current = null;
            }

            // For aggregates we need to return a row even it no records have been found
            if (resultSet.isEmpty() && groupMaker != null && groupMaker.returnAtLeastOneRow())
                resultSet.addRow(getOutputRow());
            return resultSet;
        }

        private List<ByteBuffer> getOutputRow()
        {
            List<ByteBuffer> outputRow = selectors.getOutputRow(protocolVersion);
            if (isJson)
            {
                // Keep all columns around for possible post-query ordering. (CASSANDRA-14286)
                List<ByteBuffer> jsonRow = rowToJson(outputRow, protocolVersion, metadata);

                // Keep ordering columns around for possible post-query ordering. (CASSANDRA-14286)
                if (orderingIndex != null)
                {
                    for (Integer orderingColumnIndex : orderingIndex.values())
                        jsonRow.add(outputRow.get(orderingColumnIndex));
                }
                outputRow = jsonRow;
            }
            return outputRow;
        }
<<<<<<< HEAD
=======

        private List<ByteBuffer> rowToJson(List<ByteBuffer> row, int protocolVersion)
        {
            StringBuilder sb = new StringBuilder("{");
            for (int i = 0; i < metadata.getColumnCount(); i++)
            {
                if (i > 0)
                    sb.append(", ");

                ColumnSpecification spec = metadata.names.get(i);
                String columnName = spec.name.toString();
                if (!columnName.equals(columnName.toLowerCase(Locale.US)))
                    columnName = "\"" + columnName + "\"";

                ByteBuffer buffer = row.get(i);
                sb.append('"');
                sb.append(Json.quoteAsJsonString(columnName));
                sb.append("\": ");
                if (buffer == null)
                    sb.append("null");
                else
                    sb.append(spec.type.toJSONString(buffer, protocolVersion));
            }
            sb.append("}");
            List<ByteBuffer> jsonRow = new ArrayList<>();
            jsonRow.add(UTF8Type.instance.getSerializer().serialize(sb.toString()));
            return jsonRow;
        }
>>>>>>> fa718c98
    }

    private static interface Selectors
    {
        public boolean isAggregate();

        /**
         * Adds the current row of the specified <code>ResultSetBuilder</code>.
         *
         * @param protocolVersion
         * @param rs the <code>ResultSetBuilder</code>
         * @throws InvalidRequestException
         */
        public void addInputRow(ProtocolVersion protocolVersion, ResultSetBuilder rs) throws InvalidRequestException;

        public List<ByteBuffer> getOutputRow(ProtocolVersion protocolVersion) throws InvalidRequestException;

        public void reset();
    }

    // Special cased selection for when only columns are selected.
    private static class SimpleSelection extends Selection
    {
        private final boolean isWildcard;

        public SimpleSelection(CFMetaData cfm, List<ColumnDefinition> columns, boolean isWildcard)
        {
            this(cfm, columns, SelectionColumnMapping.simpleMapping(columns), isWildcard);
        }

        public SimpleSelection(CFMetaData cfm,
                               List<ColumnDefinition> columns,
                               SelectionColumnMapping metadata,
                               boolean isWildcard)
        {
            /*
             * In theory, even a simple selection could have multiple time the same column, so we
             * could filter those duplicate out of columns. But since we're very unlikely to
             * get much duplicate in practice, it's more efficient not to bother.
             */
            super(cfm, columns, metadata, false, false);
            this.isWildcard = isWildcard;
        }

        @Override
        public boolean isWildcard()
        {
            return isWildcard;
        }

        public boolean isAggregate()
        {
            return false;
        }

        protected Selectors newSelectors(QueryOptions options)
        {
            return new Selectors()
            {
                private List<ByteBuffer> current;

                public void reset()
                {
                    current = null;
                }

                public List<ByteBuffer> getOutputRow(ProtocolVersion protocolVersion)
                {
                    return current;
                }

                public void addInputRow(ProtocolVersion protocolVersion, ResultSetBuilder rs) throws InvalidRequestException
                {
                    current = rs.current;
                }

                public boolean isAggregate()
                {
                    return false;
                }
            };
        }
    }

    private static class SelectionWithProcessing extends Selection
    {
        private final SelectorFactories factories;

        public SelectionWithProcessing(CFMetaData cfm,
                                       List<ColumnDefinition> columns,
                                       SelectionColumnMapping metadata,
                                       SelectorFactories factories) throws InvalidRequestException
        {
            super(cfm,
                  columns,
                  metadata,
                  factories.containsWritetimeSelectorFactory(),
                  factories.containsTTLSelectorFactory());

            this.factories = factories;
        }

        @Override
        public void addFunctionsTo(List<Function> functions)
        {
            factories.addFunctionsTo(functions);
        }

        @Override
        public int getResultSetIndex(ColumnDefinition c)
        {
            int index = getColumnIndex(c);

            if (index < 0)
                return -1;

            for (int i = 0, m = factories.size(); i < m; i++)
                if (factories.get(i).isSimpleSelectorFactory(index))
                    return i;

            return -1;
        }

        @Override
        protected int addOrderingColumn(ColumnDefinition c)
        {
            int index = super.addOrderingColumn(c);
            factories.addSelectorForOrdering(c, index);
            return factories.size() - 1;
        }

        public boolean isAggregate()
        {
            return factories.doesAggregation();
        }

        protected Selectors newSelectors(final QueryOptions options) throws InvalidRequestException
        {
            return new Selectors()
            {
                private final List<Selector> selectors = factories.newInstances(options);

                public void reset()
                {
                    for (Selector selector : selectors)
                        selector.reset();
                }

                public boolean isAggregate()
                {
                    return factories.doesAggregation();
                }

                public List<ByteBuffer> getOutputRow(ProtocolVersion protocolVersion) throws InvalidRequestException
                {
                    List<ByteBuffer> outputRow = new ArrayList<>(selectors.size());

                    for (Selector selector: selectors)
                        outputRow.add(selector.getOutput(protocolVersion));

                    return outputRow;
                }

                public void addInputRow(ProtocolVersion protocolVersion, ResultSetBuilder rs) throws InvalidRequestException
                {
                    for (Selector selector : selectors)
                        selector.addInput(protocolVersion, rs);
                }
            };
        }

    }
}<|MERGE_RESOLUTION|>--- conflicted
+++ resolved
@@ -339,8 +339,6 @@
             sb.append("\": ");
             if (buffer == null)
                 sb.append("null");
-            else if (!buffer.hasRemaining())
-                sb.append("\"\"");
             else
                 sb.append(spec.type.toJSONString(buffer, protocolVersion));
         }
@@ -505,37 +503,6 @@
             }
             return outputRow;
         }
-<<<<<<< HEAD
-=======
-
-        private List<ByteBuffer> rowToJson(List<ByteBuffer> row, int protocolVersion)
-        {
-            StringBuilder sb = new StringBuilder("{");
-            for (int i = 0; i < metadata.getColumnCount(); i++)
-            {
-                if (i > 0)
-                    sb.append(", ");
-
-                ColumnSpecification spec = metadata.names.get(i);
-                String columnName = spec.name.toString();
-                if (!columnName.equals(columnName.toLowerCase(Locale.US)))
-                    columnName = "\"" + columnName + "\"";
-
-                ByteBuffer buffer = row.get(i);
-                sb.append('"');
-                sb.append(Json.quoteAsJsonString(columnName));
-                sb.append("\": ");
-                if (buffer == null)
-                    sb.append("null");
-                else
-                    sb.append(spec.type.toJSONString(buffer, protocolVersion));
-            }
-            sb.append("}");
-            List<ByteBuffer> jsonRow = new ArrayList<>();
-            jsonRow.add(UTF8Type.instance.getSerializer().serialize(sb.toString()));
-            return jsonRow;
-        }
->>>>>>> fa718c98
     }
 
     private static interface Selectors
