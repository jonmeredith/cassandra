/*
 * Licensed to the Apache Software Foundation (ASF) under one
 * or more contributor license agreements.  See the NOTICE file
 * distributed with this work for additional information
 * regarding copyright ownership.  The ASF licenses this file
 * to you under the Apache License, Version 2.0 (the
 * "License"); you may not use this file except in compliance
 * with the License.  You may obtain a copy of the License at
 *
 *     http://www.apache.org/licenses/LICENSE-2.0
 *
 * Unless required by applicable law or agreed to in writing, software
 * distributed under the License is distributed on an "AS IS" BASIS,
 * WITHOUT WARRANTIES OR CONDITIONS OF ANY KIND, either express or implied.
 * See the License for the specific language governing permissions and
 * limitations under the License.
 */
package org.apache.cassandra.cql3.statements;

import java.nio.ByteBuffer;
import java.util.*;

<<<<<<< HEAD
import com.google.common.collect.ImmutableList;
=======
import com.google.common.collect.HashMultiset;
>>>>>>> 8333d0b0
import com.google.common.collect.Iterables;
import org.slf4j.Logger;
import org.slf4j.LoggerFactory;

import org.apache.cassandra.auth.Permission;
import org.apache.cassandra.db.marshal.ValueAccessor;
import org.apache.cassandra.schema.ColumnMetadata;
import org.apache.cassandra.schema.Schema;
import org.apache.cassandra.schema.TableMetadata;
import org.apache.cassandra.schema.ViewMetadata;
import org.apache.cassandra.cql3.*;
import org.apache.cassandra.cql3.conditions.ColumnCondition;
import org.apache.cassandra.cql3.conditions.ColumnConditions;
import org.apache.cassandra.cql3.conditions.Conditions;
import org.apache.cassandra.cql3.functions.Function;
import org.apache.cassandra.cql3.restrictions.StatementRestrictions;
import org.apache.cassandra.cql3.selection.ResultSetBuilder;
import org.apache.cassandra.cql3.selection.Selection;
import org.apache.cassandra.cql3.selection.Selection.Selectors;
import org.apache.cassandra.db.*;
import org.apache.cassandra.db.filter.*;
import org.apache.cassandra.db.marshal.BooleanType;
import org.apache.cassandra.db.partitions.*;
import org.apache.cassandra.db.rows.RowIterator;
import org.apache.cassandra.db.view.View;
import org.apache.cassandra.exceptions.*;
import org.apache.cassandra.service.ClientState;
import org.apache.cassandra.service.QueryState;
import org.apache.cassandra.service.StorageProxy;
import org.apache.cassandra.service.paxos.Commit;
import org.apache.cassandra.transport.messages.ResultMessage;
import org.apache.cassandra.triggers.TriggerExecutor;
import org.apache.cassandra.utils.FBUtilities;
import org.apache.cassandra.utils.MD5Digest;
import org.apache.cassandra.utils.Pair;
import org.apache.cassandra.utils.UUIDGen;

import static org.apache.cassandra.cql3.statements.RequestValidations.checkFalse;
import static org.apache.cassandra.cql3.statements.RequestValidations.checkNull;

/*
 * Abstract parent class of individual modifications, i.e. INSERT, UPDATE and DELETE.
 */
public abstract class ModificationStatement implements CQLStatement
{
    protected static final Logger logger = LoggerFactory.getLogger(ModificationStatement.class);

    private final static MD5Digest EMPTY_HASH = MD5Digest.wrap(new byte[] {});

    public static final String CUSTOM_EXPRESSIONS_NOT_ALLOWED =
        "Custom index expressions cannot be used in WHERE clauses for UPDATE or DELETE statements";

    private static final ColumnIdentifier CAS_RESULT_COLUMN = new ColumnIdentifier("[applied]", false);

    protected final StatementType type;

    protected final VariableSpecifications bindVariables;

    public final TableMetadata metadata;
    private final Attributes attrs;

    private final StatementRestrictions restrictions;

    private final Operations operations;

    private final RegularAndStaticColumns updatedColumns;

    private final Conditions conditions;

    private final RegularAndStaticColumns conditionColumns;

    private final RegularAndStaticColumns requiresRead;

    public ModificationStatement(StatementType type,
                                 VariableSpecifications bindVariables,
                                 TableMetadata metadata,
                                 Operations operations,
                                 StatementRestrictions restrictions,
                                 Conditions conditions,
                                 Attributes attrs)
    {
        this.type = type;
        this.bindVariables = bindVariables;
        this.metadata = metadata;
        this.restrictions = restrictions;
        this.operations = operations;
        this.conditions = conditions;
        this.attrs = attrs;

        if (!conditions.isEmpty())
        {
            checkFalse(metadata.isCounter(), "Conditional updates are not supported on counter tables");
            checkFalse(attrs.isTimestampSet(), "Cannot provide custom timestamp for conditional updates");
        }

        RegularAndStaticColumns.Builder conditionColumnsBuilder = RegularAndStaticColumns.builder();
        Iterable<ColumnMetadata> columns = conditions.getColumns();
        if (columns != null)
            conditionColumnsBuilder.addAll(columns);

        RegularAndStaticColumns.Builder updatedColumnsBuilder = RegularAndStaticColumns.builder();
        RegularAndStaticColumns.Builder requiresReadBuilder = RegularAndStaticColumns.builder();
        for (Operation operation : operations)
        {
            updatedColumnsBuilder.add(operation.column);
            // If the operation requires a read-before-write and we're doing a conditional read, we want to read
            // the affected column as part of the read-for-conditions paxos phase (see #7499).
            if (operation.requiresRead())
            {
                conditionColumnsBuilder.add(operation.column);
                requiresReadBuilder.add(operation.column);
            }
        }

        RegularAndStaticColumns modifiedColumns = updatedColumnsBuilder.build();

        // Compact tables have not row marker. So if we don't actually update any particular column,
        // this means that we're only updating the PK, which we allow if only those were declared in
        // the definition. In that case however, we do went to write the compactValueColumn (since again
        // we can't use a "row marker") so add it automatically.
        if (metadata.isCompactTable() && modifiedColumns.isEmpty() && updatesRegularRows())
            modifiedColumns = metadata.regularAndStaticColumns();

        this.updatedColumns = modifiedColumns;
        this.conditionColumns = conditionColumnsBuilder.build();
        this.requiresRead = requiresReadBuilder.build();
    }

    @Override
    public List<ColumnSpecification> getBindVariables()
    {
        return bindVariables.getBindVariables();
    }

    @Override
    public short[] getPartitionKeyBindVariableIndexes()
    {
        return bindVariables.getPartitionKeyBindVariableIndexes(metadata);
    }

    @Override
    public Iterable<Function> getFunctions()
    {
        List<Function> functions = new ArrayList<>();
        addFunctionsTo(functions);
        return functions;
    }

    public void addFunctionsTo(List<Function> functions)
    {
        attrs.addFunctionsTo(functions);
        restrictions.addFunctionsTo(functions);
        operations.addFunctionsTo(functions);
        conditions.addFunctionsTo(functions);
    }

    public TableMetadata metadata()
    {
        return metadata;
    }

    /*
     * May be used by QueryHandler implementations
     */
    public StatementRestrictions getRestrictions()
    {
        return restrictions;
    }

    public abstract void addUpdateForKey(PartitionUpdate.Builder updateBuilder, Clustering<?> clustering, UpdateParameters params);

    public abstract void addUpdateForKey(PartitionUpdate.Builder updateBuilder, Slice slice, UpdateParameters params);

    public String keyspace()
    {
        return metadata.keyspace;
    }

    public String columnFamily()
    {
        return metadata.name;
    }

    public boolean isCounter()
    {
        return metadata().isCounter();
    }

    public boolean isView()
    {
        return metadata().isView();
    }

    public boolean isVirtual()
    {
        return metadata().isVirtual();
    }

    public long getTimestamp(long now, QueryOptions options) throws InvalidRequestException
    {
        return attrs.getTimestamp(now, options);
    }

    public boolean isTimestampSet()
    {
        return attrs.isTimestampSet();
    }

    public int getTimeToLive(QueryOptions options) throws InvalidRequestException
    {
        return attrs.getTimeToLive(options, metadata);
    }

    public void authorize(ClientState state) throws InvalidRequestException, UnauthorizedException
    {
        state.ensureTablePermission(metadata, Permission.MODIFY);

        // CAS updates can be used to simulate a SELECT query, so should require Permission.SELECT as well.
        if (hasConditions())
            state.ensureTablePermission(metadata, Permission.SELECT);

        // MV updates need to get the current state from the table, and might update the views
        // Require Permission.SELECT on the base table, and Permission.MODIFY on the views
        Iterator<ViewMetadata> views = View.findAll(keyspace(), columnFamily()).iterator();
        if (views.hasNext())
        {
            state.ensureTablePermission(metadata, Permission.SELECT);
            do
            {
                state.ensureTablePermission(views.next().metadata, Permission.MODIFY);
            } while (views.hasNext());
        }

        for (Function function : getFunctions())
            state.ensurePermission(Permission.EXECUTE, function);
    }

    public void validate(ClientState state) throws InvalidRequestException
    {
        checkFalse(hasConditions() && attrs.isTimestampSet(), "Cannot provide custom timestamp for conditional updates");
        checkFalse(isCounter() && attrs.isTimestampSet(), "Cannot provide custom timestamp for counter updates");
        checkFalse(isCounter() && attrs.isTimeToLiveSet(), "Cannot provide custom TTL for counter updates");
        checkFalse(isView(), "Cannot directly modify a materialized view");
        checkFalse(isVirtual() && attrs.isTimeToLiveSet(), "Expiring columns are not supported by virtual tables");
        checkFalse(isVirtual() && hasConditions(), "Conditional updates are not supported by virtual tables");
    }

    public RegularAndStaticColumns updatedColumns()
    {
        return updatedColumns;
    }

    public RegularAndStaticColumns conditionColumns()
    {
        return conditionColumns;
    }

    public boolean updatesRegularRows()
    {
        // We're updating regular rows if all the clustering columns are provided.
        // Note that the only case where we're allowed not to provide clustering
        // columns is if we set some static columns, and in that case no clustering
        // columns should be given. So in practice, it's enough to check if we have
        // either the table has no clustering or if it has at least one of them set.
        return metadata().clusteringColumns().isEmpty() || restrictions.hasClusteringColumnsRestrictions();
    }

    public boolean updatesStaticRow()
    {
        return operations.appliesToStaticColumns();
    }

    public List<Operation> getRegularOperations()
    {
        return operations.regularOperations();
    }

    public List<Operation> getStaticOperations()
    {
        return operations.staticOperations();
    }

    public Iterable<Operation> allOperations()
    {
        return operations;
    }

    public Iterable<ColumnMetadata> getColumnsWithConditions()
    {
         return conditions.getColumns();
    }

    public boolean hasIfNotExistCondition()
    {
        return conditions.isIfNotExists();
    }

    public boolean hasIfExistCondition()
    {
        return conditions.isIfExists();
    }

    public List<ByteBuffer> buildPartitionKeyNames(QueryOptions options)
    throws InvalidRequestException
    {
        List<ByteBuffer> partitionKeys = restrictions.getPartitionKeys(options);
        for (ByteBuffer key : partitionKeys)
            QueryProcessor.validateKey(key);

        return partitionKeys;
    }

    public NavigableSet<Clustering<?>> createClustering(QueryOptions options)
    throws InvalidRequestException
    {
        if (appliesOnlyToStaticColumns() && !restrictions.hasClusteringColumnsRestrictions())
            return FBUtilities.singleton(CBuilder.STATIC_BUILDER.build(), metadata().comparator);

        return restrictions.getClusteringColumns(options);
    }

    /**
     * Checks that the modification only apply to static columns.
     * @return <code>true</code> if the modification only apply to static columns, <code>false</code> otherwise.
     */
    private boolean appliesOnlyToStaticColumns()
    {
        return appliesOnlyToStaticColumns(operations, conditions);
    }

    /**
     * Checks that the specified operations and conditions only apply to static columns.
     * @return <code>true</code> if the specified operations and conditions only apply to static columns,
     * <code>false</code> otherwise.
     */
    public static boolean appliesOnlyToStaticColumns(Operations operation, Conditions conditions)
    {
        return !operation.appliesToRegularColumns() && !conditions.appliesToRegularColumns()
                && (operation.appliesToStaticColumns() || conditions.appliesToStaticColumns());
    }

    public boolean requiresRead()
    {
        return !requiresRead.isEmpty();
    }

    private Map<DecoratedKey, Partition> readRequiredLists(Collection<ByteBuffer> partitionKeys,
                                                           ClusteringIndexFilter filter,
                                                           DataLimits limits,
                                                           boolean local,
                                                           ConsistencyLevel cl,
                                                           int nowInSeconds,
                                                           long queryStartNanoTime)
    {
        if (!requiresRead())
            return null;

        try
        {
            cl.validateForRead(keyspace());
        }
        catch (InvalidRequestException e)
        {
            throw new InvalidRequestException(String.format("Write operation require a read but consistency %s is not supported on reads", cl));
        }

        List<SinglePartitionReadCommand> commands = new ArrayList<>(partitionKeys.size());
        for (ByteBuffer key : partitionKeys)
            commands.add(SinglePartitionReadCommand.create(metadata(),
                                                           nowInSeconds,
                                                           ColumnFilter.selection(this.requiresRead),
                                                           RowFilter.NONE,
                                                           limits,
                                                           metadata().partitioner.decorateKey(key),
                                                           filter));

        SinglePartitionReadCommand.Group group = new SinglePartitionReadCommand.Group(commands, DataLimits.NONE);

        if (local)
        {
            try (ReadExecutionController executionController = group.executionController();
                 PartitionIterator iter = group.executeInternal(executionController))
            {
                return asMaterializedMap(iter);
            }
        }

        try (PartitionIterator iter = group.execute(cl, null, queryStartNanoTime))
        {
            return asMaterializedMap(iter);
        }
    }

    private Map<DecoratedKey, Partition> asMaterializedMap(PartitionIterator iterator)
    {
        Map<DecoratedKey, Partition> map = new HashMap<>();
        while (iterator.hasNext())
        {
            try (RowIterator partition = iterator.next())
            {
                map.put(partition.partitionKey(), FilteredPartition.create(partition));
            }
        }
        return map;
    }

    public boolean hasConditions()
    {
        return !conditions.isEmpty();
    }

    public boolean hasSlices()
    {
        return type.allowClusteringColumnSlices()
               && getRestrictions().hasClusteringColumnsRestrictions()
               && getRestrictions().isColumnRange();
    }

    public ResultMessage execute(QueryState queryState, QueryOptions options, long queryStartNanoTime)
    throws RequestExecutionException, RequestValidationException
    {
        if (options.getConsistency() == null)
            throw new InvalidRequestException("Invalid empty consistency level");

        return hasConditions()
             ? executeWithCondition(queryState, options, queryStartNanoTime)
             : executeWithoutCondition(queryState, options, queryStartNanoTime);
    }

    private ResultMessage executeWithoutCondition(QueryState queryState, QueryOptions options, long queryStartNanoTime)
    throws RequestExecutionException, RequestValidationException
    {
        if (isVirtual())
            return executeInternalWithoutCondition(queryState, options, queryStartNanoTime);

        ConsistencyLevel cl = options.getConsistency();
        if (isCounter())
            cl.validateCounterForWrite(metadata());
        else
            cl.validateForWrite(metadata.keyspace);

        List<? extends IMutation> mutations =
            getMutations(options,
                         false,
                         options.getTimestamp(queryState),
                         options.getNowInSeconds(queryState),
                         queryStartNanoTime);
        if (!mutations.isEmpty())
            StorageProxy.mutateWithTriggers(mutations, cl, false, queryStartNanoTime);

        return null;
    }

    private ResultMessage executeWithCondition(QueryState queryState, QueryOptions options, long queryStartNanoTime)
    {
        CQL3CasRequest request = makeCasRequest(queryState, options);

        try (RowIterator result = StorageProxy.cas(keyspace(),
                                                   columnFamily(),
                                                   request.key,
                                                   request,
                                                   options.getSerialConsistency(),
                                                   options.getConsistency(),
                                                   queryState.getClientState(),
                                                   options.getNowInSeconds(queryState),
                                                   queryStartNanoTime))
        {
            return new ResultMessage.Rows(buildCasResultSet(result, queryState, options));
        }
    }

    private CQL3CasRequest makeCasRequest(QueryState queryState, QueryOptions options)
    {
        List<ByteBuffer> keys = buildPartitionKeyNames(options);
        // We don't support IN for CAS operation so far
        checkFalse(restrictions.keyIsInRelation(),
                   "IN on the partition key is not supported with conditional %s",
                   type.isUpdate()? "updates" : "deletions");

        DecoratedKey key = metadata().partitioner.decorateKey(keys.get(0));
        long timestamp = options.getTimestamp(queryState);
        int nowInSeconds = options.getNowInSeconds(queryState);

        checkFalse(restrictions.clusteringKeyRestrictionsHasIN(),
                   "IN on the clustering key columns is not supported with conditional %s",
                    type.isUpdate()? "updates" : "deletions");

        Clustering<?> clustering = Iterables.getOnlyElement(createClustering(options));
        CQL3CasRequest request = new CQL3CasRequest(metadata(), key, conditionColumns(), updatesRegularRows(), updatesStaticRow());

        addConditions(clustering, request, options);
        request.addRowUpdate(clustering, this, options, timestamp, nowInSeconds);

        return request;
    }

    public void addConditions(Clustering<?> clustering, CQL3CasRequest request, QueryOptions options) throws InvalidRequestException
    {
        conditions.addConditionsTo(request, clustering, options);
    }

    private static ResultSet.ResultMetadata buildCASSuccessMetadata(String ksName, String cfName)
    {
        List<ColumnSpecification> specs = new ArrayList<>();
        specs.add(casResultColumnSpecification(ksName, cfName));

        return new ResultSet.ResultMetadata(EMPTY_HASH, specs);
    }

    private static ColumnSpecification casResultColumnSpecification(String ksName, String cfName)
    {
        return new ColumnSpecification(ksName, cfName, CAS_RESULT_COLUMN, BooleanType.instance);
    }

    private ResultSet buildCasResultSet(RowIterator partition, QueryState state, QueryOptions options)
    {
        return buildCasResultSet(keyspace(), columnFamily(), partition, getColumnsWithConditions(), false, state, options);
    }

    static ResultSet buildCasResultSet(String ksName,
                                       String tableName,
                                       RowIterator partition,
                                       Iterable<ColumnMetadata> columnsWithConditions,
                                       boolean isBatch,
                                       QueryState state,
                                       QueryOptions options)
    {
        boolean success = partition == null;

        ResultSet.ResultMetadata metadata = buildCASSuccessMetadata(ksName, tableName);
        List<List<ByteBuffer>> rows = Collections.singletonList(Collections.singletonList(BooleanType.instance.decompose(success)));

        ResultSet rs = new ResultSet(metadata, rows);
        return success ? rs : merge(rs, buildCasFailureResultSet(partition, columnsWithConditions, isBatch, options, options.getNowInSeconds(state)));
    }

    private static ResultSet merge(ResultSet left, ResultSet right)
    {
        if (left.size() == 0)
            return right;
        else if (right.size() == 0)
            return left;

        assert left.size() == 1;
        int size = left.metadata.names.size() + right.metadata.names.size();
        List<ColumnSpecification> specs = new ArrayList<ColumnSpecification>(size);
        specs.addAll(left.metadata.names);
        specs.addAll(right.metadata.names);
        List<List<ByteBuffer>> rows = new ArrayList<>(right.size());
        for (int i = 0; i < right.size(); i++)
        {
            List<ByteBuffer> row = new ArrayList<ByteBuffer>(size);
            row.addAll(left.rows.get(0));
            row.addAll(right.rows.get(i));
            rows.add(row);
        }
        return new ResultSet(new ResultSet.ResultMetadata(EMPTY_HASH, specs), rows);
    }

    private static ResultSet buildCasFailureResultSet(RowIterator partition,
                                                      Iterable<ColumnMetadata> columnsWithConditions,
                                                      boolean isBatch,
                                                      QueryOptions options,
                                                      int nowInSeconds)
    {
        TableMetadata metadata = partition.metadata();
        Selection selection;
        if (columnsWithConditions == null)
        {
            selection = Selection.wildcard(metadata, false);
        }
        else
        {
            // We can have multiple conditions on the same columns (for collections) so use a set
            // to avoid duplicate, but preserve the order just to it follows the order of IF in the query in general
            Set<ColumnMetadata> defs = new LinkedHashSet<>();
            // Adding the partition key for batches to disambiguate if the conditions span multipe rows (we don't add them outside
            // of batches for compatibility sakes).
            if (isBatch)
                Iterables.addAll(defs, metadata.primaryKeyColumns());
            Iterables.addAll(defs, columnsWithConditions);
            selection = Selection.forColumns(metadata, new ArrayList<>(defs));

        }

        Selectors selectors = selection.newSelectors(options);
        ResultSetBuilder builder = new ResultSetBuilder(selection.getResultMetadata(), selectors);
        SelectStatement.forSelection(metadata, selection)
                       .processPartition(partition, options, builder, nowInSeconds);

        return builder.build();
    }

    public ResultMessage executeLocally(QueryState queryState, QueryOptions options) throws RequestValidationException, RequestExecutionException
    {
        return hasConditions()
               ? executeInternalWithCondition(queryState, options)
               : executeInternalWithoutCondition(queryState, options, System.nanoTime());
    }

    public ResultMessage executeInternalWithoutCondition(QueryState queryState, QueryOptions options, long queryStartNanoTime)
    throws RequestValidationException, RequestExecutionException
    {
        long timestamp = options.getTimestamp(queryState);
        int nowInSeconds = options.getNowInSeconds(queryState);
        for (IMutation mutation : getMutations(options, true, timestamp, nowInSeconds, queryStartNanoTime))
            mutation.apply();
        return null;
    }

    public ResultMessage executeInternalWithCondition(QueryState state, QueryOptions options)
    {
        CQL3CasRequest request = makeCasRequest(state, options);

        try (RowIterator result = casInternal(request, options.getTimestamp(state), options.getNowInSeconds(state)))
        {
            return new ResultMessage.Rows(buildCasResultSet(result, state, options));
        }
    }

    static RowIterator casInternal(CQL3CasRequest request, long timestamp, int nowInSeconds)
    {
        UUID ballot = UUIDGen.getTimeUUIDFromMicros(timestamp);

        SinglePartitionReadQuery readCommand = request.readCommand(nowInSeconds);
        FilteredPartition current;
        try (ReadExecutionController executionController = readCommand.executionController();
             PartitionIterator iter = readCommand.executeInternal(executionController))
        {
            current = FilteredPartition.create(PartitionIterators.getOnlyElement(iter, readCommand));
        }

        if (!request.appliesTo(current))
            return current.rowIterator();

        PartitionUpdate updates = request.makeUpdates(current);
        updates = TriggerExecutor.instance.execute(updates);

        Commit proposal = Commit.newProposal(ballot, updates);
        proposal.makeMutation().apply();
        return null;
    }

    /**
     * Convert statement into a list of mutations to apply on the server
     *
     * @param options value for prepared statement markers
     * @param local if true, any requests (for collections) performed by getMutation should be done locally only.
     * @param timestamp the current timestamp in microseconds to use if no timestamp is user provided.
     *
     * @return list of the mutations
     */
<<<<<<< HEAD
    private List<? extends IMutation> getMutations(QueryOptions options,
                                                         boolean local,
                                                         long timestamp,
                                                         int nowInSeconds,
                                                         long queryStartNanoTime)
    {
        UpdatesCollector collector = new SingleTableUpdatesCollector(metadata, updatedColumns, 1);
        addUpdates(collector, options, local, timestamp, nowInSeconds, queryStartNanoTime);
=======
    private Collection<? extends IMutation> getMutations(QueryOptions options, boolean local, long now, long queryStartNanoTime)
    {
        List<ByteBuffer> keys = buildPartitionKeyNames(options);
        HashMultiset<ByteBuffer> perPartitionKeyCounts = HashMultiset.create();
        for (int i = 0; i < keys.size(); i++)
            perPartitionKeyCounts.add(keys.get(i)); // avoid .addAll since that allocates an iterator

        UpdatesCollector collector = new UpdatesCollector(Collections.singletonMap(cfm.cfId, updatedColumns), Collections.singletonMap(cfm.cfId, perPartitionKeyCounts));
        addUpdates(collector, keys, options, local, now, queryStartNanoTime);
        collector.validateIndexedColumns();

>>>>>>> 8333d0b0
        return collector.toMutations();
    }

    final void addUpdates(UpdatesCollector collector,
                          List<ByteBuffer> keys,
                          QueryOptions options,
                          boolean local,
                          long timestamp,
                          int nowInSeconds,
                          long queryStartNanoTime)
    {

        if (hasSlices())
        {
            Slices slices = createSlices(options);

            // If all the ranges were invalid we do not need to do anything.
            if (slices.isEmpty())
                return;

            UpdateParameters params = makeUpdateParameters(keys,
                                                           new ClusteringIndexSliceFilter(slices, false),
                                                           options,
                                                           DataLimits.NONE,
                                                           local,
<<<<<<< HEAD
                                                           timestamp,
                                                           nowInSeconds,
                                                           queryStartNanoTime);
            for (ByteBuffer key : keys)
            {
                Validation.validateKey(metadata(), key);
                DecoratedKey dk = metadata().partitioner.decorateKey(key);
=======
                                                           now,
                                                           queryStartNanoTime,
                                                           (int) (collector.createdAt / 1000));
            for (int i = 0, isize = keys.size(); i < isize; i++)
            {
                ByteBuffer key = keys.get(i);
                ThriftValidation.validateKey(cfm, key);
                DecoratedKey dk = cfm.decorateKey(key);
>>>>>>> 8333d0b0

                PartitionUpdate.Builder updateBuilder = collector.getPartitionUpdateBuilder(metadata(), dk, options.getConsistency());

                for (Slice slice : slices)
                    addUpdateForKey(updateBuilder, slice, params);
            }
        }
        else
        {
            NavigableSet<Clustering<?>> clusterings = createClustering(options);

            // If some of the restrictions were unspecified (e.g. empty IN restrictions) we do not need to do anything.
            if (restrictions.hasClusteringColumnsRestrictions() && clusterings.isEmpty())
                return;

<<<<<<< HEAD
            UpdateParameters params = makeUpdateParameters(keys, clusterings, options, local, timestamp, nowInSeconds, queryStartNanoTime);
=======
            UpdateParameters params = makeUpdateParameters(keys, clusterings, options, local, now, queryStartNanoTime, (int) (collector.createdAt / 1000));
>>>>>>> 8333d0b0

            for (int i = 0, isize = keys.size(); i < isize; i++)
            {
<<<<<<< HEAD
                Validation.validateKey(metadata(), key);
                DecoratedKey dk = metadata().partitioner.decorateKey(key);
=======
                ByteBuffer key = keys.get(i);
                ThriftValidation.validateKey(cfm, key);
                DecoratedKey dk = cfm.decorateKey(key);
>>>>>>> 8333d0b0

                PartitionUpdate.Builder updateBuilder = collector.getPartitionUpdateBuilder(metadata(), dk, options.getConsistency());

                if (!restrictions.hasClusteringColumnsRestrictions())
                {
                    addUpdateForKey(updateBuilder, Clustering.EMPTY, params);
                }
                else
                {
                    for (Clustering<?> clustering : clusterings)
                    {
                        validateClustering(clustering);
                        addUpdateForKey(updateBuilder, clustering, params);
                    }
                }
            }
        }
    }

    private <V> void validateClustering(Clustering<V> clustering)
    {
        ValueAccessor<V> accessor = clustering.accessor();
        for (V v : clustering.getRawValues())
        {
            if (v != null && accessor.size(v) > FBUtilities.MAX_UNSIGNED_SHORT)
                throw new InvalidRequestException(String.format("Key length of %d is longer than maximum of %d",
                                                                clustering.dataSize(),
                                                                FBUtilities.MAX_UNSIGNED_SHORT));
        }
    }

    Slices createSlices(QueryOptions options)
    {
        SortedSet<ClusteringBound<?>> startBounds = restrictions.getClusteringColumnsBounds(Bound.START, options);
        SortedSet<ClusteringBound<?>> endBounds = restrictions.getClusteringColumnsBounds(Bound.END, options);

        return toSlices(startBounds, endBounds);
    }

    private UpdateParameters makeUpdateParameters(Collection<ByteBuffer> keys,
                                                  NavigableSet<Clustering<?>> clusterings,
                                                  QueryOptions options,
                                                  boolean local,
<<<<<<< HEAD
                                                  long timestamp,
                                                  int nowInSeconds,
                                                  long queryStartNanoTime)
=======
                                                  long now,
                                                  long queryStartNanoTime,
                                                  int nowInSec)
>>>>>>> 8333d0b0
    {
        if (clusterings.contains(Clustering.STATIC_CLUSTERING))
            return makeUpdateParameters(keys,
                                        new ClusteringIndexSliceFilter(Slices.ALL, false),
                                        options,
                                        DataLimits.cqlLimits(1),
                                        local,
<<<<<<< HEAD
                                        timestamp,
                                        nowInSeconds,
                                        queryStartNanoTime);
=======
                                        now,
                                        queryStartNanoTime,
                                        nowInSec);
>>>>>>> 8333d0b0

        return makeUpdateParameters(keys,
                                    new ClusteringIndexNamesFilter(clusterings, false),
                                    options,
                                    DataLimits.NONE,
                                    local,
<<<<<<< HEAD
                                    timestamp,
                                    nowInSeconds,
                                    queryStartNanoTime);
=======
                                    now,
                                    queryStartNanoTime,
                                    nowInSec);
>>>>>>> 8333d0b0
    }

    private UpdateParameters makeUpdateParameters(Collection<ByteBuffer> keys,
                                                  ClusteringIndexFilter filter,
                                                  QueryOptions options,
                                                  DataLimits limits,
                                                  boolean local,
<<<<<<< HEAD
                                                  long timestamp,
                                                  int nowInSeconds,
                                                  long queryStartNanoTime)
=======
                                                  long now,
                                                  long queryStartNanoTime,
                                                  int nowInSec)
>>>>>>> 8333d0b0
    {
        // Some lists operation requires reading
        Map<DecoratedKey, Partition> lists =
            readRequiredLists(keys,
                              filter,
                              limits,
                              local,
                              options.getConsistency(),
                              nowInSeconds,
                              queryStartNanoTime);

        return new UpdateParameters(metadata(),
                                    updatedColumns(),
                                    options,
                                    getTimestamp(timestamp, options),
                                    nowInSeconds,
                                    getTimeToLive(options),
                                    lists);
    }

    private Slices toSlices(SortedSet<ClusteringBound<?>> startBounds, SortedSet<ClusteringBound<?>> endBounds)
    {
        assert startBounds.size() == endBounds.size();

        Slices.Builder builder = new Slices.Builder(metadata().comparator);

        Iterator<ClusteringBound<?>> starts = startBounds.iterator();
        Iterator<ClusteringBound<?>> ends = endBounds.iterator();

        while (starts.hasNext())
        {
            Slice slice = Slice.make(starts.next(), ends.next());
            if (!slice.isEmpty(metadata().comparator))
            {
                builder.add(slice);
            }
        }

        return builder.build();
    }

    public static abstract class Parsed extends QualifiedStatement
    {
        protected final StatementType type;
        private final Attributes.Raw attrs;
        private final List<Pair<ColumnIdentifier, ColumnCondition.Raw>> conditions;
        private final boolean ifNotExists;
        private final boolean ifExists;

        protected Parsed(QualifiedName name,
                         StatementType type,
                         Attributes.Raw attrs,
                         List<Pair<ColumnIdentifier, ColumnCondition.Raw>> conditions,
                         boolean ifNotExists,
                         boolean ifExists)
        {
            super(name);
            this.type = type;
            this.attrs = attrs;
            this.conditions = conditions == null ? Collections.emptyList() : conditions;
            this.ifNotExists = ifNotExists;
            this.ifExists = ifExists;
        }

        public ModificationStatement prepare(ClientState state)
        {
            return prepare(bindVariables);
        }

        public ModificationStatement prepare(VariableSpecifications bindVariables)
        {
            TableMetadata metadata = Schema.instance.validateTable(keyspace(), name());

            Attributes preparedAttributes = attrs.prepare(keyspace(), name());
            preparedAttributes.collectMarkerSpecification(bindVariables);

            Conditions preparedConditions = prepareConditions(metadata, bindVariables);

            return prepareInternal(metadata, bindVariables, preparedConditions, preparedAttributes);
        }

        /**
         * Returns the column conditions.
         *
         * @param metadata the column family meta data
         * @param bindVariables the bound names
         * @return the column conditions.
         */
        private Conditions prepareConditions(TableMetadata metadata, VariableSpecifications bindVariables)
        {
            // To have both 'IF EXISTS'/'IF NOT EXISTS' and some other conditions doesn't make sense.
            // So far this is enforced by the parser, but let's assert it for sanity if ever the parse changes.
            if (ifExists)
            {
                assert conditions.isEmpty();
                assert !ifNotExists;
                return Conditions.IF_EXISTS_CONDITION;
            }

            if (ifNotExists)
            {
                assert conditions.isEmpty();
                assert !ifExists;
                return Conditions.IF_NOT_EXISTS_CONDITION;
            }

            if (conditions.isEmpty())
                return Conditions.EMPTY_CONDITION;

            return prepareColumnConditions(metadata, bindVariables);
        }

        /**
         * Returns the column conditions.
         *
         * @param metadata the column family meta data
         * @param bindVariables the bound names
         * @return the column conditions.
         */
        private ColumnConditions prepareColumnConditions(TableMetadata metadata, VariableSpecifications bindVariables)
        {
            checkNull(attrs.timestamp, "Cannot provide custom timestamp for conditional updates");

            ColumnConditions.Builder builder = ColumnConditions.newBuilder();

            for (Pair<ColumnIdentifier, ColumnCondition.Raw> entry : conditions)
            {
                ColumnMetadata def = metadata.getExistingColumn(entry.left);
                ColumnCondition condition = entry.right.prepare(keyspace(), def, metadata);
                condition.collectMarkerSpecification(bindVariables);

                checkFalse(def.isPrimaryKeyColumn(), "PRIMARY KEY column '%s' cannot have IF conditions", def.name);
                builder.add(condition);
            }
            return builder.build();
        }

        protected abstract ModificationStatement prepareInternal(TableMetadata metadata,
                                                                 VariableSpecifications bindVariables,
                                                                 Conditions conditions,
                                                                 Attributes attrs);

        /**
         * Creates the restrictions.
         *
         * @param metadata the column family meta data
         * @param boundNames the bound names
         * @param operations the column operations
         * @param where the where clause
         * @param conditions the conditions
         * @return the restrictions
         */
        protected StatementRestrictions newRestrictions(TableMetadata metadata,
                                                        VariableSpecifications boundNames,
                                                        Operations operations,
                                                        WhereClause where,
                                                        Conditions conditions)
        {
            if (where.containsCustomExpressions())
                throw new InvalidRequestException(CUSTOM_EXPRESSIONS_NOT_ALLOWED);

            boolean applyOnlyToStaticColumns = appliesOnlyToStaticColumns(operations, conditions);
            return new StatementRestrictions(type, metadata, where, boundNames, applyOnlyToStaticColumns, false, false);
        }

        public List<Pair<ColumnIdentifier, ColumnCondition.Raw>> getConditions()
        {
            return conditions;
        }
    }
}<|MERGE_RESOLUTION|>--- conflicted
+++ resolved
@@ -20,12 +20,10 @@
 import java.nio.ByteBuffer;
 import java.util.*;
 
-<<<<<<< HEAD
+import com.google.common.collect.HashMultiset;
 import com.google.common.collect.ImmutableList;
-=======
-import com.google.common.collect.HashMultiset;
->>>>>>> 8333d0b0
 import com.google.common.collect.Iterables;
+import com.google.common.collect.Maps;
 import org.slf4j.Logger;
 import org.slf4j.LoggerFactory;
 
@@ -368,6 +366,7 @@
 
     public boolean requiresRead()
     {
+        // Lists SET operation incurs a read.
         return !requiresRead.isEmpty();
     }
 
@@ -677,28 +676,16 @@
      *
      * @return list of the mutations
      */
-<<<<<<< HEAD
     private List<? extends IMutation> getMutations(QueryOptions options,
                                                          boolean local,
                                                          long timestamp,
                                                          int nowInSeconds,
                                                          long queryStartNanoTime)
     {
-        UpdatesCollector collector = new SingleTableUpdatesCollector(metadata, updatedColumns, 1);
-        addUpdates(collector, options, local, timestamp, nowInSeconds, queryStartNanoTime);
-=======
-    private Collection<? extends IMutation> getMutations(QueryOptions options, boolean local, long now, long queryStartNanoTime)
-    {
         List<ByteBuffer> keys = buildPartitionKeyNames(options);
-        HashMultiset<ByteBuffer> perPartitionKeyCounts = HashMultiset.create();
-        for (int i = 0; i < keys.size(); i++)
-            perPartitionKeyCounts.add(keys.get(i)); // avoid .addAll since that allocates an iterator
-
-        UpdatesCollector collector = new UpdatesCollector(Collections.singletonMap(cfm.cfId, updatedColumns), Collections.singletonMap(cfm.cfId, perPartitionKeyCounts));
-        addUpdates(collector, keys, options, local, now, queryStartNanoTime);
-        collector.validateIndexedColumns();
-
->>>>>>> 8333d0b0
+        HashMultiset<ByteBuffer> perPartitionKeyCounts = HashMultiset.create(keys);
+        SingleTableUpdatesCollector collector = new SingleTableUpdatesCollector(metadata, updatedColumns, perPartitionKeyCounts);
+        addUpdates(collector, keys, options, local, timestamp, nowInSeconds, queryStartNanoTime);
         return collector.toMutations();
     }
 
@@ -710,7 +697,6 @@
                           int nowInSeconds,
                           long queryStartNanoTime)
     {
-
         if (hasSlices())
         {
             Slices slices = createSlices(options);
@@ -724,7 +710,6 @@
                                                            options,
                                                            DataLimits.NONE,
                                                            local,
-<<<<<<< HEAD
                                                            timestamp,
                                                            nowInSeconds,
                                                            queryStartNanoTime);
@@ -732,16 +717,6 @@
             {
                 Validation.validateKey(metadata(), key);
                 DecoratedKey dk = metadata().partitioner.decorateKey(key);
-=======
-                                                           now,
-                                                           queryStartNanoTime,
-                                                           (int) (collector.createdAt / 1000));
-            for (int i = 0, isize = keys.size(); i < isize; i++)
-            {
-                ByteBuffer key = keys.get(i);
-                ThriftValidation.validateKey(cfm, key);
-                DecoratedKey dk = cfm.decorateKey(key);
->>>>>>> 8333d0b0
 
                 PartitionUpdate.Builder updateBuilder = collector.getPartitionUpdateBuilder(metadata(), dk, options.getConsistency());
 
@@ -757,22 +732,12 @@
             if (restrictions.hasClusteringColumnsRestrictions() && clusterings.isEmpty())
                 return;
 
-<<<<<<< HEAD
             UpdateParameters params = makeUpdateParameters(keys, clusterings, options, local, timestamp, nowInSeconds, queryStartNanoTime);
-=======
-            UpdateParameters params = makeUpdateParameters(keys, clusterings, options, local, now, queryStartNanoTime, (int) (collector.createdAt / 1000));
->>>>>>> 8333d0b0
-
-            for (int i = 0, isize = keys.size(); i < isize; i++)
+
+            for (ByteBuffer key : keys)
             {
-<<<<<<< HEAD
                 Validation.validateKey(metadata(), key);
                 DecoratedKey dk = metadata().partitioner.decorateKey(key);
-=======
-                ByteBuffer key = keys.get(i);
-                ThriftValidation.validateKey(cfm, key);
-                DecoratedKey dk = cfm.decorateKey(key);
->>>>>>> 8333d0b0
 
                 PartitionUpdate.Builder updateBuilder = collector.getPartitionUpdateBuilder(metadata(), dk, options.getConsistency());
 
@@ -816,15 +781,9 @@
                                                   NavigableSet<Clustering<?>> clusterings,
                                                   QueryOptions options,
                                                   boolean local,
-<<<<<<< HEAD
                                                   long timestamp,
                                                   int nowInSeconds,
                                                   long queryStartNanoTime)
-=======
-                                                  long now,
-                                                  long queryStartNanoTime,
-                                                  int nowInSec)
->>>>>>> 8333d0b0
     {
         if (clusterings.contains(Clustering.STATIC_CLUSTERING))
             return makeUpdateParameters(keys,
@@ -832,30 +791,18 @@
                                         options,
                                         DataLimits.cqlLimits(1),
                                         local,
-<<<<<<< HEAD
                                         timestamp,
                                         nowInSeconds,
                                         queryStartNanoTime);
-=======
-                                        now,
-                                        queryStartNanoTime,
-                                        nowInSec);
->>>>>>> 8333d0b0
 
         return makeUpdateParameters(keys,
                                     new ClusteringIndexNamesFilter(clusterings, false),
                                     options,
                                     DataLimits.NONE,
                                     local,
-<<<<<<< HEAD
                                     timestamp,
                                     nowInSeconds,
                                     queryStartNanoTime);
-=======
-                                    now,
-                                    queryStartNanoTime,
-                                    nowInSec);
->>>>>>> 8333d0b0
     }
 
     private UpdateParameters makeUpdateParameters(Collection<ByteBuffer> keys,
@@ -863,15 +810,9 @@
                                                   QueryOptions options,
                                                   DataLimits limits,
                                                   boolean local,
-<<<<<<< HEAD
                                                   long timestamp,
                                                   int nowInSeconds,
                                                   long queryStartNanoTime)
-=======
-                                                  long now,
-                                                  long queryStartNanoTime,
-                                                  int nowInSec)
->>>>>>> 8333d0b0
     {
         // Some lists operation requires reading
         Map<DecoratedKey, Partition> lists =
