/*
 * Licensed to the Apache Software Foundation (ASF) under one
 * or more contributor license agreements.  See the NOTICE file
 * distributed with this work for additional information
 * regarding copyright ownership.  The ASF licenses this file
 * to you under the Apache License, Version 2.0 (the
 * "License"); you may not use this file except in compliance
 * with the License.  You may obtain a copy of the License at
 *
 *     http://www.apache.org/licenses/LICENSE-2.0
 *
 * Unless required by applicable law or agreed to in writing, software
 * distributed under the License is distributed on an "AS IS" BASIS,
 * WITHOUT WARRANTIES OR CONDITIONS OF ANY KIND, either express or implied.
 * See the License for the specific language governing permissions and
 * limitations under the License.
 */
package org.apache.cassandra.db.index;

import java.io.IOException;
import java.nio.ByteBuffer;
import java.util.SortedSet;

import org.apache.cassandra.db.ColumnFamilyStore;
import org.apache.cassandra.db.DecoratedKey;
import org.apache.cassandra.db.Table;
import org.apache.cassandra.db.compaction.CompactionInfo;
import org.apache.cassandra.db.compaction.OperationType;
import org.apache.cassandra.db.compaction.CompactionInterruptedException;
import org.apache.cassandra.io.sstable.ReducingKeyIterator;

/**
 * Manages building an entire index from column family data. Runs on to compaction manager.
 */
public class SecondaryIndexBuilder extends CompactionInfo.Holder
{
    private final ColumnFamilyStore cfs;
    private final SortedSet<ByteBuffer> columns;
    private final ReducingKeyIterator iter;

    public SecondaryIndexBuilder(ColumnFamilyStore cfs, SortedSet<ByteBuffer> columns, ReducingKeyIterator iter)
    {
        this.cfs = cfs;
        this.columns = columns;
        this.iter = iter;
    }

    public CompactionInfo getCompactionInfo()
    {
<<<<<<< HEAD
        return new CompactionInfo(OperationType.INDEX_BUILD,
=======
        return new CompactionInfo(cfs.metadata,
                                  OperationType.INDEX_BUILD,
>>>>>>> 6352edb3
                                  iter.getBytesRead(),
                                  iter.getTotalBytes());
    }

    public void build()
    {
        while (iter.hasNext())
        {
            if (isStopRequested())
                throw new CompactionInterruptedException(getCompactionInfo());
            DecoratedKey key = iter.next();
            Table.indexRow(key, cfs, columns);
        }

        try
        {
            iter.close();
        }
        catch (IOException e)
        {
            throw new RuntimeException(e);
        }
    }
}<|MERGE_RESOLUTION|>--- conflicted
+++ resolved
@@ -47,12 +47,8 @@
 
     public CompactionInfo getCompactionInfo()
     {
-<<<<<<< HEAD
-        return new CompactionInfo(OperationType.INDEX_BUILD,
-=======
         return new CompactionInfo(cfs.metadata,
                                   OperationType.INDEX_BUILD,
->>>>>>> 6352edb3
                                   iter.getBytesRead(),
                                   iter.getTotalBytes());
     }
