--- conflicted
+++ resolved
@@ -26,7 +26,6 @@
 import org.apache.cassandra.config.ColumnDefinition;
 import org.apache.cassandra.db.*;
 import org.apache.cassandra.db.partitions.PartitionStatisticsCollector;
-import org.apache.cassandra.db.rows.Row.Deletion;
 import org.apache.cassandra.utils.MergeIterator;
 import org.apache.cassandra.utils.WrappedInt;
 
@@ -331,7 +330,6 @@
     }
 
     /**
-<<<<<<< HEAD
      * Returns a row that is obtained from the given existing row by removing everything that is shadowed by data in
      * the update row. In other words, produces the smallest result row such that
      * {@code merge(result, update, nowInSec) == merge(existing, update, nowInSec)} after filtering by rangeDeletion.
@@ -405,7 +403,9 @@
         }
         Row row = builder.build();
         return row != null && !row.isEmpty() ? row : null;
-=======
+    }
+
+    /**
      * Returns the {@code ColumnDefinition} to use for merging the columns.
      * If the 2 column definitions are different the latest one will be returned.
      */
@@ -421,6 +421,5 @@
             return cura.column;
 
         return curb.column;
->>>>>>> cf0b6d10
     }
 }