/*
 * Licensed to the Apache Software Foundation (ASF) under one
 * or more contributor license agreements.  See the NOTICE file
 * distributed with this work for additional information
 * regarding copyright ownership.  The ASF licenses this file
 * to you under the Apache License, Version 2.0 (the
 * "License"); you may not use this file except in compliance
 * with the License.  You may obtain a copy of the License at
 *
 *     http://www.apache.org/licenses/LICENSE-2.0
 *
 * Unless required by applicable law or agreed to in writing, software
 * distributed under the License is distributed on an "AS IS" BASIS,
 * WITHOUT WARRANTIES OR CONDITIONS OF ANY KIND, either express or implied.
 * See the License for the specific language governing permissions and
 * limitations under the License.
 */
package org.apache.cassandra.db;

import java.io.File;
import java.io.IOException;
import java.io.PrintStream;
import java.nio.ByteBuffer;
import java.nio.file.Files;
import java.util.*;
import java.util.concurrent.*;
import java.util.concurrent.atomic.AtomicInteger;
import java.util.concurrent.atomic.AtomicReference;
import java.util.regex.Pattern;
import javax.management.*;
import javax.management.openmbean.*;

import com.google.common.annotations.VisibleForTesting;
import com.google.common.base.*;
import com.google.common.base.Throwables;
import com.google.common.collect.*;
import com.google.common.util.concurrent.*;
import org.slf4j.Logger;
import org.slf4j.LoggerFactory;

import com.clearspring.analytics.stream.Counter;
import org.apache.cassandra.cache.*;
import org.apache.cassandra.concurrent.*;
import org.apache.cassandra.config.*;
import org.apache.cassandra.db.commitlog.CommitLog;
import org.apache.cassandra.db.commitlog.CommitLogPosition;
import org.apache.cassandra.db.compaction.*;
import org.apache.cassandra.db.filter.ClusteringIndexFilter;
import org.apache.cassandra.db.filter.DataLimits;
import org.apache.cassandra.db.view.TableViews;
import org.apache.cassandra.db.lifecycle.*;
import org.apache.cassandra.db.partitions.CachedPartition;
import org.apache.cassandra.db.partitions.PartitionUpdate;
import org.apache.cassandra.db.rows.CellPath;
import org.apache.cassandra.dht.*;
import org.apache.cassandra.dht.Range;
import org.apache.cassandra.exceptions.ConfigurationException;
import org.apache.cassandra.exceptions.StartupException;
import org.apache.cassandra.index.SecondaryIndexManager;
import org.apache.cassandra.index.internal.CassandraIndex;
import org.apache.cassandra.index.transactions.UpdateTransaction;
import org.apache.cassandra.io.FSError;
import org.apache.cassandra.io.FSWriteError;
import org.apache.cassandra.io.sstable.Component;
import org.apache.cassandra.io.sstable.CorruptSSTableException;
import org.apache.cassandra.io.sstable.Descriptor;
import org.apache.cassandra.io.sstable.SSTableMultiWriter;
import org.apache.cassandra.io.sstable.format.*;
import org.apache.cassandra.io.sstable.format.big.BigFormat;
import org.apache.cassandra.io.sstable.metadata.MetadataCollector;
import org.apache.cassandra.io.util.FileUtils;
import org.apache.cassandra.metrics.TableMetrics;
import org.apache.cassandra.metrics.TableMetrics.Sampler;
import org.apache.cassandra.schema.*;
import org.apache.cassandra.schema.CompactionParams.TombstoneOption;
import org.apache.cassandra.service.CacheService;
import org.apache.cassandra.service.StorageService;
import org.apache.cassandra.utils.*;
import org.apache.cassandra.utils.TopKSampler.SamplerResult;
import org.apache.cassandra.utils.concurrent.OpOrder;
import org.apache.cassandra.utils.concurrent.Refs;
import org.apache.cassandra.utils.memory.MemtableAllocator;
import org.json.simple.JSONArray;
import org.json.simple.JSONObject;

import static java.util.concurrent.TimeUnit.NANOSECONDS;
import static org.apache.cassandra.utils.Throwables.maybeFail;

public class ColumnFamilyStore implements ColumnFamilyStoreMBean
{
    // The directories which will be searched for sstables on cfs instantiation.
    private static volatile Directories.DataDirectory[] initialDirectories = Directories.dataDirectories;

    /**
     * A hook to add additional directories to initialDirectories.
     * Any additional directories should be added prior to ColumnFamilyStore instantiation on startup
     *
     * Since the directories used by a given table are determined by the compaction strategy,
     * it's possible for sstables to be written to directories specified outside of cassandra.yaml.
     * By adding additional directories to initialDirectories, sstables in these extra locations are
     * made discoverable on sstable instantiation.
     */
    public static synchronized void addInitialDirectories(Directories.DataDirectory[] newDirectories)
    {
        assert newDirectories != null;

        Set<Directories.DataDirectory> existing = Sets.newHashSet(initialDirectories);

        List<Directories.DataDirectory> replacementList = Lists.newArrayList(initialDirectories);
        for (Directories.DataDirectory directory: newDirectories)
        {
            if (!existing.contains(directory))
            {
                replacementList.add(directory);
            }
        }

        Directories.DataDirectory[] replacementArray = new Directories.DataDirectory[replacementList.size()];
        replacementList.toArray(replacementArray);
        initialDirectories = replacementArray;
    }

    public static Directories.DataDirectory[] getInitialDirectories()
    {
        Directories.DataDirectory[] src = initialDirectories;
        return Arrays.copyOf(src, src.length);
    }

    private static final Logger logger = LoggerFactory.getLogger(ColumnFamilyStore.class);

    /*
    We keep a pool of threads for each data directory, size of each pool is memtable_flush_writers.
    When flushing we start a Flush runnable in the flushExecutor. Flush calculates how to split the
    memtable ranges over the existing data directories and creates a FlushRunnable for each of the directories.
    The FlushRunnables are executed in the perDiskflushExecutors and the Flush will block until all FlushRunnables
    are finished. By having flushExecutor size the same size as each of the perDiskflushExecutors we make sure we can
    have that many flushes going at the same time.
    */
    private static final ExecutorService flushExecutor = new JMXEnabledThreadPoolExecutor(DatabaseDescriptor.getFlushWriters(),
                                                                                          StageManager.KEEPALIVE,
                                                                                          TimeUnit.SECONDS,
                                                                                          new LinkedBlockingQueue<Runnable>(),
                                                                                          new NamedThreadFactory("MemtableFlushWriter"),
                                                                                          "internal");

    private static final ExecutorService [] perDiskflushExecutors = new ExecutorService[DatabaseDescriptor.getAllDataFileLocations().length];
    static
    {
        for (int i = 0; i < DatabaseDescriptor.getAllDataFileLocations().length; i++)
        {
            perDiskflushExecutors[i] = new JMXEnabledThreadPoolExecutor(DatabaseDescriptor.getFlushWriters(),
                                                                        StageManager.KEEPALIVE,
                                                                        TimeUnit.SECONDS,
                                                                        new LinkedBlockingQueue<Runnable>(),
                                                                        new NamedThreadFactory("PerDiskMemtableFlushWriter_"+i),
                                                                        "internal");
        }
    }

    // post-flush executor is single threaded to provide guarantee that any flush Future on a CF will never return until prior flushes have completed
    private static final ExecutorService postFlushExecutor = new JMXEnabledThreadPoolExecutor(1,
                                                                                              StageManager.KEEPALIVE,
                                                                                              TimeUnit.SECONDS,
                                                                                              new LinkedBlockingQueue<Runnable>(),
                                                                                              new NamedThreadFactory("MemtablePostFlush"),
                                                                                              "internal");

    private static final ExecutorService reclaimExecutor = new JMXEnabledThreadPoolExecutor(1,
                                                                                            StageManager.KEEPALIVE,
                                                                                            TimeUnit.SECONDS,
                                                                                            new LinkedBlockingQueue<Runnable>(),
                                                                                            new NamedThreadFactory("MemtableReclaimMemory"),
                                                                                            "internal");

    private static final String[] COUNTER_NAMES = new String[]{"raw", "count", "error", "string"};
    private static final String[] COUNTER_DESCS = new String[]
    { "partition key in raw hex bytes",
      "value of this partition for given sampler",
      "value is within the error bounds plus or minus of this",
      "the partition key turned into a human readable format" };
    private static final CompositeType COUNTER_COMPOSITE_TYPE;
    private static final TabularType COUNTER_TYPE;

    private static final String[] SAMPLER_NAMES = new String[]{"cardinality", "partitions"};
    private static final String[] SAMPLER_DESCS = new String[]
    { "cardinality of partitions",
      "list of counter results" };

    private static final String SAMPLING_RESULTS_NAME = "SAMPLING_RESULTS";
    private static final CompositeType SAMPLING_RESULT;

    public static final String SNAPSHOT_TRUNCATE_PREFIX = "truncated";
    public static final String SNAPSHOT_DROP_PREFIX = "dropped";

    static
    {
        try
        {
            OpenType<?>[] counterTypes = new OpenType[] { SimpleType.STRING, SimpleType.LONG, SimpleType.LONG, SimpleType.STRING };
            COUNTER_COMPOSITE_TYPE = new CompositeType(SAMPLING_RESULTS_NAME, SAMPLING_RESULTS_NAME, COUNTER_NAMES, COUNTER_DESCS, counterTypes);
            COUNTER_TYPE = new TabularType(SAMPLING_RESULTS_NAME, SAMPLING_RESULTS_NAME, COUNTER_COMPOSITE_TYPE, COUNTER_NAMES);

            OpenType<?>[] samplerTypes = new OpenType[] { SimpleType.LONG, COUNTER_TYPE };
            SAMPLING_RESULT = new CompositeType(SAMPLING_RESULTS_NAME, SAMPLING_RESULTS_NAME, SAMPLER_NAMES, SAMPLER_DESCS, samplerTypes);
        } catch (OpenDataException e)
        {
            throw Throwables.propagate(e);
        }
    }

    public final Keyspace keyspace;
    public final String name;
    public final CFMetaData metadata;
    private final String mbeanName;
    @Deprecated
    private final String oldMBeanName;
    private volatile boolean valid = true;

    /**
     * Memtables and SSTables on disk for this column family.
     *
     * We synchronize on the Tracker to ensure isolation when we want to make sure
     * that the memtable we're acting on doesn't change out from under us.  I.e., flush
     * syncronizes on it to make sure it can submit on both executors atomically,
     * so anyone else who wants to make sure flush doesn't interfere should as well.
     */
    private final Tracker data;

    /* The read order, used to track accesses to off-heap memtable storage */
    public final OpOrder readOrdering = new OpOrder();

    /* This is used to generate the next index for a SSTable */
    private final AtomicInteger fileIndexGenerator = new AtomicInteger(0);

    public final SecondaryIndexManager indexManager;
    public final TableViews viewManager;

    /* These are locally held copies to be changed from the config during runtime */
    private volatile DefaultValue<Integer> minCompactionThreshold;
    private volatile DefaultValue<Integer> maxCompactionThreshold;
    private volatile DefaultValue<Double> crcCheckChance;

    private final CompactionStrategyManager compactionStrategyManager;

    private volatile Directories directories;

    public final TableMetrics metric;
    public volatile long sampleLatencyNanos;
    private final ScheduledFuture<?> latencyCalculator;

    private volatile boolean compactionSpaceCheck = true;

<<<<<<< HEAD
    @VisibleForTesting
    final DiskBoundaryManager diskBoundaryManager = new DiskBoundaryManager();

    public static void shutdownFlushExecutor() throws InterruptedException
    {
        flushExecutor.shutdown();
        flushExecutor.awaitTermination(60, TimeUnit.SECONDS);
    }

=======
>>>>>>> 19d52c63
    public static void shutdownPostFlushExecutor() throws InterruptedException
    {
        postFlushExecutor.shutdown();
        postFlushExecutor.awaitTermination(60, TimeUnit.SECONDS);
    }

    public static void shutdownExecutorsAndWait(long timeout, TimeUnit units) throws InterruptedException, TimeoutException
    {
        List<ExecutorService> executors = ImmutableList.<ExecutorService>builder()
                                          .add(reclaimExecutor)
                                          .add(postFlushExecutor)
                                          .add(flushExecutor)
                                          .build();
        ExecutorUtils.shutdown(executors);
        ExecutorUtils.awaitTermination(timeout, units, executors);
    }

    public static void shutdownPerDiskFlushExecutors() throws InterruptedException
    {
        for (ExecutorService executorService : perDiskflushExecutors)
            executorService.shutdown();
        for (ExecutorService executorService : perDiskflushExecutors)
            executorService.awaitTermination(60, TimeUnit.SECONDS);
    }

    public void reload()
    {
        // metadata object has been mutated directly. make all the members jibe with new settings.

        // only update these runtime-modifiable settings if they have not been modified.
        if (!minCompactionThreshold.isModified())
            for (ColumnFamilyStore cfs : concatWithIndexes())
                cfs.minCompactionThreshold = new DefaultValue(metadata.params.compaction.minCompactionThreshold());
        if (!maxCompactionThreshold.isModified())
            for (ColumnFamilyStore cfs : concatWithIndexes())
                cfs.maxCompactionThreshold = new DefaultValue(metadata.params.compaction.maxCompactionThreshold());
        if (!crcCheckChance.isModified())
            for (ColumnFamilyStore cfs : concatWithIndexes())
                cfs.crcCheckChance = new DefaultValue(metadata.params.crcCheckChance);

        compactionStrategyManager.maybeReload(metadata);
        directories = compactionStrategyManager.getDirectories();

        scheduleFlush();

        indexManager.reload();

        // If the CF comparator has changed, we need to change the memtable,
        // because the old one still aliases the previous comparator.
        if (data.getView().getCurrentMemtable().initialComparator != metadata.comparator)
            switchMemtable();
    }

    void scheduleFlush()
    {
        int period = metadata.params.memtableFlushPeriodInMs;
        if (period > 0)
        {
            logger.trace("scheduling flush in {} ms", period);
            WrappedRunnable runnable = new WrappedRunnable()
            {
                protected void runMayThrow()
                {
                    synchronized (data)
                    {
                        Memtable current = data.getView().getCurrentMemtable();
                        // if we're not expired, we've been hit by a scheduled flush for an already flushed memtable, so ignore
                        if (current.isExpired())
                        {
                            if (current.isClean())
                            {
                                // if we're still clean, instead of swapping just reschedule a flush for later
                                scheduleFlush();
                            }
                            else
                            {
                                // we'll be rescheduled by the constructor of the Memtable.
                                forceFlush();
                            }
                        }
                    }
                }
            };
            ScheduledExecutors.scheduledTasks.schedule(runnable, period, TimeUnit.MILLISECONDS);
        }
    }

    public static Runnable getBackgroundCompactionTaskSubmitter()
    {
        return new Runnable()
        {
            public void run()
            {
                for (Keyspace keyspace : Keyspace.all())
                    for (ColumnFamilyStore cfs : keyspace.getColumnFamilyStores())
                        CompactionManager.instance.submitBackground(cfs);
            }
        };
    }

    public void setCompactionParametersJson(String options)
    {
        setCompactionParameters(FBUtilities.fromJsonMap(options));
    }

    public String getCompactionParametersJson()
    {
        return FBUtilities.json(getCompactionParameters());
    }

    public void setCompactionParameters(Map<String, String> options)
    {
        try
        {
            CompactionParams compactionParams = CompactionParams.fromMap(options);
            compactionParams.validate();
            compactionStrategyManager.setNewLocalCompactionStrategy(compactionParams);
        }
        catch (Throwable t)
        {
            logger.error("Could not set new local compaction strategy", t);
            // dont propagate the ConfigurationException over jmx, user will only see a ClassNotFoundException
            throw new IllegalArgumentException("Could not set new local compaction strategy: "+t.getMessage());
        }
    }

    public Map<String, String> getCompactionParameters()
    {
        return compactionStrategyManager.getCompactionParams().asMap();
    }

    public Map<String,String> getCompressionParameters()
    {
        return metadata.params.compression.asMap();
    }

    public void setCompressionParameters(Map<String,String> opts)
    {
        try
        {
            metadata.compression(CompressionParams.fromMap(opts));
            metadata.params.compression.validate();
        }
        catch (ConfigurationException e)
        {
            throw new IllegalArgumentException(e.getMessage());
        }
    }

    @VisibleForTesting
    public ColumnFamilyStore(Keyspace keyspace,
                              String columnFamilyName,
                              int generation,
                              CFMetaData metadata,
                              Directories directories,
                              boolean loadSSTables,
                              boolean registerBookeeping,
                              boolean offline)
    {
        assert directories != null;
        assert metadata != null : "null metadata for " + keyspace + ":" + columnFamilyName;

        this.keyspace = keyspace;
        this.metadata = metadata;
        name = columnFamilyName;
        minCompactionThreshold = new DefaultValue<>(metadata.params.compaction.minCompactionThreshold());
        maxCompactionThreshold = new DefaultValue<>(metadata.params.compaction.maxCompactionThreshold());
        crcCheckChance = new DefaultValue<>(metadata.params.crcCheckChance);
        indexManager = new SecondaryIndexManager(this);
        viewManager = keyspace.viewManager.forTable(metadata);
        metric = new TableMetrics(this);
        fileIndexGenerator.set(generation);
        sampleLatencyNanos = TimeUnit.MILLISECONDS.toNanos(DatabaseDescriptor.getReadRpcTimeout() / 2);

        logger.info("Initializing {}.{}", keyspace.getName(), name);

        // Create Memtable only on online
        Memtable initialMemtable = null;
        if (DatabaseDescriptor.isDaemonInitialized())
            initialMemtable = new Memtable(new AtomicReference<>(CommitLog.instance.getCurrentPosition()), this);
        data = new Tracker(initialMemtable, loadSSTables);

        // scan for sstables corresponding to this cf and load them
        if (data.loadsstables)
        {
            Directories.SSTableLister sstableFiles = directories.sstableLister(Directories.OnTxnErr.IGNORE).skipTemporary(true);
            Collection<SSTableReader> sstables = SSTableReader.openAll(sstableFiles.list().entrySet(), metadata);
            data.addInitialSSTables(sstables);
        }

        /**
         * When creating a CFS offline we change the default logic needed by CASSANDRA-8671
         * and link the passed directories to be picked up by the compaction strategy
         */
        if (offline)
            this.directories = directories;
        else
            this.directories = new Directories(metadata, Directories.dataDirectories);


        // compaction strategy should be created after the CFS has been prepared
        compactionStrategyManager = new CompactionStrategyManager(this);

        // Since compaction can re-define data dir we need to reinit directories
        this.directories = compactionStrategyManager.getDirectories();

        if (maxCompactionThreshold.value() <= 0 || minCompactionThreshold.value() <=0)
        {
            logger.warn("Disabling compaction strategy by setting compaction thresholds to 0 is deprecated, set the compaction option 'enabled' to 'false' instead.");
            this.compactionStrategyManager.disable();
        }

        // create the private ColumnFamilyStores for the secondary column indexes
        for (IndexMetadata info : metadata.getIndexes())
            indexManager.addIndex(info);

        if (registerBookeeping)
        {
            // register the mbean
            mbeanName = String.format("org.apache.cassandra.db:type=%s,keyspace=%s,table=%s",
                                         isIndex() ? "IndexTables" : "Tables",
                                         keyspace.getName(), name);
            oldMBeanName = String.format("org.apache.cassandra.db:type=%s,keyspace=%s,columnfamily=%s",
                                         isIndex() ? "IndexColumnFamilies" : "ColumnFamilies",
                                         keyspace.getName(), name);
            try
            {
                ObjectName[] objectNames = {new ObjectName(mbeanName), new ObjectName(oldMBeanName)};
                for (ObjectName objectName : objectNames)
                {
                    MBeanWrapper.instance.registerMBean(this, objectName);
                }
            }
            catch (Exception e)
            {
                throw new RuntimeException(e);
            }
            logger.trace("retryPolicy for {} is {}", name, this.metadata.params.speculativeRetry);
            latencyCalculator = ScheduledExecutors.optionalTasks.scheduleWithFixedDelay(new Runnable()
            {
                public void run()
                {
                    SpeculativeRetryParam retryPolicy = ColumnFamilyStore.this.metadata.params.speculativeRetry;
                    switch (retryPolicy.kind())
                    {
                        case PERCENTILE:
                            // get percentile in nanos
                            sampleLatencyNanos = (long) (metric.coordinatorReadLatency.getSnapshot().getValue(retryPolicy.threshold()));
                            break;
                        case CUSTOM:
                            sampleLatencyNanos = (long) retryPolicy.threshold();
                            break;
                        default:
                            sampleLatencyNanos = Long.MAX_VALUE;
                            break;
                    }
                }
            }, DatabaseDescriptor.getReadRpcTimeout(), DatabaseDescriptor.getReadRpcTimeout(), TimeUnit.MILLISECONDS);
        }
        else
        {
            latencyCalculator = ScheduledExecutors.optionalTasks.schedule(Runnables.doNothing(), 0, TimeUnit.NANOSECONDS);
            mbeanName = null;
            oldMBeanName= null;
        }
    }

    public Directories getDirectories()
    {
        return directories;
    }

    public SSTableMultiWriter createSSTableMultiWriter(Descriptor descriptor, long keyCount, long repairedAt, int sstableLevel, SerializationHeader header, LifecycleNewTracker lifecycleNewTracker)
    {
        MetadataCollector collector = new MetadataCollector(metadata.comparator).sstableLevel(sstableLevel);
        return createSSTableMultiWriter(descriptor, keyCount, repairedAt, collector, header, lifecycleNewTracker);
    }

    public SSTableMultiWriter createSSTableMultiWriter(Descriptor descriptor, long keyCount, long repairedAt, MetadataCollector metadataCollector, SerializationHeader header, LifecycleNewTracker lifecycleNewTracker)
    {
        return getCompactionStrategyManager().createSSTableMultiWriter(descriptor, keyCount, repairedAt, metadataCollector, header, indexManager.listIndexes(), lifecycleNewTracker);
    }

    public boolean supportsEarlyOpen()
    {
        return compactionStrategyManager.supportsEarlyOpen();
    }

    /** call when dropping or renaming a CF. Performs mbean housekeeping and invalidates CFS to other operations */
    public void invalidate()
    {
        invalidate(true);
    }

    public void invalidate(boolean expectMBean)
    {
        // disable and cancel in-progress compactions before invalidating
        valid = false;

        try
        {
            unregisterMBean();
        }
        catch (Exception e)
        {
            if (expectMBean)
            {
                JVMStabilityInspector.inspectThrowable(e);
                // this shouldn't block anything.
                logger.warn("Failed unregistering mbean: {}", mbeanName, e);
            }
        }

        latencyCalculator.cancel(false);
        compactionStrategyManager.shutdown();
        SystemKeyspace.removeTruncationRecord(metadata.cfId);

        data.dropSSTables();
        LifecycleTransaction.waitForDeletions();
        indexManager.invalidateAllIndexesBlocking();

        invalidateCaches();
    }

    /**
     * Removes every SSTable in the directory from the Tracker's view.
     * @param directory the unreadable directory, possibly with SSTables in it, but not necessarily.
     */
    void maybeRemoveUnreadableSSTables(File directory)
    {
        data.removeUnreadableSSTables(directory);
    }

    void unregisterMBean() throws MalformedObjectNameException
    {
        ObjectName[] objectNames = {new ObjectName(mbeanName), new ObjectName(oldMBeanName)};
        for (ObjectName objectName : objectNames)
        {
            if (MBeanWrapper.instance.isRegistered(objectName))
                MBeanWrapper.instance.unregisterMBean(objectName);
        }

        // unregister metrics
        metric.release();
    }


    public static ColumnFamilyStore createColumnFamilyStore(Keyspace keyspace, CFMetaData metadata, boolean loadSSTables)
    {
        return createColumnFamilyStore(keyspace, metadata.cfName, metadata, loadSSTables);
    }

    public static synchronized ColumnFamilyStore createColumnFamilyStore(Keyspace keyspace,
                                                                         String columnFamily,
                                                                         CFMetaData metadata,
                                                                         boolean loadSSTables)
    {
        Directories directories = new Directories(metadata, initialDirectories);
        return createColumnFamilyStore(keyspace, columnFamily, metadata, directories, loadSSTables, true, false);
    }

    /** This is only directly used by offline tools */
    public static synchronized ColumnFamilyStore createColumnFamilyStore(Keyspace keyspace,
                                                                         String columnFamily,
                                                                         CFMetaData metadata,
                                                                         Directories directories,
                                                                         boolean loadSSTables,
                                                                         boolean registerBookkeeping,
                                                                         boolean offline)
    {
        // get the max generation number, to prevent generation conflicts
        Directories.SSTableLister lister = directories.sstableLister(Directories.OnTxnErr.IGNORE).includeBackups(true);
        List<Integer> generations = new ArrayList<Integer>();
        for (Map.Entry<Descriptor, Set<Component>> entry : lister.list().entrySet())
        {
            Descriptor desc = entry.getKey();
            generations.add(desc.generation);
            if (!desc.isCompatible())
                throw new RuntimeException(String.format("Incompatible SSTable found. Current version %s is unable to read file: %s. Please run upgradesstables.",
                                                         desc.getFormat().getLatestVersion(), desc));
        }
        Collections.sort(generations);
        int value = (generations.size() > 0) ? (generations.get(generations.size() - 1)) : 0;

        return new ColumnFamilyStore(keyspace, columnFamily, value, metadata, directories, loadSSTables, registerBookkeeping, offline);
    }

    /**
     * Removes unnecessary files from the cf directory at startup: these include temp files, orphans, zero-length files
     * and compacted sstables. Files that cannot be recognized will be ignored.
     */
    public static void  scrubDataDirectories(CFMetaData metadata) throws StartupException
    {
        Directories directories = new Directories(metadata, initialDirectories);
        Set<File> cleanedDirectories = new HashSet<>();

         // clear ephemeral snapshots that were not properly cleared last session (CASSANDRA-7357)
        clearEphemeralSnapshots(directories);

        directories.removeTemporaryDirectories();

        logger.trace("Removing temporary or obsoleted files from unfinished operations for table {}", metadata.cfName);
        if (!LifecycleTransaction.removeUnfinishedLeftovers(metadata))
            throw new StartupException(StartupException.ERR_WRONG_DISK_STATE,
                                       String.format("Cannot remove temporary or obsoleted files for %s.%s due to a problem with transaction " +
                                                     "log files. Please check records with problems in the log messages above and fix them. " +
                                                     "Refer to the 3.0 upgrading instructions in NEWS.txt " +
                                                     "for a description of transaction log files.", metadata.ksName, metadata.cfName));

        logger.trace("Further extra check for orphan sstable files for {}", metadata.cfName);
        for (Map.Entry<Descriptor,Set<Component>> sstableFiles : directories.sstableLister(Directories.OnTxnErr.IGNORE).list().entrySet())
        {
            Descriptor desc = sstableFiles.getKey();
            File directory = desc.directory;
            Set<Component> components = sstableFiles.getValue();

            if (!cleanedDirectories.contains(directory))
            {
                cleanedDirectories.add(directory);
                for (File tmpFile : desc.getTemporaryFiles())
                    tmpFile.delete();
            }

            File dataFile = new File(desc.filenameFor(Component.DATA));
            if (components.contains(Component.DATA) && dataFile.length() > 0)
                // everything appears to be in order... moving on.
                continue;

            // missing the DATA file! all components are orphaned
            logger.warn("Removing orphans for {}: {}", desc, components);
            for (Component component : components)
            {
                File file = new File(desc.filenameFor(component));
                if (file.exists())
                    FileUtils.deleteWithConfirm(desc.filenameFor(component));
            }
        }

        // cleanup incomplete saved caches
        Pattern tmpCacheFilePattern = Pattern.compile(metadata.ksName + "-" + metadata.cfName + "-(Key|Row)Cache.*\\.tmp$");
        File dir = new File(DatabaseDescriptor.getSavedCachesLocation());

        if (dir.exists())
        {
            assert dir.isDirectory();
            for (File file : dir.listFiles())
                if (tmpCacheFilePattern.matcher(file.getName()).matches())
                    if (!file.delete())
                        logger.warn("could not delete {}", file.getAbsolutePath());
        }

        // also clean out any index leftovers.
        for (IndexMetadata index : metadata.getIndexes())
            if (!index.isCustom())
            {
                CFMetaData indexMetadata = CassandraIndex.indexCfsMetadata(metadata, index);
                scrubDataDirectories(indexMetadata);
            }
    }

    /**
     * See #{@code StorageService.loadNewSSTables(String, String)} for more info
     *
     * @param ksName The keyspace name
     * @param cfName The columnFamily name
     */
    public static void loadNewSSTables(String ksName, String cfName)
    {
        /** ks/cf existence checks will be done by open and getCFS methods for us */
        Keyspace keyspace = Keyspace.open(ksName);
        keyspace.getColumnFamilyStore(cfName).loadNewSSTables();
    }

    /**
     * #{@inheritDoc}
     */
    public synchronized void loadNewSSTables()
    {
        logger.info("Loading new SSTables for {}/{}...", keyspace.getName(), name);

        Set<Descriptor> currentDescriptors = new HashSet<>();
        for (SSTableReader sstable : getSSTables(SSTableSet.CANONICAL))
            currentDescriptors.add(sstable.descriptor);
        Set<SSTableReader> newSSTables = new HashSet<>();

        Directories.SSTableLister lister = getDirectories().sstableLister(Directories.OnTxnErr.IGNORE).skipTemporary(true);
        for (Map.Entry<Descriptor, Set<Component>> entry : lister.list().entrySet())
        {
            Descriptor descriptor = entry.getKey();

            if (currentDescriptors.contains(descriptor))
                continue; // old (initialized) SSTable found, skipping

            if (!descriptor.isCompatible())
                throw new RuntimeException(String.format("Can't open incompatible SSTable! Current version %s, found file: %s",
                        descriptor.getFormat().getLatestVersion(),
                        descriptor));

            // force foreign sstables to level 0
            try
            {
                if (new File(descriptor.filenameFor(Component.STATS)).exists())
                    descriptor.getMetadataSerializer().mutateLevel(descriptor, 0);
            }
            catch (IOException e)
            {
                FileUtils.handleCorruptSSTable(new CorruptSSTableException(e, entry.getKey().filenameFor(Component.STATS)));
                logger.error("Cannot read sstable {}; other IO error, skipping table", entry, e);
                continue;
            }

            // Increment the generation until we find a filename that doesn't exist. This is needed because the new
            // SSTables that are being loaded might already use these generation numbers.
            Descriptor newDescriptor;
            do
            {
                newDescriptor = new Descriptor(descriptor.version,
                                               descriptor.directory,
                                               descriptor.ksname,
                                               descriptor.cfname,
                                               fileIndexGenerator.incrementAndGet(),
                                               descriptor.formatType,
                                               descriptor.digestComponent);
            }
            while (new File(newDescriptor.filenameFor(Component.DATA)).exists());

            logger.info("Renaming new SSTable {} to {}", descriptor, newDescriptor);
            SSTableWriter.rename(descriptor, newDescriptor, entry.getValue());

            SSTableReader reader;
            try
            {
                reader = SSTableReader.open(newDescriptor, entry.getValue(), metadata);
            }
            catch (CorruptSSTableException ex)
            {
                FileUtils.handleCorruptSSTable(ex);
                logger.error("Corrupt sstable {}; skipping table", entry, ex);
                continue;
            }
            catch (FSError ex)
            {
                FileUtils.handleFSError(ex);
                logger.error("Cannot read sstable {}; file system error, skipping table", entry, ex);
                continue;
            }
            catch (IOException ex)
            {
                FileUtils.handleCorruptSSTable(new CorruptSSTableException(ex, entry.getKey().filenameFor(Component.DATA)));
                logger.error("Cannot read sstable {}; other IO error, skipping table", entry, ex);
                continue;
            }
            newSSTables.add(reader);
        }

        if (newSSTables.isEmpty())
        {
            logger.info("No new SSTables were found for {}/{}", keyspace.getName(), name);
            return;
        }

        logger.info("Loading new SSTables and building secondary indexes for {}/{}: {}", keyspace.getName(), name, newSSTables);

        try (Refs<SSTableReader> refs = Refs.ref(newSSTables))
        {
            data.addSSTables(newSSTables);
            indexManager.buildAllIndexesBlocking(newSSTables);
        }

        logger.info("Done loading load new SSTables for {}/{}", keyspace.getName(), name);
    }

    public void rebuildSecondaryIndex(String idxName)
    {
        rebuildSecondaryIndex(keyspace.getName(), metadata.cfName, idxName);
    }

    public static void rebuildSecondaryIndex(String ksName, String cfName, String... idxNames)
    {
        ColumnFamilyStore cfs = Keyspace.open(ksName).getColumnFamilyStore(cfName);

        Set<String> indexes = new HashSet<String>(Arrays.asList(idxNames));

        Iterable<SSTableReader> sstables = cfs.getSSTables(SSTableSet.CANONICAL);
        try (Refs<SSTableReader> refs = Refs.ref(sstables))
        {
            logger.info("User Requested secondary index re-build for {}/{} indexes: {}", ksName, cfName, Joiner.on(',').join(idxNames));
            cfs.indexManager.rebuildIndexesBlocking(refs, indexes);
        }
    }

    @Deprecated
    public String getColumnFamilyName()
    {
        return getTableName();
    }

    public String getTableName()
    {
        return name;
    }

    public String getSSTablePath(File directory)
    {
        return getSSTablePath(directory, SSTableFormat.Type.current().info.getLatestVersion(), SSTableFormat.Type.current());
    }

    public String getSSTablePath(File directory, SSTableFormat.Type format)
    {
        return getSSTablePath(directory, format.info.getLatestVersion(), format);
    }

    private String getSSTablePath(File directory, Version version, SSTableFormat.Type format)
    {
        Descriptor desc = new Descriptor(version,
                                         directory,
                                         keyspace.getName(),
                                         name,
                                         fileIndexGenerator.incrementAndGet(),
                                         format,
                                         Component.digestFor(BigFormat.latestVersion.uncompressedChecksumType()));
        return desc.filenameFor(Component.DATA);
    }

    /**
     * Switches the memtable iff the live memtable is the one provided
     *
     * @param memtable
     */
    public ListenableFuture<CommitLogPosition> switchMemtableIfCurrent(Memtable memtable)
    {
        synchronized (data)
        {
            if (data.getView().getCurrentMemtable() == memtable)
                return switchMemtable();
        }
        return waitForFlushes();
    }

    /*
     * switchMemtable puts Memtable.getSortedContents on the writer executor.  When the write is complete,
     * we turn the writer into an SSTableReader and add it to ssTables where it is available for reads.
     * This method does not block except for synchronizing on Tracker, but the Future it returns will
     * not complete until the Memtable (and all prior Memtables) have been successfully flushed, and the CL
     * marked clean up to the position owned by the Memtable.
     */
    public ListenableFuture<CommitLogPosition> switchMemtable()
    {
        synchronized (data)
        {
            logFlush();
            Flush flush = new Flush(false);
            flushExecutor.execute(flush);
            postFlushExecutor.execute(flush.postFlushTask);
            return flush.postFlushTask;
        }
    }

    // print out size of all memtables we're enqueuing
    private void logFlush()
    {
        // reclaiming includes that which we are GC-ing;
        float onHeapRatio = 0, offHeapRatio = 0;
        long onHeapTotal = 0, offHeapTotal = 0;
        Memtable memtable = getTracker().getView().getCurrentMemtable();
        onHeapRatio +=  memtable.getAllocator().onHeap().ownershipRatio();
        offHeapRatio += memtable.getAllocator().offHeap().ownershipRatio();
        onHeapTotal += memtable.getAllocator().onHeap().owns();
        offHeapTotal += memtable.getAllocator().offHeap().owns();

        for (ColumnFamilyStore indexCfs : indexManager.getAllIndexColumnFamilyStores())
        {
            MemtableAllocator allocator = indexCfs.getTracker().getView().getCurrentMemtable().getAllocator();
            onHeapRatio += allocator.onHeap().ownershipRatio();
            offHeapRatio += allocator.offHeap().ownershipRatio();
            onHeapTotal += allocator.onHeap().owns();
            offHeapTotal += allocator.offHeap().owns();
        }

        logger.debug("Enqueuing flush of {}: {}",
                     name,
                     String.format("%s (%.0f%%) on-heap, %s (%.0f%%) off-heap",
                                   FBUtilities.prettyPrintMemory(onHeapTotal),
                                   onHeapRatio * 100,
                                   FBUtilities.prettyPrintMemory(offHeapTotal),
                                   offHeapRatio * 100));
    }


    /**
     * Flush if there is unflushed data in the memtables
     *
     * @return a Future yielding the commit log position that can be guaranteed to have been successfully written
     *         to sstables for this table once the future completes
     */
    public ListenableFuture<CommitLogPosition> forceFlush()
    {
        synchronized (data)
        {
            Memtable current = data.getView().getCurrentMemtable();
            for (ColumnFamilyStore cfs : concatWithIndexes())
                if (!cfs.data.getView().getCurrentMemtable().isClean())
                    return switchMemtableIfCurrent(current);
            return waitForFlushes();
        }
    }

    /**
     * Flush if there is unflushed data that was written to the CommitLog before @param flushIfDirtyBefore
     * (inclusive).
     *
     * @return a Future yielding the commit log position that can be guaranteed to have been successfully written
     *         to sstables for this table once the future completes
     */
    public ListenableFuture<?> forceFlush(CommitLogPosition flushIfDirtyBefore)
    {
        // we don't loop through the remaining memtables since here we only care about commit log dirtiness
        // and this does not vary between a table and its table-backed indexes
        Memtable current = data.getView().getCurrentMemtable();
        if (current.mayContainDataBefore(flushIfDirtyBefore))
            return switchMemtableIfCurrent(current);
        return waitForFlushes();
    }

    /**
     * @return a Future yielding the commit log position that can be guaranteed to have been successfully written
     *         to sstables for this table once the future completes
     */
    private ListenableFuture<CommitLogPosition> waitForFlushes()
    {
        // we grab the current memtable; once any preceding memtables have flushed, we know its
        // commitLogLowerBound has been set (as this it is set with the upper bound of the preceding memtable)
        final Memtable current = data.getView().getCurrentMemtable();
        ListenableFutureTask<CommitLogPosition> task = ListenableFutureTask.create(() -> {
            logger.debug("forceFlush requested but everything is clean in {}", name);
            return current.getCommitLogLowerBound();
        });
        postFlushExecutor.execute(task);
        return task;
    }

    public CommitLogPosition forceBlockingFlush()
    {
        return FBUtilities.waitOnFuture(forceFlush());
    }

    /**
     * Both synchronises custom secondary indexes and provides ordering guarantees for futures on switchMemtable/flush
     * etc, which expect to be able to wait until the flush (and all prior flushes) requested have completed.
     */
    private final class PostFlush implements Callable<CommitLogPosition>
    {
        final CountDownLatch latch = new CountDownLatch(1);
        final List<Memtable> memtables;
        volatile Throwable flushFailure = null;

        private PostFlush(List<Memtable> memtables)
        {
            this.memtables = memtables;
        }

        public CommitLogPosition call()
        {
            try
            {
                // we wait on the latch for the commitLogUpperBound to be set, and so that waiters
                // on this task can rely on all prior flushes being complete
                latch.await();
            }
            catch (InterruptedException e)
            {
                throw new IllegalStateException();
            }

            CommitLogPosition commitLogUpperBound = CommitLogPosition.NONE;
            // If a flush errored out but the error was ignored, make sure we don't discard the commit log.
            if (flushFailure == null && !memtables.isEmpty())
            {
                Memtable memtable = memtables.get(0);
                commitLogUpperBound = memtable.getCommitLogUpperBound();
                CommitLog.instance.discardCompletedSegments(metadata.cfId, memtable.getCommitLogLowerBound(), commitLogUpperBound);
            }

            metric.pendingFlushes.dec();

            if (flushFailure != null)
                throw Throwables.propagate(flushFailure);

            return commitLogUpperBound;
        }
    }

    /**
     * Should only be constructed/used from switchMemtable() or truncate(), with ownership of the Tracker monitor.
     * In the constructor the current memtable(s) are swapped, and a barrier on outstanding writes is issued;
     * when run by the flushWriter the barrier is waited on to ensure all outstanding writes have completed
     * before all memtables are immediately written, and the CL is either immediately marked clean or, if
     * there are custom secondary indexes, the post flush clean up is left to update those indexes and mark
     * the CL clean
     */
    private final class Flush implements Runnable
    {
        final OpOrder.Barrier writeBarrier;
        final List<Memtable> memtables = new ArrayList<>();
        final ListenableFutureTask<CommitLogPosition> postFlushTask;
        final PostFlush postFlush;
        final boolean truncate;

        private Flush(boolean truncate)
        {
            // if true, we won't flush, we'll just wait for any outstanding writes, switch the memtable, and discard
            this.truncate = truncate;

            metric.pendingFlushes.inc();
            /**
             * To ensure correctness of switch without blocking writes, run() needs to wait for all write operations
             * started prior to the switch to complete. We do this by creating a Barrier on the writeOrdering
             * that all write operations register themselves with, and assigning this barrier to the memtables,
             * after which we *.issue()* the barrier. This barrier is used to direct write operations started prior
             * to the barrier.issue() into the memtable we have switched out, and any started after to its replacement.
             * In doing so it also tells the write operations to update the commitLogUpperBound of the memtable, so
             * that we know the CL position we are dirty to, which can be marked clean when we complete.
             */
            writeBarrier = keyspace.writeOrder.newBarrier();

            // submit flushes for the memtable for any indexed sub-cfses, and our own
            AtomicReference<CommitLogPosition> commitLogUpperBound = new AtomicReference<>();
            for (ColumnFamilyStore cfs : concatWithIndexes())
            {
                // switch all memtables, regardless of their dirty status, setting the barrier
                // so that we can reach a coordinated decision about cleanliness once they
                // are no longer possible to be modified
                Memtable newMemtable = new Memtable(commitLogUpperBound, cfs);
                Memtable oldMemtable = cfs.data.switchMemtable(truncate, newMemtable);
                oldMemtable.setDiscarding(writeBarrier, commitLogUpperBound);
                memtables.add(oldMemtable);
            }

            // we then ensure an atomic decision is made about the upper bound of the continuous range of commit log
            // records owned by this memtable
            setCommitLogUpperBound(commitLogUpperBound);

            // we then issue the barrier; this lets us wait for all operations started prior to the barrier to complete;
            // since this happens after wiring up the commitLogUpperBound, we also know all operations with earlier
            // commit log segment position have also completed, i.e. the memtables are done and ready to flush
            writeBarrier.issue();
            postFlush = new PostFlush(memtables);
            postFlushTask = ListenableFutureTask.create(postFlush);
        }

        public void run()
        {
            // mark writes older than the barrier as blocking progress, permitting them to exceed our memory limit
            // if they are stuck waiting on it, then wait for them all to complete
            writeBarrier.markBlocking();
            writeBarrier.await();

            // mark all memtables as flushing, removing them from the live memtable list
            for (Memtable memtable : memtables)
                memtable.cfs.data.markFlushing(memtable);

            metric.memtableSwitchCount.inc();

            try
            {
                // Flush "data" memtable with non-cf 2i first;
                flushMemtable(memtables.get(0), true);
                for (int i = 1; i < memtables.size(); i++)
                    flushMemtable(memtables.get(i), false);
            }
            catch (Throwable t)
            {
                JVMStabilityInspector.inspectThrowable(t);
                postFlush.flushFailure = t;
            }
            // signal the post-flush we've done our work
            postFlush.latch.countDown();
        }

        public Collection<SSTableReader> flushMemtable(Memtable memtable, boolean flushNonCf2i)
        {
            if (memtable.isClean() || truncate)
            {
                memtable.cfs.replaceFlushed(memtable, Collections.emptyList());
                reclaim(memtable);
                return Collections.emptyList();
            }

            List<Future<SSTableMultiWriter>> futures = new ArrayList<>();
            long totalBytesOnDisk = 0;
            long maxBytesOnDisk = 0;
            long minBytesOnDisk = Long.MAX_VALUE;
            List<SSTableReader> sstables = new ArrayList<>();
            try (LifecycleTransaction txn = LifecycleTransaction.offline(OperationType.FLUSH))
            {
                List<Memtable.FlushRunnable> flushRunnables = null;
                List<SSTableMultiWriter> flushResults = null;

                try
                {
                    // flush the memtable
                    flushRunnables = memtable.flushRunnables(txn);

                    for (int i = 0; i < flushRunnables.size(); i++)
                        futures.add(perDiskflushExecutors[i].submit(flushRunnables.get(i)));

                    /**
                     * we can flush 2is as soon as the barrier completes, as they will be consistent with (or ahead of) the
                     * flushed memtables and CL position, which is as good as we can guarantee.
                     * TODO: SecondaryIndex should support setBarrier(), so custom implementations can co-ordinate exactly
                     * with CL as we do with memtables/CFS-backed SecondaryIndexes.
                     */
                    if (flushNonCf2i)
                        indexManager.flushAllNonCFSBackedIndexesBlocking();

                    flushResults = Lists.newArrayList(FBUtilities.waitOnFutures(futures));
                }
                catch (Throwable t)
                {
                    t = memtable.abortRunnables(flushRunnables, t);
                    t = txn.abort(t);
                    throw Throwables.propagate(t);
                }

                try
                {
                    Iterator<SSTableMultiWriter> writerIterator = flushResults.iterator();
                    while (writerIterator.hasNext())
                    {
                        @SuppressWarnings("resource")
                        SSTableMultiWriter writer = writerIterator.next();
                        if (writer.getFilePointer() > 0)
                        {
                            writer.setOpenResult(true).prepareToCommit();
                        }
                        else
                        {
                            maybeFail(writer.abort(null));
                            writerIterator.remove();
                        }
                    }
                }
                catch (Throwable t)
                {
                    for (SSTableMultiWriter writer : flushResults)
                        t = writer.abort(t);
                    t = txn.abort(t);
                    Throwables.propagate(t);
                }

                txn.prepareToCommit();

                Throwable accumulate = null;
                for (SSTableMultiWriter writer : flushResults)
                    accumulate = writer.commit(accumulate);

                maybeFail(txn.commit(accumulate));

                for (SSTableMultiWriter writer : flushResults)
                {
                    Collection<SSTableReader> flushedSSTables = writer.finished();
                    for (SSTableReader sstable : flushedSSTables)
                    {
                        if (sstable != null)
                        {
                            sstables.add(sstable);
                            long size = sstable.bytesOnDisk();
                            totalBytesOnDisk += size;
                            maxBytesOnDisk = Math.max(maxBytesOnDisk, size);
                            minBytesOnDisk = Math.min(minBytesOnDisk, size);
                        }
                    }
                }
            }
            memtable.cfs.replaceFlushed(memtable, sstables);
            reclaim(memtable);
            memtable.cfs.compactionStrategyManager.compactionLogger.flush(sstables);
            logger.debug("Flushed to {} ({} sstables, {}), biggest {}, smallest {}",
                         sstables,
                         sstables.size(),
                         FBUtilities.prettyPrintMemory(totalBytesOnDisk),
                         FBUtilities.prettyPrintMemory(maxBytesOnDisk),
                         FBUtilities.prettyPrintMemory(minBytesOnDisk));
            return sstables;
        }

        private void reclaim(final Memtable memtable)
        {
            // issue a read barrier for reclaiming the memory, and offload the wait to another thread
            final OpOrder.Barrier readBarrier = readOrdering.newBarrier();
            readBarrier.issue();
            postFlushTask.addListener(new WrappedRunnable()
            {
                public void runMayThrow()
                {
                    readBarrier.await();
                    memtable.setDiscarded();
                }
            }, reclaimExecutor);
        }
    }

    // atomically set the upper bound for the commit log
    private static void setCommitLogUpperBound(AtomicReference<CommitLogPosition> commitLogUpperBound)
    {
        // we attempt to set the holder to the current commit log context. at the same time all writes to the memtables are
        // also maintaining this value, so if somebody sneaks ahead of us somehow (should be rare) we simply retry,
        // so that we know all operations prior to the position have not reached it yet
        CommitLogPosition lastReplayPosition;
        while (true)
        {
            lastReplayPosition = new Memtable.LastCommitLogPosition((CommitLog.instance.getCurrentPosition()));
            CommitLogPosition currentLast = commitLogUpperBound.get();
            if ((currentLast == null || currentLast.compareTo(lastReplayPosition) <= 0)
                && commitLogUpperBound.compareAndSet(currentLast, lastReplayPosition))
                break;
        }
    }

    /**
     * Finds the largest memtable, as a percentage of *either* on- or off-heap memory limits, and immediately
     * queues it for flushing. If the memtable selected is flushed before this completes, no work is done.
     */
    public static class FlushLargestColumnFamily implements Runnable
    {
        public void run()
        {
            float largestRatio = 0f;
            Memtable largest = null;
            float liveOnHeap = 0, liveOffHeap = 0;
            for (ColumnFamilyStore cfs : ColumnFamilyStore.all())
            {
                // we take a reference to the current main memtable for the CF prior to snapping its ownership ratios
                // to ensure we have some ordering guarantee for performing the switchMemtableIf(), i.e. we will only
                // swap if the memtables we are measuring here haven't already been swapped by the time we try to swap them
                Memtable current = cfs.getTracker().getView().getCurrentMemtable();

                // find the total ownership ratio for the memtable and all SecondaryIndexes owned by this CF,
                // both on- and off-heap, and select the largest of the two ratios to weight this CF
                float onHeap = 0f, offHeap = 0f;
                onHeap += current.getAllocator().onHeap().ownershipRatio();
                offHeap += current.getAllocator().offHeap().ownershipRatio();

                for (ColumnFamilyStore indexCfs : cfs.indexManager.getAllIndexColumnFamilyStores())
                {
                    MemtableAllocator allocator = indexCfs.getTracker().getView().getCurrentMemtable().getAllocator();
                    onHeap += allocator.onHeap().ownershipRatio();
                    offHeap += allocator.offHeap().ownershipRatio();
                }

                float ratio = Math.max(onHeap, offHeap);
                if (ratio > largestRatio)
                {
                    largest = current;
                    largestRatio = ratio;
                }

                liveOnHeap += onHeap;
                liveOffHeap += offHeap;
            }

            if (largest != null)
            {
                float usedOnHeap = Memtable.MEMORY_POOL.onHeap.usedRatio();
                float usedOffHeap = Memtable.MEMORY_POOL.offHeap.usedRatio();
                float flushingOnHeap = Memtable.MEMORY_POOL.onHeap.reclaimingRatio();
                float flushingOffHeap = Memtable.MEMORY_POOL.offHeap.reclaimingRatio();
                float thisOnHeap = largest.getAllocator().onHeap().ownershipRatio();
                float thisOffHeap = largest.getAllocator().offHeap().ownershipRatio();
                logger.debug("Flushing largest {} to free up room. Used total: {}, live: {}, flushing: {}, this: {}",
                            largest.cfs, ratio(usedOnHeap, usedOffHeap), ratio(liveOnHeap, liveOffHeap),
                            ratio(flushingOnHeap, flushingOffHeap), ratio(thisOnHeap, thisOffHeap));
                largest.cfs.switchMemtableIfCurrent(largest);
            }
        }
    }

    private static String ratio(float onHeap, float offHeap)
    {
        return String.format("%.2f/%.2f", onHeap, offHeap);
    }

    /**
     * Insert/Update the column family for this key.
     * Caller is responsible for acquiring Keyspace.switchLock
     * param @ lock - lock that needs to be used.
     * param @ key - key for update/insert
     * param @ columnFamily - columnFamily changes
     */
    public void apply(PartitionUpdate update, UpdateTransaction indexer, OpOrder.Group opGroup, CommitLogPosition commitLogPosition)

    {
        long start = System.nanoTime();
        try
        {
            Memtable mt = data.getMemtableFor(opGroup, commitLogPosition);
            long timeDelta = mt.put(update, indexer, opGroup);
            DecoratedKey key = update.partitionKey();
            invalidateCachedPartition(key);
            metric.samplers.get(Sampler.WRITES).addSample(key.getKey(), key.hashCode(), 1);
            StorageHook.instance.reportWrite(metadata.cfId, update);
            metric.writeLatency.addNano(System.nanoTime() - start);
            // CASSANDRA-11117 - certain resolution paths on memtable put can result in very
            // large time deltas, either through a variety of sentinel timestamps (used for empty values, ensuring
            // a minimal write, etc). This limits the time delta to the max value the histogram
            // can bucket correctly. This also filters the Long.MAX_VALUE case where there was no previous value
            // to update.
            if(timeDelta < Long.MAX_VALUE)
                metric.colUpdateTimeDeltaHistogram.update(Math.min(18165375903306L, timeDelta));
        }
        catch (RuntimeException e)
        {
            throw new RuntimeException(e.getMessage()
                                       + " for ks: "
                                       + keyspace.getName() + ", table: " + name, e);
        }
    }

    /**
     * @param sstables
     * @return sstables whose key range overlaps with that of the given sstables, not including itself.
     * (The given sstables may or may not overlap with each other.)
     */
    public Collection<SSTableReader> getOverlappingLiveSSTables(Iterable<SSTableReader> sstables)
    {
        logger.trace("Checking for sstables overlapping {}", sstables);

        // a normal compaction won't ever have an empty sstables list, but we create a skeleton
        // compaction controller for streaming, and that passes an empty list.
        if (!sstables.iterator().hasNext())
            return ImmutableSet.of();

        View view = data.getView();

        List<SSTableReader> sortedByFirst = Lists.newArrayList(sstables);
        Collections.sort(sortedByFirst, (o1, o2) -> o1.first.compareTo(o2.first));

        List<AbstractBounds<PartitionPosition>> bounds = new ArrayList<>();
        DecoratedKey first = null, last = null;
        /*
        normalize the intervals covered by the sstables
        assume we have sstables like this (brackets representing first/last key in the sstable);
        [   ] [   ]    [   ]   [  ]
           [   ]         [       ]
        then we can, instead of searching the interval tree 6 times, normalize the intervals and
        only query the tree 2 times, for these intervals;
        [         ]    [          ]
         */
        for (SSTableReader sstable : sortedByFirst)
        {
            if (first == null)
            {
                first = sstable.first;
                last = sstable.last;
            }
            else
            {
                if (sstable.first.compareTo(last) <= 0) // we do overlap
                {
                    if (sstable.last.compareTo(last) > 0)
                        last = sstable.last;
                }
                else
                {
                    bounds.add(AbstractBounds.bounds(first, true, last, true));
                    first = sstable.first;
                    last = sstable.last;
                }
            }
        }
        bounds.add(AbstractBounds.bounds(first, true, last, true));
        Set<SSTableReader> results = new HashSet<>();

        for (AbstractBounds<PartitionPosition> bound : bounds)
            Iterables.addAll(results, view.liveSSTablesInBounds(bound.left, bound.right));

        return Sets.difference(results, ImmutableSet.copyOf(sstables));
    }

    /**
     * like getOverlappingSSTables, but acquires references before returning
     */
    public Refs<SSTableReader> getAndReferenceOverlappingLiveSSTables(Iterable<SSTableReader> sstables)
    {
        while (true)
        {
            Iterable<SSTableReader> overlapped = getOverlappingLiveSSTables(sstables);
            Refs<SSTableReader> refs = Refs.tryRef(overlapped);
            if (refs != null)
                return refs;
        }
    }

    /*
     * Called after a BinaryMemtable flushes its in-memory data, or we add a file
     * via bootstrap. This information is cached in the ColumnFamilyStore.
     * This is useful for reads because the ColumnFamilyStore first looks in
     * the in-memory store and the into the disk to find the key. If invoked
     * during recoveryMode the onMemtableFlush() need not be invoked.
     *
     * param @ filename - filename just flushed to disk
     */
    public void addSSTable(SSTableReader sstable)
    {
        assert sstable.getColumnFamilyName().equals(name);
        addSSTables(Arrays.asList(sstable));
    }

    public void addSSTables(Collection<SSTableReader> sstables)
    {
        data.addSSTables(sstables);
        CompactionManager.instance.submitBackground(this);
    }

    /**
     * Calculate expected file size of SSTable after compaction.
     *
     * If operation type is {@code CLEANUP} and we're not dealing with an index sstable,
     * then we calculate expected file size with checking token range to be eliminated.
     *
     * Otherwise, we just add up all the files' size, which is the worst case file
     * size for compaction of all the list of files given.
     *
     * @param sstables SSTables to calculate expected compacted file size
     * @param operation Operation type
     * @return Expected file size of SSTable after compaction
     */
    public long getExpectedCompactedFileSize(Iterable<SSTableReader> sstables, OperationType operation)
    {
        if (operation != OperationType.CLEANUP || isIndex())
        {
            return SSTableReader.getTotalBytes(sstables);
        }

        // cleanup size estimation only counts bytes for keys local to this node
        long expectedFileSize = 0;
        Collection<Range<Token>> ranges = StorageService.instance.getLocalRanges(keyspace.getName());
        for (SSTableReader sstable : sstables)
        {
            List<Pair<Long, Long>> positions = sstable.getPositionsForRanges(ranges);
            for (Pair<Long, Long> position : positions)
                expectedFileSize += position.right - position.left;
        }

        double compressionRatio = metric.compressionRatio.getValue();
        if (compressionRatio > 0d)
            expectedFileSize *= compressionRatio;

        return expectedFileSize;
    }

    /*
     *  Find the maximum size file in the list .
     */
    public SSTableReader getMaxSizeFile(Iterable<SSTableReader> sstables)
    {
        long maxSize = 0L;
        SSTableReader maxFile = null;
        for (SSTableReader sstable : sstables)
        {
            if (sstable.onDiskLength() > maxSize)
            {
                maxSize = sstable.onDiskLength();
                maxFile = sstable;
            }
        }
        return maxFile;
    }

    public CompactionManager.AllSSTableOpStatus forceCleanup(int jobs) throws ExecutionException, InterruptedException
    {
        return CompactionManager.instance.performCleanup(ColumnFamilyStore.this, jobs);
    }

    public CompactionManager.AllSSTableOpStatus scrub(boolean disableSnapshot, boolean skipCorrupted, boolean checkData, boolean reinsertOverflowedTTL, int jobs) throws ExecutionException, InterruptedException
    {
        return scrub(disableSnapshot, skipCorrupted, reinsertOverflowedTTL, false, checkData, jobs);
    }

    @VisibleForTesting
    public CompactionManager.AllSSTableOpStatus scrub(boolean disableSnapshot, boolean skipCorrupted, boolean reinsertOverflowedTTL, boolean alwaysFail, boolean checkData, int jobs) throws ExecutionException, InterruptedException
    {
        // skip snapshot creation during scrub, SEE JIRA 5891
        if(!disableSnapshot)
            snapshotWithoutFlush("pre-scrub-" + System.currentTimeMillis());

        try
        {
            return CompactionManager.instance.performScrub(ColumnFamilyStore.this, skipCorrupted, checkData, reinsertOverflowedTTL, jobs);
        }
        catch(Throwable t)
        {
            if (!rebuildOnFailedScrub(t))
                throw t;

            return alwaysFail ? CompactionManager.AllSSTableOpStatus.ABORTED : CompactionManager.AllSSTableOpStatus.SUCCESSFUL;
        }
    }

    /**
     * CASSANDRA-5174 : For an index cfs we may be able to discard everything and just rebuild
     * the index when a scrub fails.
     *
     * @return true if we are an index cfs and we successfully rebuilt the index
     */
    public boolean rebuildOnFailedScrub(Throwable failure)
    {
        if (!isIndex() || !SecondaryIndexManager.isIndexColumnFamilyStore(this))
            return false;

        truncateBlocking();

        logger.warn("Rebuilding index for {} because of <{}>", name, failure.getMessage());

        ColumnFamilyStore parentCfs = SecondaryIndexManager.getParentCfs(this);
        assert parentCfs.indexManager.getAllIndexColumnFamilyStores().contains(this);

        String indexName = SecondaryIndexManager.getIndexName(this);

        parentCfs.rebuildSecondaryIndex(indexName);
        return true;
    }

    public CompactionManager.AllSSTableOpStatus verify(boolean extendedVerify) throws ExecutionException, InterruptedException
    {
        return CompactionManager.instance.performVerify(ColumnFamilyStore.this, extendedVerify);
    }

    public CompactionManager.AllSSTableOpStatus sstablesRewrite(boolean excludeCurrentVersion, int jobs) throws ExecutionException, InterruptedException
    {
        return CompactionManager.instance.performSSTableRewrite(ColumnFamilyStore.this, excludeCurrentVersion, jobs);
    }

    public CompactionManager.AllSSTableOpStatus relocateSSTables(int jobs) throws ExecutionException, InterruptedException
    {
        return CompactionManager.instance.relocateSSTables(this, jobs);
    }

    public CompactionManager.AllSSTableOpStatus garbageCollect(TombstoneOption tombstoneOption, int jobs) throws ExecutionException, InterruptedException
    {
        return CompactionManager.instance.performGarbageCollection(this, tombstoneOption, jobs);
    }

    public void markObsolete(Collection<SSTableReader> sstables, OperationType compactionType)
    {
        assert !sstables.isEmpty();
        maybeFail(data.dropSSTables(Predicates.in(sstables), compactionType, null));
    }

    void replaceFlushed(Memtable memtable, Collection<SSTableReader> sstables)
    {
        compactionStrategyManager.replaceFlushed(memtable, sstables);
    }

    public boolean isValid()
    {
        return valid;
    }

    /**
     * Package protected for access from the CompactionManager.
     */
    public Tracker getTracker()
    {
        return data;
    }

    public Set<SSTableReader> getLiveSSTables()
    {
        return data.getView().liveSSTables();
    }

    public Iterable<SSTableReader> getSSTables(SSTableSet sstableSet)
    {
        return data.getView().select(sstableSet);
    }

    public Iterable<SSTableReader> getUncompactingSSTables()
    {
        return data.getUncompacting();
    }

    public boolean isFilterFullyCoveredBy(ClusteringIndexFilter filter, DataLimits limits, CachedPartition cached, int nowInSec)
    {
        // We can use the cached value only if we know that no data it doesn't contain could be covered
        // by the query filter, that is if:
        //   1) either the whole partition is cached
        //   2) or we can ensure than any data the filter selects is in the cached partition

        // We can guarantee that a partition is fully cached if the number of rows it contains is less than
        // what we're caching. Wen doing that, we should be careful about expiring cells: we should count
        // something expired that wasn't when the partition was cached, or we could decide that the whole
        // partition is cached when it's not. This is why we use CachedPartition#cachedLiveRows.
        if (cached.cachedLiveRows() < metadata.params.caching.rowsPerPartitionToCache())
            return true;

        // If the whole partition isn't cached, then we must guarantee that the filter cannot select data that
        // is not in the cache. We can guarantee that if either the filter is a "head filter" and the cached
        // partition has more live rows that queried (where live rows refers to the rows that are live now),
        // or if we can prove that everything the filter selects is in the cached partition based on its content.
        return (filter.isHeadFilter() && limits.hasEnoughLiveData(cached,
                                                                  nowInSec,
                                                                  filter.selectsAllPartition(),
                                                                  metadata.enforceStrictLiveness()))
                || filter.isFullyCoveredBy(cached);
    }

    public int gcBefore(int nowInSec)
    {
        return nowInSec - metadata.params.gcGraceSeconds;
    }

    @SuppressWarnings("resource")
    public RefViewFragment selectAndReference(Function<View, Iterable<SSTableReader>> filter)
    {
        long failingSince = -1L;
        while (true)
        {
            ViewFragment view = select(filter);
            Refs<SSTableReader> refs = Refs.tryRef(view.sstables);
            if (refs != null)
                return new RefViewFragment(view.sstables, view.memtables, refs);
            if (failingSince <= 0)
            {
                failingSince = System.nanoTime();
            }
            else if (System.nanoTime() - failingSince > TimeUnit.MILLISECONDS.toNanos(100))
            {
                List<SSTableReader> released = new ArrayList<>();
                for (SSTableReader reader : view.sstables)
                    if (reader.selfRef().globalCount() == 0)
                        released.add(reader);
                NoSpamLogger.log(logger, NoSpamLogger.Level.WARN, 1, TimeUnit.SECONDS,
                                 "Spinning trying to capture readers {}, released: {}, ", view.sstables, released);
                failingSince = System.nanoTime();
            }
        }
    }

    public ViewFragment select(Function<View, Iterable<SSTableReader>> filter)
    {
        View view = data.getView();
        List<SSTableReader> sstables = Lists.newArrayList(filter.apply(view));
        return new ViewFragment(sstables, view.getAllMemtables());
    }

    // WARNING: this returns the set of LIVE sstables only, which may be only partially written
    public List<String> getSSTablesForKey(String key)
    {
        return getSSTablesForKey(key, false);
    }

    public List<String> getSSTablesForKey(String key, boolean hexFormat)
    {
        ByteBuffer keyBuffer = hexFormat ? ByteBufferUtil.hexToBytes(key) : metadata.getKeyValidator().fromString(key);
        DecoratedKey dk = decorateKey(keyBuffer);
        try (OpOrder.Group op = readOrdering.start())
        {
            List<String> files = new ArrayList<>();
            for (SSTableReader sstr : select(View.select(SSTableSet.LIVE, dk)).sstables)
            {
                // check if the key actually exists in this sstable, without updating cache and stats
                if (sstr.getPosition(dk, SSTableReader.Operator.EQ, false) != null)
                    files.add(sstr.getFilename());
            }
            return files;
        }
    }


    public void beginLocalSampling(String sampler, int capacity)
    {
        metric.samplers.get(Sampler.valueOf(sampler)).beginSampling(capacity);
    }

    public CompositeData finishLocalSampling(String sampler, int count) throws OpenDataException
    {
        SamplerResult<ByteBuffer> samplerResults = metric.samplers.get(Sampler.valueOf(sampler))
                .finishSampling(count);
        TabularDataSupport result = new TabularDataSupport(COUNTER_TYPE);
        for (Counter<ByteBuffer> counter : samplerResults.topK)
        {
            //Not duplicating the buffer for safety because AbstractSerializer and ByteBufferUtil.bytesToHex
            //don't modify position or limit
            ByteBuffer key = counter.getItem();
            result.put(new CompositeDataSupport(COUNTER_COMPOSITE_TYPE, COUNTER_NAMES, new Object[] {
                    ByteBufferUtil.bytesToHex(key), // raw
                    counter.getCount(),  // count
                    counter.getError(),  // error
                    metadata.getKeyValidator().getString(key) })); // string
        }
        return new CompositeDataSupport(SAMPLING_RESULT, SAMPLER_NAMES, new Object[]{
                samplerResults.cardinality, result});
    }

    public boolean isCompactionDiskSpaceCheckEnabled()
    {
        return compactionSpaceCheck;
    }

    public void compactionDiskSpaceCheck(boolean enable)
    {
        compactionSpaceCheck = enable;
    }

    public void cleanupCache()
    {
        Collection<Range<Token>> ranges = StorageService.instance.getLocalRanges(keyspace.getName());

        for (Iterator<RowCacheKey> keyIter = CacheService.instance.rowCache.keyIterator();
             keyIter.hasNext(); )
        {
            RowCacheKey key = keyIter.next();
            DecoratedKey dk = decorateKey(ByteBuffer.wrap(key.key));
            if (key.ksAndCFName.equals(metadata.ksAndCFName) && !Range.isInRanges(dk.getToken(), ranges))
                invalidateCachedPartition(dk);
        }

        if (metadata.isCounter())
        {
            for (Iterator<CounterCacheKey> keyIter = CacheService.instance.counterCache.keyIterator();
                 keyIter.hasNext(); )
            {
                CounterCacheKey key = keyIter.next();
                DecoratedKey dk = decorateKey(ByteBuffer.wrap(key.partitionKey));
                if (key.ksAndCFName.equals(metadata.ksAndCFName) && !Range.isInRanges(dk.getToken(), ranges))
                    CacheService.instance.counterCache.remove(key);
            }
        }
    }

    public ClusteringComparator getComparator()
    {
        return metadata.comparator;
    }

    public void snapshotWithoutFlush(String snapshotName)
    {
        snapshotWithoutFlush(snapshotName, null, false);
    }

    /**
     * @param ephemeral If this flag is set to true, the snapshot will be cleaned during next startup
     */
    public Set<SSTableReader> snapshotWithoutFlush(String snapshotName, Predicate<SSTableReader> predicate, boolean ephemeral)
    {
        Set<SSTableReader> snapshottedSSTables = new HashSet<>();
        for (ColumnFamilyStore cfs : concatWithIndexes())
        {
            final JSONArray filesJSONArr = new JSONArray();
            try (RefViewFragment currentView = cfs.selectAndReference(View.select(SSTableSet.CANONICAL, (x) -> predicate == null || predicate.apply(x))))
            {
                for (SSTableReader ssTable : currentView.sstables)
                {
                    File snapshotDirectory = Directories.getSnapshotDirectory(ssTable.descriptor, snapshotName);
                    ssTable.createLinks(snapshotDirectory.getPath()); // hard links
                    filesJSONArr.add(ssTable.descriptor.relativeFilenameFor(Component.DATA));

                    if (logger.isTraceEnabled())
                        logger.trace("Snapshot for {} keyspace data file {} created in {}", keyspace, ssTable.getFilename(), snapshotDirectory);
                    snapshottedSSTables.add(ssTable);
                }

                writeSnapshotManifest(filesJSONArr, snapshotName);
                if (!SchemaConstants.isLocalSystemKeyspace(metadata.ksName) && !SchemaConstants.isReplicatedSystemKeyspace(metadata.ksName))
                    writeSnapshotSchema(snapshotName);
            }
        }
        if (ephemeral)
            createEphemeralSnapshotMarkerFile(snapshotName);
        return snapshottedSSTables;
    }

    private void writeSnapshotManifest(final JSONArray filesJSONArr, final String snapshotName)
    {
        final File manifestFile = getDirectories().getSnapshotManifestFile(snapshotName);

        try
        {
            if (!manifestFile.getParentFile().exists())
                manifestFile.getParentFile().mkdirs();

            try (PrintStream out = new PrintStream(manifestFile))
            {
                final JSONObject manifestJSON = new JSONObject();
                manifestJSON.put("files", filesJSONArr);
                out.println(manifestJSON.toJSONString());
            }
        }
        catch (IOException e)
        {
            throw new FSWriteError(e, manifestFile);
        }
    }

    private void writeSnapshotSchema(final String snapshotName)
    {
        final File schemaFile = getDirectories().getSnapshotSchemaFile(snapshotName);

        try
        {
            if (!schemaFile.getParentFile().exists())
                schemaFile.getParentFile().mkdirs();

            try (PrintStream out = new PrintStream(schemaFile))
            {
                for (String s: ColumnFamilyStoreCQLHelper.dumpReCreateStatements(metadata))
                    out.println(s);
            }
        }
        catch (IOException e)
        {
            throw new FSWriteError(e, schemaFile);
        }
    }

    private void createEphemeralSnapshotMarkerFile(final String snapshot)
    {
        final File ephemeralSnapshotMarker = getDirectories().getNewEphemeralSnapshotMarkerFile(snapshot);

        try
        {
            if (!ephemeralSnapshotMarker.getParentFile().exists())
                ephemeralSnapshotMarker.getParentFile().mkdirs();

            Files.createFile(ephemeralSnapshotMarker.toPath());
            logger.trace("Created ephemeral snapshot marker file on {}.", ephemeralSnapshotMarker.getAbsolutePath());
        }
        catch (IOException e)
        {
            logger.warn(String.format("Could not create marker file %s for ephemeral snapshot %s. " +
                                      "In case there is a failure in the operation that created " +
                                      "this snapshot, you may need to clean it manually afterwards.",
                                      ephemeralSnapshotMarker.getAbsolutePath(), snapshot), e);
        }
    }

    protected static void clearEphemeralSnapshots(Directories directories)
    {
        for (String ephemeralSnapshot : directories.listEphemeralSnapshots())
        {
            logger.trace("Clearing ephemeral snapshot {} leftover from previous session.", ephemeralSnapshot);
            Directories.clearSnapshot(ephemeralSnapshot, directories.getCFDirectories());
        }
    }

    public Refs<SSTableReader> getSnapshotSSTableReader(String tag) throws IOException
    {
        Map<Integer, SSTableReader> active = new HashMap<>();
        for (SSTableReader sstable : getSSTables(SSTableSet.CANONICAL))
            active.put(sstable.descriptor.generation, sstable);
        Map<Descriptor, Set<Component>> snapshots = getDirectories().sstableLister(Directories.OnTxnErr.IGNORE).snapshots(tag).list();
        Refs<SSTableReader> refs = new Refs<>();
        try
        {
            for (Map.Entry<Descriptor, Set<Component>> entries : snapshots.entrySet())
            {
                // Try acquire reference to an active sstable instead of snapshot if it exists,
                // to avoid opening new sstables. If it fails, use the snapshot reference instead.
                SSTableReader sstable = active.get(entries.getKey().generation);
                if (sstable == null || !refs.tryRef(sstable))
                {
                    if (logger.isTraceEnabled())
                        logger.trace("using snapshot sstable {}", entries.getKey());
                    // open offline so we don't modify components or track hotness.
                    sstable = SSTableReader.open(entries.getKey(), entries.getValue(), metadata, true, true);
                    refs.tryRef(sstable);
                    // release the self ref as we never add the snapshot sstable to DataTracker where it is otherwise released
                    sstable.selfRef().release();
                }
                else if (logger.isTraceEnabled())
                {
                    logger.trace("using active sstable {}", entries.getKey());
                }
            }
        }
        catch (IOException | RuntimeException e)
        {
            // In case one of the snapshot sstables fails to open,
            // we must release the references to the ones we opened so far
            refs.release();
            throw e;
        }
        return refs;
    }

    /**
     * Take a snap shot of this columnfamily store.
     *
     * @param snapshotName the name of the associated with the snapshot
     */
    public Set<SSTableReader> snapshot(String snapshotName)
    {
        return snapshot(snapshotName, false);
    }

    /**
     * Take a snap shot of this columnfamily store.
     *
     * @param snapshotName the name of the associated with the snapshot
     * @param skipFlush Skip blocking flush of memtable
     */
    public Set<SSTableReader> snapshot(String snapshotName, boolean skipFlush)
    {
        return snapshot(snapshotName, null, false, skipFlush);
    }


    /**
     * @param ephemeral If this flag is set to true, the snapshot will be cleaned up during next startup
     * @param skipFlush Skip blocking flush of memtable
     */
    public Set<SSTableReader> snapshot(String snapshotName, Predicate<SSTableReader> predicate, boolean ephemeral, boolean skipFlush)
    {
        if (!skipFlush)
        {
            forceBlockingFlush();
        }
        return snapshotWithoutFlush(snapshotName, predicate, ephemeral);
    }

    public boolean snapshotExists(String snapshotName)
    {
        return getDirectories().snapshotExists(snapshotName);
    }

    public long getSnapshotCreationTime(String snapshotName)
    {
        return getDirectories().snapshotCreationTime(snapshotName);
    }

    /**
     * Clear all the snapshots for a given column family.
     *
     * @param snapshotName the user supplied snapshot name. If left empty,
     *                     all the snapshots will be cleaned.
     */
    public void clearSnapshot(String snapshotName)
    {
        List<File> snapshotDirs = getDirectories().getCFDirectories();
        Directories.clearSnapshot(snapshotName, snapshotDirs);
    }
    /**
     *
     * @return  Return a map of all snapshots to space being used
     * The pair for a snapshot has true size and size on disk.
     */
    public Map<String, Pair<Long,Long>> getSnapshotDetails()
    {
        return getDirectories().getSnapshotDetails();
    }

    /**
     * @return the cached partition for @param key if it is already present in the cache.
     * Not that this will not readAndCache the parition if it is not present, nor
     * are these calls counted in cache statistics.
     *
     * Note that this WILL cause deserialization of a SerializingCache partition, so if all you
     * need to know is whether a partition is present or not, use containsCachedParition instead.
     */
    public CachedPartition getRawCachedPartition(DecoratedKey key)
    {
        if (!isRowCacheEnabled())
            return null;
        IRowCacheEntry cached = CacheService.instance.rowCache.getInternal(new RowCacheKey(metadata.ksAndCFName, key));
        return cached == null || cached instanceof RowCacheSentinel ? null : (CachedPartition)cached;
    }

    private void invalidateCaches()
    {
        CacheService.instance.invalidateKeyCacheForCf(metadata.ksAndCFName);
        CacheService.instance.invalidateRowCacheForCf(metadata.ksAndCFName);
        if (metadata.isCounter())
            CacheService.instance.invalidateCounterCacheForCf(metadata.ksAndCFName);
    }

    public int invalidateRowCache(Collection<Bounds<Token>> boundsToInvalidate)
    {
        int invalidatedKeys = 0;
        for (Iterator<RowCacheKey> keyIter = CacheService.instance.rowCache.keyIterator();
             keyIter.hasNext(); )
        {
            RowCacheKey key = keyIter.next();
            DecoratedKey dk = decorateKey(ByteBuffer.wrap(key.key));
            if (key.ksAndCFName.equals(metadata.ksAndCFName) && Bounds.isInBounds(dk.getToken(), boundsToInvalidate))
            {
                invalidateCachedPartition(dk);
                invalidatedKeys++;
            }
        }
        return invalidatedKeys;
    }

    public int invalidateCounterCache(Collection<Bounds<Token>> boundsToInvalidate)
    {
        int invalidatedKeys = 0;
        for (Iterator<CounterCacheKey> keyIter = CacheService.instance.counterCache.keyIterator();
             keyIter.hasNext(); )
        {
            CounterCacheKey key = keyIter.next();
            DecoratedKey dk = decorateKey(ByteBuffer.wrap(key.partitionKey));
            if (key.ksAndCFName.equals(metadata.ksAndCFName) && Bounds.isInBounds(dk.getToken(), boundsToInvalidate))
            {
                CacheService.instance.counterCache.remove(key);
                invalidatedKeys++;
            }
        }
        return invalidatedKeys;
    }

    /**
     * @return true if @param key is contained in the row cache
     */
    public boolean containsCachedParition(DecoratedKey key)
    {
        return CacheService.instance.rowCache.getCapacity() != 0 && CacheService.instance.rowCache.containsKey(new RowCacheKey(metadata.ksAndCFName, key));
    }

    public void invalidateCachedPartition(RowCacheKey key)
    {
        CacheService.instance.rowCache.remove(key);
    }

    public void invalidateCachedPartition(DecoratedKey key)
    {
        if (!isRowCacheEnabled())
            return;

        invalidateCachedPartition(new RowCacheKey(metadata.ksAndCFName, key));
    }

    public ClockAndCount getCachedCounter(ByteBuffer partitionKey, Clustering clustering, ColumnDefinition column, CellPath path)
    {
        if (CacheService.instance.counterCache.getCapacity() == 0L) // counter cache disabled.
            return null;
        return CacheService.instance.counterCache.get(CounterCacheKey.create(metadata.ksAndCFName, partitionKey, clustering, column, path));
    }

    public void putCachedCounter(ByteBuffer partitionKey, Clustering clustering, ColumnDefinition column, CellPath path, ClockAndCount clockAndCount)
    {
        if (CacheService.instance.counterCache.getCapacity() == 0L) // counter cache disabled.
            return;
        CacheService.instance.counterCache.put(CounterCacheKey.create(metadata.ksAndCFName, partitionKey, clustering, column, path), clockAndCount);
    }

    public void forceMajorCompaction() throws InterruptedException, ExecutionException
    {
        forceMajorCompaction(false);
    }

    public void forceMajorCompaction(boolean splitOutput) throws InterruptedException, ExecutionException
    {
        CompactionManager.instance.performMaximal(this, splitOutput);
    }

    public void forceCompactionForTokenRange(Collection<Range<Token>> tokenRanges) throws ExecutionException, InterruptedException
    {
        CompactionManager.instance.forceCompactionForTokenRange(this, tokenRanges);
    }

    public static Iterable<ColumnFamilyStore> all()
    {
        List<Iterable<ColumnFamilyStore>> stores = new ArrayList<Iterable<ColumnFamilyStore>>(Schema.instance.getKeyspaces().size());
        for (Keyspace keyspace : Keyspace.all())
        {
            stores.add(keyspace.getColumnFamilyStores());
        }
        return Iterables.concat(stores);
    }

    public Iterable<DecoratedKey> keySamples(Range<Token> range)
    {
        try (RefViewFragment view = selectAndReference(View.selectFunction(SSTableSet.CANONICAL)))
        {
            Iterable<DecoratedKey>[] samples = new Iterable[view.sstables.size()];
            int i = 0;
            for (SSTableReader sstable: view.sstables)
            {
                samples[i++] = sstable.getKeySamples(range);
            }
            return Iterables.concat(samples);
        }
    }

    public long estimatedKeysForRange(Range<Token> range)
    {
        try (RefViewFragment view = selectAndReference(View.selectFunction(SSTableSet.CANONICAL)))
        {
            long count = 0;
            for (SSTableReader sstable : view.sstables)
                count += sstable.estimatedKeysForRanges(Collections.singleton(range));
            return count;
        }
    }

    /**
     * For testing.  No effort is made to clear historical or even the current memtables, nor for
     * thread safety.  All we do is wipe the sstable containers clean, while leaving the actual
     * data files present on disk.  (This allows tests to easily call loadNewSSTables on them.)
     */
    @VisibleForTesting
    public void clearUnsafe()
    {
        for (final ColumnFamilyStore cfs : concatWithIndexes())
        {
            cfs.runWithCompactionsDisabled(new Callable<Void>()
            {
                public Void call()
                {
                    cfs.data.reset(new Memtable(new AtomicReference<>(CommitLogPosition.NONE), cfs));
                    return null;
                }
            }, true, false);
        }
    }

    /**
     * Truncate deletes the entire column family's data with no expensive tombstone creation
     */
    public void truncateBlocking()
    {
        // We have two goals here:
        // - truncate should delete everything written before truncate was invoked
        // - but not delete anything that isn't part of the snapshot we create.
        // We accomplish this by first flushing manually, then snapshotting, and
        // recording the timestamp IN BETWEEN those actions. Any sstables created
        // with this timestamp or greater time, will not be marked for delete.
        //
        // Bonus complication: since we store commit log segment position in sstable metadata,
        // truncating those sstables means we will replay any CL segments from the
        // beginning if we restart before they [the CL segments] are discarded for
        // normal reasons post-truncate.  To prevent this, we store truncation
        // position in the System keyspace.
        logger.info("Truncating {}.{}", keyspace.getName(), name);

        final long truncatedAt;
        final CommitLogPosition replayAfter;

        if (keyspace.getMetadata().params.durableWrites || DatabaseDescriptor.isAutoSnapshot())
        {
            replayAfter = forceBlockingFlush();
            viewManager.forceBlockingFlush();
        }
        else
        {
            // just nuke the memtable data w/o writing to disk first
            viewManager.dumpMemtables();
            try
            {
                replayAfter = dumpMemtable().get();
            }
            catch (Exception e)
            {
                throw new RuntimeException(e);
            }
        }

        long now = System.currentTimeMillis();
        // make sure none of our sstables are somehow in the future (clock drift, perhaps)
        for (ColumnFamilyStore cfs : concatWithIndexes())
            for (SSTableReader sstable : cfs.getLiveSSTables())
                now = Math.max(now, sstable.maxDataAge);
        truncatedAt = now;

        Runnable truncateRunnable = new Runnable()
        {
            public void run()
            {
                logger.debug("Discarding sstable data for truncated CF + indexes");
                data.notifyTruncated(truncatedAt);

                if (DatabaseDescriptor.isAutoSnapshot())
                    snapshot(Keyspace.getTimestampedSnapshotNameWithPrefix(name, SNAPSHOT_TRUNCATE_PREFIX));

                discardSSTables(truncatedAt);

                indexManager.truncateAllIndexesBlocking(truncatedAt);
                viewManager.truncateBlocking(replayAfter, truncatedAt);

                SystemKeyspace.saveTruncationRecord(ColumnFamilyStore.this, truncatedAt, replayAfter);
                logger.trace("cleaning out row cache");
                invalidateCaches();
            }
        };

        runWithCompactionsDisabled(Executors.callable(truncateRunnable), true, true);
        logger.info("Truncate of {}.{} is complete", keyspace.getName(), name);
    }

    /**
     * Drops current memtable without flushing to disk. This should only be called when truncating a column family which is not durable.
     */
    public Future<CommitLogPosition> dumpMemtable()
    {
        synchronized (data)
        {
            final Flush flush = new Flush(true);
            flushExecutor.execute(flush);
            postFlushExecutor.execute(flush.postFlushTask);
            return flush.postFlushTask;
        }
    }

    public <V> V runWithCompactionsDisabled(Callable<V> callable, boolean interruptValidation, boolean interruptViews)
    {
        // synchronize so that concurrent invocations don't re-enable compactions partway through unexpectedly,
        // and so we only run one major compaction at a time
        synchronized (this)
        {
            logger.trace("Cancelling in-progress compactions for {}", metadata.cfName);

            Iterable<ColumnFamilyStore> selfWithAuxiliaryCfs = interruptViews
                                                               ? Iterables.concat(concatWithIndexes(), viewManager.allViewsCfs())
                                                               : concatWithIndexes();

            for (ColumnFamilyStore cfs : selfWithAuxiliaryCfs)
                cfs.getCompactionStrategyManager().pause();
            try
            {
                // interrupt in-progress compactions
                CompactionManager.instance.interruptCompactionForCFs(selfWithAuxiliaryCfs, interruptValidation);
                CompactionManager.instance.waitForCessation(selfWithAuxiliaryCfs);

                // doublecheck that we finished, instead of timing out
                for (ColumnFamilyStore cfs : selfWithAuxiliaryCfs)
                {
                    if (!cfs.getTracker().getCompacting().isEmpty())
                    {
                        logger.warn("Unable to cancel in-progress compactions for {}.  Perhaps there is an unusually large row in progress somewhere, or the system is simply overloaded.", metadata.cfName);
                        return null;
                    }
                }
                logger.trace("Compactions successfully cancelled");

                // run our task
                try
                {
                    return callable.call();
                }
                catch (Exception e)
                {
                    throw new RuntimeException(e);
                }
            }
            finally
            {
                for (ColumnFamilyStore cfs : selfWithAuxiliaryCfs)
                    cfs.getCompactionStrategyManager().resume();
            }
        }
    }

    public LifecycleTransaction markAllCompacting(final OperationType operationType)
    {
        Callable<LifecycleTransaction> callable = new Callable<LifecycleTransaction>()
        {
            public LifecycleTransaction call()
            {
                assert data.getCompacting().isEmpty() : data.getCompacting();
                Iterable<SSTableReader> sstables = getLiveSSTables();
                sstables = AbstractCompactionStrategy.filterSuspectSSTables(sstables);
                LifecycleTransaction modifier = data.tryModify(sstables, operationType);
                assert modifier != null: "something marked things compacting while compactions are disabled";
                return modifier;
            }
        };

        return runWithCompactionsDisabled(callable, false, false);
    }


    @Override
    public String toString()
    {
        return "CFS(" +
               "Keyspace='" + keyspace.getName() + '\'' +
               ", ColumnFamily='" + name + '\'' +
               ')';
    }

    public void disableAutoCompaction()
    {
        // we don't use CompactionStrategy.pause since we don't want users flipping that on and off
        // during runWithCompactionsDisabled
        compactionStrategyManager.disable();
    }

    public void enableAutoCompaction()
    {
        enableAutoCompaction(false);
    }

    /**
     * used for tests - to be able to check things after a minor compaction
     * @param waitForFutures if we should block until autocompaction is done
     */
    @VisibleForTesting
    public void enableAutoCompaction(boolean waitForFutures)
    {
        compactionStrategyManager.enable();
        List<Future<?>> futures = CompactionManager.instance.submitBackground(this);
        if (waitForFutures)
            FBUtilities.waitOnFutures(futures);
    }

    public boolean isAutoCompactionDisabled()
    {
        return !this.compactionStrategyManager.isEnabled();
    }

    /*
     JMX getters and setters for the Default<T>s.
       - get/set minCompactionThreshold
       - get/set maxCompactionThreshold
       - get     memsize
       - get     memops
       - get/set memtime
     */

    public CompactionStrategyManager getCompactionStrategyManager()
    {
        return compactionStrategyManager;
    }

    public void setCrcCheckChance(double crcCheckChance)
    {
        try
        {
            TableParams.builder().crcCheckChance(crcCheckChance).build().validate();
            for (ColumnFamilyStore cfs : concatWithIndexes())
            {
                cfs.crcCheckChance.set(crcCheckChance);
                for (SSTableReader sstable : cfs.getSSTables(SSTableSet.LIVE))
                    sstable.setCrcCheckChance(crcCheckChance);
            }
        }
        catch (ConfigurationException e)
        {
            throw new IllegalArgumentException(e.getMessage());
        }
    }


    public Double getCrcCheckChance()
    {
        return crcCheckChance.value();
    }

    public void setCompactionThresholds(int minThreshold, int maxThreshold)
    {
        validateCompactionThresholds(minThreshold, maxThreshold);

        minCompactionThreshold.set(minThreshold);
        maxCompactionThreshold.set(maxThreshold);
        CompactionManager.instance.submitBackground(this);
    }

    public int getMinimumCompactionThreshold()
    {
        return minCompactionThreshold.value();
    }

    public void setMinimumCompactionThreshold(int minCompactionThreshold)
    {
        validateCompactionThresholds(minCompactionThreshold, maxCompactionThreshold.value());
        this.minCompactionThreshold.set(minCompactionThreshold);
    }

    public int getMaximumCompactionThreshold()
    {
        return maxCompactionThreshold.value();
    }

    public void setMaximumCompactionThreshold(int maxCompactionThreshold)
    {
        validateCompactionThresholds(minCompactionThreshold.value(), maxCompactionThreshold);
        this.maxCompactionThreshold.set(maxCompactionThreshold);
    }

    private void validateCompactionThresholds(int minThreshold, int maxThreshold)
    {
        if (minThreshold > maxThreshold)
            throw new RuntimeException(String.format("The min_compaction_threshold cannot be larger than the max_compaction_threshold. " +
                                                     "Min is '%d', Max is '%d'.", minThreshold, maxThreshold));

        if (maxThreshold == 0 || minThreshold == 0)
            throw new RuntimeException("Disabling compaction by setting min_compaction_threshold or max_compaction_threshold to 0 " +
                    "is deprecated, set the compaction strategy option 'enabled' to 'false' instead or use the nodetool command 'disableautocompaction'.");
    }

    // End JMX get/set.

    public int getMeanColumns()
    {
        long sum = 0;
        long count = 0;
        for (SSTableReader sstable : getSSTables(SSTableSet.CANONICAL))
        {
            long n = sstable.getEstimatedColumnCount().count();
            sum += sstable.getEstimatedColumnCount().mean() * n;
            count += n;
        }
        return count > 0 ? (int) (sum / count) : 0;
    }

    public double getMeanPartitionSize()
    {
        long sum = 0;
        long count = 0;
        for (SSTableReader sstable : getSSTables(SSTableSet.CANONICAL))
        {
            long n = sstable.getEstimatedPartitionSize().count();
            sum += sstable.getEstimatedPartitionSize().mean() * n;
            count += n;
        }
        return count > 0 ? sum * 1.0 / count : 0;
    }

    public long estimateKeys()
    {
        long n = 0;
        for (SSTableReader sstable : getSSTables(SSTableSet.CANONICAL))
            n += sstable.estimatedKeys();
        return n;
    }

    public IPartitioner getPartitioner()
    {
        return metadata.partitioner;
    }

    public DecoratedKey decorateKey(ByteBuffer key)
    {
        return metadata.decorateKey(key);
    }

    /** true if this CFS contains secondary index data */
    public boolean isIndex()
    {
        return metadata.isIndex();
    }

    public Iterable<ColumnFamilyStore> concatWithIndexes()
    {
        // we return the main CFS first, which we rely on for simplicity in switchMemtable(), for getting the
        // latest commit log segment position
        return Iterables.concat(Collections.singleton(this), indexManager.getAllIndexColumnFamilyStores());
    }

    public List<String> getBuiltIndexes()
    {
       return indexManager.getBuiltIndexNames();
    }

    public int getUnleveledSSTables()
    {
        return compactionStrategyManager.getUnleveledSSTables();
    }

    public int[] getSSTableCountPerLevel()
    {
        return compactionStrategyManager.getSSTableCountPerLevel();
    }

    public int getLevelFanoutSize()
    {
        return compactionStrategyManager.getLevelFanoutSize();
    }

    public static class ViewFragment
    {
        public final List<SSTableReader> sstables;
        public final Iterable<Memtable> memtables;

        public ViewFragment(List<SSTableReader> sstables, Iterable<Memtable> memtables)
        {
            this.sstables = sstables;
            this.memtables = memtables;
        }
    }

    public static class RefViewFragment extends ViewFragment implements AutoCloseable
    {
        public final Refs<SSTableReader> refs;

        public RefViewFragment(List<SSTableReader> sstables, Iterable<Memtable> memtables, Refs<SSTableReader> refs)
        {
            super(sstables, memtables);
            this.refs = refs;
        }

        public void release()
        {
            refs.release();
        }

        public void close()
        {
            refs.release();
        }
    }

    public boolean isEmpty()
    {
        return data.getView().isEmpty();
    }

    public boolean isRowCacheEnabled()
    {

        boolean retval = metadata.params.caching.cacheRows() && CacheService.instance.rowCache.getCapacity() > 0;
        assert(!retval || !isIndex());
        return retval;
    }

    public boolean isCounterCacheEnabled()
    {
        return metadata.isCounter() && CacheService.instance.counterCache.getCapacity() > 0;
    }

    public boolean isKeyCacheEnabled()
    {
        return metadata.params.caching.cacheKeys() && CacheService.instance.keyCache.getCapacity() > 0;
    }

    /**
     * Discard all SSTables that were created before given timestamp.
     *
     * Caller should first ensure that comapctions have quiesced.
     *
     * @param truncatedAt The timestamp of the truncation
     *                    (all SSTables before that timestamp are going be marked as compacted)
     */
    public void discardSSTables(long truncatedAt)
    {
        assert data.getCompacting().isEmpty() : data.getCompacting();

        List<SSTableReader> truncatedSSTables = new ArrayList<>();

        for (SSTableReader sstable : getSSTables(SSTableSet.LIVE))
        {
            if (!sstable.newSince(truncatedAt))
                truncatedSSTables.add(sstable);
        }

        if (!truncatedSSTables.isEmpty())
            markObsolete(truncatedSSTables, OperationType.UNKNOWN);
    }

    public double getDroppableTombstoneRatio()
    {
        double allDroppable = 0;
        long allColumns = 0;
        int localTime = (int)(System.currentTimeMillis()/1000);

        for (SSTableReader sstable : getSSTables(SSTableSet.CANONICAL))
        {
            allDroppable += sstable.getDroppableTombstonesBefore(localTime - sstable.metadata.params.gcGraceSeconds);
            allColumns += sstable.getEstimatedColumnCount().mean() * sstable.getEstimatedColumnCount().count();
        }
        return allColumns > 0 ? allDroppable / allColumns : 0;
    }

    public long trueSnapshotsSize()
    {
        return getDirectories().trueSnapshotsSize();
    }

    @VisibleForTesting
    void resetFileIndexGenerator()
    {
        fileIndexGenerator.set(0);
    }

    /**
     * Returns a ColumnFamilyStore by cfId if it exists, null otherwise
     * Differently from others, this method does not throw exception if the table does not exist.
     */
    public static ColumnFamilyStore getIfExists(UUID cfId)
    {
        Pair<String, String> kscf = Schema.instance.getCF(cfId);
        if (kscf == null)
            return null;

        Keyspace keyspace = Keyspace.open(kscf.left);
        if (keyspace == null)
            return null;

        return keyspace.getColumnFamilyStore(cfId);
    }

    /**
     * Returns a ColumnFamilyStore by ksname and cfname if it exists, null otherwise
     * Differently from others, this method does not throw exception if the keyspace or table does not exist.
     */
    public static ColumnFamilyStore getIfExists(String ksName, String cfName)
    {
        if (ksName == null || cfName == null)
            return null;

        Keyspace keyspace = Keyspace.open(ksName);
        if (keyspace == null)
            return null;

        UUID id = Schema.instance.getId(ksName, cfName);
        if (id == null)
            return null;

        return keyspace.getColumnFamilyStore(id);
    }

    public static TableMetrics metricsFor(UUID tableId)
    {
        return getIfExists(tableId).metric;
    }

    public DiskBoundaries getDiskBoundaries()
    {
        return diskBoundaryManager.getDiskBoundaries(this);
    }

    public void invalidateDiskBoundaries()
    {
        diskBoundaryManager.invalidate();
    }
}<|MERGE_RESOLUTION|>--- conflicted
+++ resolved
@@ -250,18 +250,9 @@
 
     private volatile boolean compactionSpaceCheck = true;
 
-<<<<<<< HEAD
     @VisibleForTesting
     final DiskBoundaryManager diskBoundaryManager = new DiskBoundaryManager();
 
-    public static void shutdownFlushExecutor() throws InterruptedException
-    {
-        flushExecutor.shutdown();
-        flushExecutor.awaitTermination(60, TimeUnit.SECONDS);
-    }
-
-=======
->>>>>>> 19d52c63
     public static void shutdownPostFlushExecutor() throws InterruptedException
     {
         postFlushExecutor.shutdown();
@@ -271,20 +262,13 @@
     public static void shutdownExecutorsAndWait(long timeout, TimeUnit units) throws InterruptedException, TimeoutException
     {
         List<ExecutorService> executors = ImmutableList.<ExecutorService>builder()
+                                          .add(perDiskflushExecutors)
                                           .add(reclaimExecutor)
                                           .add(postFlushExecutor)
                                           .add(flushExecutor)
                                           .build();
         ExecutorUtils.shutdown(executors);
         ExecutorUtils.awaitTermination(timeout, units, executors);
-    }
-
-    public static void shutdownPerDiskFlushExecutors() throws InterruptedException
-    {
-        for (ExecutorService executorService : perDiskflushExecutors)
-            executorService.shutdown();
-        for (ExecutorService executorService : perDiskflushExecutors)
-            executorService.awaitTermination(60, TimeUnit.SECONDS);
     }
 
     public void reload()
