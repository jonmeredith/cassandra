--- conflicted
+++ resolved
@@ -251,7 +251,6 @@
 
     private volatile boolean compactionSpaceCheck = true;
 
-<<<<<<< HEAD
     @VisibleForTesting
     final DiskBoundaryManager diskBoundaryManager = new DiskBoundaryManager();
 
@@ -261,8 +260,6 @@
         flushExecutor.awaitTermination(60, TimeUnit.SECONDS);
     }
 
-=======
->>>>>>> c0414289
     public static void shutdownPostFlushExecutor() throws InterruptedException
     {
         postFlushExecutor.shutdown();
@@ -272,6 +269,7 @@
     public static void shutdownExecutorsAndWait(long timeout, TimeUnit units) throws InterruptedException, TimeoutException
     {
         List<ExecutorService> executors = ImmutableList.<ExecutorService>builder()
+                                          .add(perDiskflushExecutors)
                                           .add(reclaimExecutor)
                                           .add(postFlushExecutor)
                                           .add(flushExecutor)
@@ -279,17 +277,6 @@
         shutdown(executors);
         awaitTermination(timeout, units, executors);
     }
-
-<<<<<<< HEAD
-    public static void shutdownPerDiskFlushExecutors() throws InterruptedException
-    {
-        for (ExecutorService executorService : perDiskflushExecutors)
-            executorService.shutdown();
-        for (ExecutorService executorService : perDiskflushExecutors)
-            executorService.awaitTermination(60, TimeUnit.SECONDS);
-    }
-=======
->>>>>>> c0414289
 
     public void reload()
     {
