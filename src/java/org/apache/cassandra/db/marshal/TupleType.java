/*
 * Licensed to the Apache Software Foundation (ASF) under one
 * or more contributor license agreements.  See the NOTICE file
 * distributed with this work for additional information
 * regarding copyright ownership.  The ASF licenses this file
 * to you under the Apache License, Version 2.0 (the
 * "License"); you may not use this file except in compliance
 * with the License.  You may obtain a copy of the License at
 *
 *     http://www.apache.org/licenses/LICENSE-2.0
 *
 * Unless required by applicable law or agreed to in writing, software
 * distributed under the License is distributed on an "AS IS" BASIS,
 * WITHOUT WARRANTIES OR CONDITIONS OF ANY KIND, either express or implied.
 * See the License for the specific language governing permissions and
 * limitations under the License.
 */
package org.apache.cassandra.db.marshal;

import java.nio.ByteBuffer;
import java.util.ArrayList;
import java.util.Arrays;
import java.util.Iterator;
import java.util.List;
import java.util.regex.Pattern;

import com.google.common.base.Objects;
import com.google.common.collect.Lists;

import org.apache.cassandra.cql3.*;
import org.apache.cassandra.db.TypeSizes;
import org.apache.cassandra.exceptions.ConfigurationException;
import org.apache.cassandra.exceptions.InvalidRequestException;
import org.apache.cassandra.exceptions.SyntaxException;
import org.apache.cassandra.serializers.*;
import org.apache.cassandra.transport.ProtocolVersion;
import org.apache.cassandra.utils.ByteBufferUtil;

import static com.google.common.collect.Iterables.any;
import static com.google.common.collect.Iterables.transform;

/**
 * This is essentially like a CompositeType, but it's not primarily meant for comparison, just
 * to pack multiple values together so has a more friendly encoding.
 */
public class TupleType extends AbstractType<ByteBuffer>
{
    private static final String COLON = ":";
    private static final Pattern COLON_PAT = Pattern.compile(COLON);
    private static final String ESCAPED_COLON = "\\\\:";
    private static final Pattern ESCAPED_COLON_PAT = Pattern.compile(ESCAPED_COLON);
    private static final String AT = "@";
    private static final Pattern AT_PAT = Pattern.compile(AT);
    private static final String ESCAPED_AT = "\\\\@";
    private static final Pattern ESCAPED_AT_PAT = Pattern.compile(ESCAPED_AT);
    
    protected final List<AbstractType<?>> types;

    private final TupleSerializer serializer;

    public TupleType(List<AbstractType<?>> types)
    {
        this(types, true);
    }

    protected TupleType(List<AbstractType<?>> types, boolean freezeInner)
    {
        super(ComparisonType.CUSTOM);

        if (freezeInner)
            this.types = Lists.newArrayList(transform(types, AbstractType::freeze));
        else
            this.types = types;
        this.serializer = new TupleSerializer(fieldSerializers(types));
    }

    private static List<TypeSerializer<?>> fieldSerializers(List<AbstractType<?>> types)
    {
        int size = types.size();
        List<TypeSerializer<?>> serializers = new ArrayList<>(size);
        for (int i = 0; i < size; i++)
            serializers.add(types.get(i).getSerializer());
        return serializers;
    }

    public static TupleType getInstance(TypeParser parser) throws ConfigurationException, SyntaxException
    {
        List<AbstractType<?>> types = parser.getTypeParameters();
        for (int i = 0; i < types.size(); i++)
            types.set(i, types.get(i).freeze());
        return new TupleType(types);
    }

    @Override
    public <V> boolean referencesUserType(V name, ValueAccessor<V> accessor)
    {
        return any(types, t -> t.referencesUserType(name, accessor));
    }

    @Override
    public TupleType withUpdatedUserType(UserType udt)
    {
        return referencesUserType(udt.name)
             ? new TupleType(Lists.newArrayList(transform(types, t -> t.withUpdatedUserType(udt))))
             : this;
    }

    @Override
    public AbstractType<?> expandUserTypes()
    {
        return new TupleType(Lists.newArrayList(transform(types, AbstractType::expandUserTypes)));
    }

    @Override
    public boolean referencesDuration()
    {
        return allTypes().stream().anyMatch(f -> f.referencesDuration());
    }

    public AbstractType<?> type(int i)
    {
        return types.get(i);
    }

    public int size()
    {
        return types.size();
    }

    @Override
    public List<AbstractType<?>> subTypes()
    {
        return types;
    }

    public List<AbstractType<?>> allTypes()
    {
        return types;
    }

    public boolean isTuple()
    {
        return true;
    }

    public <VL, VR> int compareCustom(VL left, ValueAccessor<VL> accessorL, VR right, ValueAccessor<VR> accessorR)
    {
        if (accessorL.isEmpty(left) || accessorR.isEmpty(right))
            return Boolean.compare(accessorR.isEmpty(right), accessorL.isEmpty(left));

        int offsetL = 0;
        int offsetR = 0;

<<<<<<< HEAD
        for (int i = 0; !accessorL.isEmptyFromOffset(left, offsetL) && !accessorR.isEmptyFromOffset(right, offsetR); i++)
=======
        for (int i = 0; bb1.remaining() > 0 && bb2.remaining() > 0 && i < types.size(); i++)
>>>>>>> 492009ae
        {
            AbstractType<?> comparator = types.get(i);

            int sizeL = accessorL.getInt(left, offsetL);
            offsetL += TypeSizes.INT_SIZE;
            int sizeR = accessorR.getInt(right, offsetR);
            offsetR += TypeSizes.INT_SIZE;

            // Handle nulls
            if (sizeL < 0)
            {
                if (sizeR < 0)
                    continue;
                return -1;
            }
            if (sizeR < 0)
                return 1;

            VL valueL = accessorL.slice(left, offsetL, sizeL);
            offsetL += sizeL;
            VR valueR = accessorR.slice(right, offsetR, sizeR);
            offsetR += sizeR;
            int cmp = comparator.compare(valueL, accessorL, valueR, accessorR);
            if (cmp != 0)
                return cmp;
        }

<<<<<<< HEAD
        // handle trailing nulls
        while (!accessorL.isEmptyFromOffset(left, offsetL))
        {
            int size = accessorL.getInt(left, offsetL);
            offsetL += TypeSizes.INT_SIZE;
            if (size > 0) // non-null
                return 1;
        }

        while (!accessorR.isEmptyFromOffset(right, offsetR))
        {
            int size = accessorR.getInt(right, offsetR);
            offsetR += TypeSizes.INT_SIZE;
            if (size > 0) // non-null
                return -1;
=======
        if (bb1.remaining() == 0 && bb2.remaining() == 0)
            return 0;

        if (bb1.remaining() == 0)
            return allRemainingComponentsAreNull(bb2) ? 0 : -1;

        // bb1.remaining() > 0 && bb2.remaining() == 0
        return allRemainingComponentsAreNull(bb1) ? 0 : 1;
    }

    // checks if all remaining components are null (e.g., their size is -1)
    private static boolean allRemainingComponentsAreNull(ByteBuffer bb)
    {
        while (bb.hasRemaining())
        {
            int size = bb.getInt();
            if (size >= 0)
                return false;
>>>>>>> 492009ae
        }
        return true;
    }

    /**
     * Split a tuple value into its component values.
     */
    public ByteBuffer[] split(ByteBuffer value)
    {
        ByteBuffer[] components = new ByteBuffer[size()];
        ByteBuffer input = value.duplicate();
        for (int i = 0; i < size(); i++)
        {
            if (!input.hasRemaining())
                return Arrays.copyOfRange(components, 0, i);

            int size = input.getInt();

            if (input.remaining() < size)
                throw new MarshalException(String.format("Not enough bytes to read %dth component", i));

            // size < 0 means null value
            components[i] = size < 0 ? null : ByteBufferUtil.readBytes(input, size);
        }

        // error out if we got more values in the tuple/UDT than we expected
        if (input.hasRemaining())
        {
            throw new InvalidRequestException(String.format(
            "Expected %s %s for %s column, but got more",
            size(), size() == 1 ? "value" : "values", this.asCQL3Type()));
        }

        return components;
    }

    public static <V> V buildValue(ValueAccessor<V> accessor, V[] components)
    {
        int totalLength = 0;
        for (V component : components)
            totalLength += 4 + (component == null ? 0 : accessor.size(component));

        int offset = 0;
        V result = accessor.allocate(totalLength);
        for (V component : components)
        {
            if (component == null)
            {
                offset += accessor.putInt(result, offset, -1);

            }
            else
            {
                offset += accessor.putInt(result, offset, accessor.size(component));
                offset += accessor.copyTo(component, 0, result, accessor, offset, accessor.size(component));
            }
        }
        return result;
    }

    public static ByteBuffer buildValue(ByteBuffer[] components)
    {
        return buildValue(ByteBufferAccessor.instance, components);
    }

    @Override
    public <V> String getString(V input, ValueAccessor<V> accessor)
    {
        if (input == null)
            return "null";

        StringBuilder sb = new StringBuilder();
        int offset = 0;
        for (int i = 0; i < size(); i++)
        {
            if (accessor.isEmptyFromOffset(input, offset))
                return sb.toString();

            if (i > 0)
                sb.append(":");

            AbstractType<?> type = type(i);
            int size = accessor.getInt(input, offset);
            offset += TypeSizes.INT_SIZE;
            if (size < 0)
            {
                sb.append("@");
                continue;
            }

            V field = accessor.slice(input, offset, size);
            offset += size;
            // We use ':' as delimiter, and @ to represent null, so escape them in the generated string
            String fld = COLON_PAT.matcher(type.getString(field, accessor)).replaceAll(ESCAPED_COLON);
            fld = AT_PAT.matcher(fld).replaceAll(ESCAPED_AT);
            sb.append(fld);
        }
        return sb.toString();
    }

    public ByteBuffer fromString(String source)
    {
        // Split the input on non-escaped ':' characters
        List<String> fieldStrings = AbstractCompositeType.split(source);

        if (fieldStrings.size() > size())
            throw new MarshalException(String.format("Invalid tuple literal: too many elements. Type %s expects %d but got %d",
                                                     asCQL3Type(), size(), fieldStrings.size()));

        ByteBuffer[] fields = new ByteBuffer[fieldStrings.size()];
        for (int i = 0; i < fieldStrings.size(); i++)
        {
            String fieldString = fieldStrings.get(i);
            // We use @ to represent nulls
            if (fieldString.equals("@"))
                continue;

            AbstractType<?> type = type(i);
            fieldString = ESCAPED_COLON_PAT.matcher(fieldString).replaceAll(COLON);
            fieldString = ESCAPED_AT_PAT.matcher(fieldString).replaceAll(AT);
            fields[i] = type.fromString(fieldString);
        }
        return buildValue(fields);
    }

    @Override
    public Term fromJSONObject(Object parsed) throws MarshalException
    {
        if (parsed instanceof String)
            parsed = Json.decodeJson((String) parsed);

        if (!(parsed instanceof List))
            throw new MarshalException(String.format(
                    "Expected a list representation of a tuple, but got a %s: %s", parsed.getClass().getSimpleName(), parsed));

        List list = (List) parsed;

        if (list.size() > types.size())
            throw new MarshalException(String.format("Tuple contains extra items (expected %s): %s", types.size(), parsed));
        else if (types.size() > list.size())
            throw new MarshalException(String.format("Tuple is missing items (expected %s): %s", types.size(), parsed));

        List<Term> terms = new ArrayList<>(list.size());
        Iterator<AbstractType<?>> typeIterator = types.iterator();
        for (Object element : list)
        {
            if (element == null)
            {
                typeIterator.next();
                terms.add(Constants.NULL_VALUE);
            }
            else
            {
                terms.add(typeIterator.next().fromJSONObject(element));
            }
        }

        return new Tuples.DelayedValue(this, terms);
    }

    @Override
    public String toJSONString(ByteBuffer buffer, ProtocolVersion protocolVersion)
    {
        ByteBuffer duplicated = buffer.duplicate();
        int offset = 0;
        StringBuilder sb = new StringBuilder("[");
        for (int i = 0; i < types.size(); i++)
        {
            if (i > 0)
                sb.append(", ");

            ByteBuffer value = CollectionSerializer.readValue(duplicated, ByteBufferAccessor.instance, offset, protocolVersion);
            offset += CollectionSerializer.sizeOfValue(value, ByteBufferAccessor.instance, protocolVersion);
            if (value == null)
                sb.append("null");
            else
                sb.append(types.get(i).toJSONString(value, protocolVersion));
        }
        return sb.append("]").toString();
    }

    public TypeSerializer<ByteBuffer> getSerializer()
    {
        return serializer;
    }

    @Override
    public boolean isCompatibleWith(AbstractType<?> previous)
    {
        if (!(previous instanceof TupleType))
            return false;

        // Extending with new components is fine, removing is not
        TupleType tt = (TupleType)previous;
        if (size() < tt.size())
            return false;

        for (int i = 0; i < tt.size(); i++)
        {
            AbstractType<?> tprev = tt.type(i);
            AbstractType<?> tnew = type(i);
            if (!tnew.isCompatibleWith(tprev))
                return false;
        }
        return true;
    }

    @Override
    public boolean isValueCompatibleWithInternal(AbstractType<?> otherType)
    {
        if (!(otherType instanceof TupleType))
            return false;

        // Extending with new components is fine, removing is not
        TupleType tt = (TupleType) otherType;
        if (size() < tt.size())
            return false;

        for (int i = 0; i < tt.size(); i++)
        {
            AbstractType<?> tprev = tt.type(i);
            AbstractType<?> tnew = type(i);
            if (!tnew.isValueCompatibleWith(tprev))
                return false;
        }
        return true;
    }

    @Override
    public int hashCode()
    {
        return Objects.hashCode(types);
    }

    @Override
    public boolean equals(Object o)
    {
        if(!(o instanceof TupleType))
            return false;

        TupleType that = (TupleType)o;
        return types.equals(that.types);
    }

    @Override
    public CQL3Type asCQL3Type()
    {
        return CQL3Type.Tuple.create(this);
    }

    @Override
    public String toString()
    {
        return getClass().getName() + TypeParser.stringifyTypeParameters(types, true);
    }
}<|MERGE_RESOLUTION|>--- conflicted
+++ resolved
@@ -151,11 +151,7 @@
         int offsetL = 0;
         int offsetR = 0;
 
-<<<<<<< HEAD
-        for (int i = 0; !accessorL.isEmptyFromOffset(left, offsetL) && !accessorR.isEmptyFromOffset(right, offsetR); i++)
-=======
-        for (int i = 0; bb1.remaining() > 0 && bb2.remaining() > 0 && i < types.size(); i++)
->>>>>>> 492009ae
+        for (int i = 0; !accessorL.isEmptyFromOffset(left, offsetL) && !accessorR.isEmptyFromOffset(right, offsetR) && i < types.size(); i++)
         {
             AbstractType<?> comparator = types.get(i);
 
@@ -183,42 +179,23 @@
                 return cmp;
         }
 
-<<<<<<< HEAD
-        // handle trailing nulls
-        while (!accessorL.isEmptyFromOffset(left, offsetL))
-        {
-            int size = accessorL.getInt(left, offsetL);
-            offsetL += TypeSizes.INT_SIZE;
-            if (size > 0) // non-null
-                return 1;
-        }
-
-        while (!accessorR.isEmptyFromOffset(right, offsetR))
-        {
-            int size = accessorR.getInt(right, offsetR);
-            offsetR += TypeSizes.INT_SIZE;
-            if (size > 0) // non-null
-                return -1;
-=======
-        if (bb1.remaining() == 0 && bb2.remaining() == 0)
+        if (allRemainingComponentsAreNull(left, accessorL, offsetL) && allRemainingComponentsAreNull(right, accessorR, offsetR))
             return 0;
 
-        if (bb1.remaining() == 0)
-            return allRemainingComponentsAreNull(bb2) ? 0 : -1;
-
-        // bb1.remaining() > 0 && bb2.remaining() == 0
-        return allRemainingComponentsAreNull(bb1) ? 0 : 1;
-    }
-
-    // checks if all remaining components are null (e.g., their size is -1)
-    private static boolean allRemainingComponentsAreNull(ByteBuffer bb)
-    {
-        while (bb.hasRemaining())
-        {
-            int size = bb.getInt();
+        if (accessorL.isEmptyFromOffset(left, offsetL))
+            return allRemainingComponentsAreNull(right, accessorR, offsetR) ? 0 : -1;
+
+        return allRemainingComponentsAreNull(left, accessorL, offsetL) ? 0 : 1;
+    }
+
+    private <T> boolean allRemainingComponentsAreNull(T v, ValueAccessor<T> accessor, int offset)
+    {
+        while (!accessor.isEmptyFromOffset(v, offset))
+        {
+            int size = accessor.getInt(v, offset);
+            offset += TypeSizes.INT_SIZE;
             if (size >= 0)
                 return false;
->>>>>>> 492009ae
         }
         return true;
     }
