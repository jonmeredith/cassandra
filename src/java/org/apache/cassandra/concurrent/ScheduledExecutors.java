/*
 * Licensed to the Apache Software Foundation (ASF) under one
 * or more contributor license agreements.  See the NOTICE file
 * distributed with this work for additional information
 * regarding copyright ownership.  The ASF licenses this file
 * to you under the Apache License, Version 2.0 (the
 * "License"); you may not use this file except in compliance
 * with the License.  You may obtain a copy of the License at
 *
 *     http://www.apache.org/licenses/LICENSE-2.0
 *
 * Unless required by applicable law or agreed to in writing, software
 * distributed under the License is distributed on an "AS IS" BASIS,
 * WITHOUT WARRANTIES OR CONDITIONS OF ANY KIND, either express or implied.
 * See the License for the specific language governing permissions and
 * limitations under the License.
 */
package org.apache.cassandra.concurrent;

import java.util.ArrayList;
import java.util.List;
import java.util.concurrent.ExecutorService;
import java.util.concurrent.TimeUnit;
import java.util.concurrent.TimeoutException;

import com.google.common.annotations.VisibleForTesting;
import com.google.common.collect.ImmutableList;

import org.apache.cassandra.utils.ExecutorUtils;

/**
 * Centralized location for shared executors
 */
public class ScheduledExecutors
{
    /**
     * This pool is used for periodic fast (sub-microsecond) tasks.
     */
    public static final DebuggableScheduledThreadPoolExecutor scheduledFastTasks = new DebuggableScheduledThreadPoolExecutor("ScheduledFastTasks");

    /**
     * This pool is used for periodic short (sub-second) tasks.
     */
     public static final DebuggableScheduledThreadPoolExecutor scheduledTasks = new DebuggableScheduledThreadPoolExecutor("ScheduledTasks");

    /**
     * This executor is used for tasks that can have longer execution times, and usually are non periodic.
     */
    public static final DebuggableScheduledThreadPoolExecutor nonPeriodicTasks = new DebuggableScheduledThreadPoolExecutor("NonPeriodicTasks");

    /**
     * This executor is used for tasks that do not need to be waited for on shutdown/drain.
     */
    public static final DebuggableScheduledThreadPoolExecutor optionalTasks = new DebuggableScheduledThreadPoolExecutor("OptionalTasks");

    @VisibleForTesting
    public static void shutdownAndWait(long timeout, TimeUnit unit) throws InterruptedException, TimeoutException
    {
<<<<<<< HEAD
        ExecutorService[] executors = new ExecutorService[] { scheduledFastTasks, scheduledTasks, nonPeriodicTasks, optionalTasks };
        for (ExecutorService executor : executors)
            executor.shutdownNow();
        for (ExecutorService executor : executors)
            executor.awaitTermination(60, TimeUnit.SECONDS);
=======
        List<ExecutorService> executors = ImmutableList.of(scheduledTasks, nonPeriodicTasks, optionalTasks);
        ExecutorUtils.shutdownNow(executors);
        ExecutorUtils.awaitTermination(timeout, unit, executors);
>>>>>>> 49976cf0
    }
}<|MERGE_RESOLUTION|>--- conflicted
+++ resolved
@@ -17,7 +17,6 @@
  */
 package org.apache.cassandra.concurrent;
 
-import java.util.ArrayList;
 import java.util.List;
 import java.util.concurrent.ExecutorService;
 import java.util.concurrent.TimeUnit;
@@ -56,16 +55,8 @@
     @VisibleForTesting
     public static void shutdownAndWait(long timeout, TimeUnit unit) throws InterruptedException, TimeoutException
     {
-<<<<<<< HEAD
-        ExecutorService[] executors = new ExecutorService[] { scheduledFastTasks, scheduledTasks, nonPeriodicTasks, optionalTasks };
-        for (ExecutorService executor : executors)
-            executor.shutdownNow();
-        for (ExecutorService executor : executors)
-            executor.awaitTermination(60, TimeUnit.SECONDS);
-=======
-        List<ExecutorService> executors = ImmutableList.of(scheduledTasks, nonPeriodicTasks, optionalTasks);
+        List<ExecutorService> executors = ImmutableList.of(scheduledFastTasks, scheduledTasks, nonPeriodicTasks, optionalTasks);
         ExecutorUtils.shutdownNow(executors);
         ExecutorUtils.awaitTermination(timeout, unit, executors);
->>>>>>> 49976cf0
     }
 }