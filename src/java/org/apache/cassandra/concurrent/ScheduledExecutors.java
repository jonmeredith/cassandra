--- conflicted
+++ resolved
@@ -55,16 +55,8 @@
     @VisibleForTesting
     public static void shutdownAndWait(long timeout, TimeUnit unit) throws InterruptedException, TimeoutException
     {
-<<<<<<< HEAD
-        ExecutorService[] executors = new ExecutorService[] { scheduledFastTasks, scheduledTasks, nonPeriodicTasks, optionalTasks };
-        for (ExecutorService executor : executors)
-            executor.shutdownNow();
-        for (ExecutorService executor : executors)
-            executor.awaitTermination(60, TimeUnit.SECONDS);
-=======
-        List<ExecutorService> executors = ImmutableList.of(scheduledTasks, nonPeriodicTasks, optionalTasks);
+        List<ExecutorService> executors = ImmutableList.of(scheduledFastTasks, scheduledTasks, nonPeriodicTasks, optionalTasks);
         ExecutorUtils.shutdownNow(executors);
         ExecutorUtils.awaitTermination(timeout, unit, executors);
->>>>>>> 30b98e8d
     }
 }