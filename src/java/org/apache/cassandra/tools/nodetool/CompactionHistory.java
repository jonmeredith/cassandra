--- conflicted
+++ resolved
@@ -18,17 +18,7 @@
 package org.apache.cassandra.tools.nodetool;
 
 import io.airlift.command.Command;
-<<<<<<< HEAD
 import io.airlift.command.Option;
-=======
-
-import java.io.PrintStream;
-import java.util.List;
-import java.util.Set;
-
-import javax.management.openmbean.TabularData;
-
->>>>>>> 5bb76ba9
 import org.apache.cassandra.tools.NodeProbe;
 import org.apache.cassandra.tools.NodeTool.NodeToolCmd;
 import org.apache.cassandra.tools.nodetool.stats.CompactionHistoryHolder;
@@ -47,34 +37,12 @@
     @Override
     public void execute(NodeProbe probe)
     {
-<<<<<<< HEAD
         if (!outputFormat.isEmpty() && !"json".equals(outputFormat) && !"yaml".equals(outputFormat))
         {
             throw new IllegalArgumentException("arguments for -F are json,yaml only.");
-=======
-        PrintStream out = probe.output().out;
-        out.println("Compaction History: ");
-
-        TabularData tabularData = probe.getCompactionHistory();
-        if (tabularData.isEmpty())
-        {
-            out.printf("There is no compaction history");
-            return;
-        }
-
-        String format = "%-41s%-19s%-29s%-26s%-15s%-15s%s%n";
-        List<String> indexNames = tabularData.getTabularType().getIndexNames();
-        out.printf(format, toArray(indexNames, Object.class));
-
-        Set<?> values = tabularData.keySet();
-        for (Object eachValue : values)
-        {
-            List<?> value = (List<?>) eachValue;
-            out.printf(format, toArray(value, Object.class));
->>>>>>> 5bb76ba9
         }
         StatsHolder data = new CompactionHistoryHolder(probe);
         StatsPrinter printer = CompactionHistoryPrinter.from(outputFormat);
-        printer.print(data, System.out);
+        printer.print(data, probe.output().out);
     }
 }