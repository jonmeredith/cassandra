/*
 * Licensed to the Apache Software Foundation (ASF) under one
 * or more contributor license agreements.  See the NOTICE file
 * distributed with this work for additional information
 * regarding copyright ownership.  The ASF licenses this file
 * to you under the Apache License, Version 2.0 (the
 * "License"); you may not use this file except in compliance
 * with the License.  You may obtain a copy of the License at
 *
 *     http://www.apache.org/licenses/LICENSE-2.0
 *
 * Unless required by applicable law or agreed to in writing, software
 * distributed under the License is distributed on an "AS IS" BASIS,
 * WITHOUT WARRANTIES OR CONDITIONS OF ANY KIND, either express or implied.
 * See the License for the specific language governing permissions and
 * limitations under the License.
 */
package org.apache.cassandra.service;

import java.io.*;
import java.net.InetAddress;
import java.net.UnknownHostException;
import java.nio.ByteBuffer;
import java.util.*;
import java.util.Map.Entry;
import java.util.concurrent.*;
import java.util.concurrent.atomic.AtomicBoolean;
import java.util.concurrent.atomic.AtomicInteger;
import java.util.regex.MatchResult;
import java.util.regex.Pattern;
import java.util.stream.Collectors;
import java.util.stream.StreamSupport;

import javax.annotation.Nullable;
import javax.management.*;
import javax.management.openmbean.CompositeData;
import javax.management.openmbean.OpenDataException;
import javax.management.openmbean.TabularData;
import javax.management.openmbean.TabularDataSupport;

import com.google.common.annotations.VisibleForTesting;
import com.google.common.base.Preconditions;
import com.google.common.base.Predicate;
import com.google.common.base.Predicates;
import com.google.common.collect.*;
import com.google.common.util.concurrent.*;

import org.apache.cassandra.dht.RangeStreamer.FetchReplica;
import org.apache.cassandra.locator.ReplicaCollection.Builder.Conflict;
import org.apache.commons.lang3.StringUtils;

import org.slf4j.Logger;
import org.slf4j.LoggerFactory;

import org.apache.cassandra.audit.AuditLogManager;
import org.apache.cassandra.audit.AuditLogOptions;
import org.apache.cassandra.auth.AuthKeyspace;
import org.apache.cassandra.auth.AuthSchemaChangeListener;
import org.apache.cassandra.batchlog.BatchlogManager;
import org.apache.cassandra.concurrent.ExecutorLocals;
import org.apache.cassandra.concurrent.NamedThreadFactory;
import org.apache.cassandra.concurrent.ScheduledExecutors;
import org.apache.cassandra.concurrent.Stage;
import org.apache.cassandra.concurrent.StageManager;
import org.apache.cassandra.config.Config;
import org.apache.cassandra.config.DatabaseDescriptor;
import org.apache.cassandra.cql3.QueryProcessor;
import org.apache.cassandra.db.*;
import org.apache.cassandra.db.commitlog.CommitLog;
import org.apache.cassandra.db.compaction.CompactionManager;
import org.apache.cassandra.db.compaction.Verifier;
import org.apache.cassandra.db.lifecycle.LifecycleTransaction;
import org.apache.cassandra.db.virtual.VirtualKeyspaceRegistry;
import org.apache.cassandra.dht.*;
import org.apache.cassandra.dht.Range;
import org.apache.cassandra.dht.Token.TokenFactory;
import org.apache.cassandra.exceptions.*;
import org.apache.cassandra.gms.*;
import org.apache.cassandra.hints.HintsService;
import org.apache.cassandra.io.sstable.SSTableLoader;
import org.apache.cassandra.io.util.FileUtils;
import org.apache.cassandra.locator.*;
import org.apache.cassandra.metrics.StorageMetrics;
import org.apache.cassandra.net.*;
import org.apache.cassandra.repair.*;
import org.apache.cassandra.repair.messages.RepairOption;
import org.apache.cassandra.schema.CompactionParams.TombstoneOption;
import org.apache.cassandra.schema.KeyspaceMetadata;
import org.apache.cassandra.schema.MigrationManager;
import org.apache.cassandra.schema.ReplicationParams;
import org.apache.cassandra.schema.Schema;
import org.apache.cassandra.schema.SchemaConstants;
import org.apache.cassandra.schema.TableMetadata;
import org.apache.cassandra.schema.TableMetadataRef;
import org.apache.cassandra.schema.ViewMetadata;
import org.apache.cassandra.streaming.*;
import org.apache.cassandra.tracing.TraceKeyspace;
import org.apache.cassandra.transport.ProtocolVersion;
import org.apache.cassandra.utils.*;
import org.apache.cassandra.utils.logging.LoggingSupportFactory;
import org.apache.cassandra.utils.progress.ProgressEvent;
import org.apache.cassandra.utils.progress.ProgressEventType;
import org.apache.cassandra.utils.progress.ProgressListener;
import org.apache.cassandra.utils.progress.jmx.JMXBroadcastExecutor;
import org.apache.cassandra.utils.progress.jmx.JMXProgressSupport;

import static com.google.common.collect.Iterables.transform;
import static com.google.common.collect.Iterables.tryFind;
import static java.util.Arrays.asList;
import static java.util.concurrent.TimeUnit.MILLISECONDS;
import static java.util.concurrent.TimeUnit.NANOSECONDS;
import static java.util.stream.Collectors.toList;
import static org.apache.cassandra.index.SecondaryIndexManager.getIndexName;
import static org.apache.cassandra.index.SecondaryIndexManager.isIndexColumnFamily;
import static org.apache.cassandra.net.NoPayload.noPayload;
import static org.apache.cassandra.net.Verb.REPLICATION_DONE_REQ;

/**
 * This abstraction contains the token/identifier of this node
 * on the identifier space. This token gets gossiped around.
 * This class will also maintain histograms of the load information
 * of other nodes in the cluster.
 */
public class StorageService extends NotificationBroadcasterSupport implements IEndpointStateChangeSubscriber, StorageServiceMBean
{
    private static final Logger logger = LoggerFactory.getLogger(StorageService.class);

    public static final int RING_DELAY = getRingDelay(); // delay after which we assume ring has stablized

    private final JMXProgressSupport progressSupport = new JMXProgressSupport(this);

    private static int getRingDelay()
    {
        String newdelay = System.getProperty("cassandra.ring_delay_ms");
        if (newdelay != null)
        {
            logger.info("Overriding RING_DELAY to {}ms", newdelay);
            return Integer.parseInt(newdelay);
        }
        else
            return 30 * 1000;
    }

    /* This abstraction maintains the token/endpoint metadata information */
    private TokenMetadata tokenMetadata = new TokenMetadata();

    public volatile VersionedValue.VersionedValueFactory valueFactory = new VersionedValue.VersionedValueFactory(tokenMetadata.partitioner);

    private Thread drainOnShutdown = null;
    private volatile boolean isShutdown = false;
    private final List<Runnable> preShutdownHooks = new ArrayList<>();
    private final List<Runnable> postShutdownHooks = new ArrayList<>();

    public static final StorageService instance = new StorageService();

    @Deprecated
    public boolean isInShutdownHook()
    {
        return isShutdown();
    }

    public boolean isShutdown()
    {
        return isShutdown;
    }

    public RangesAtEndpoint getLocalReplicas(String keyspaceName)
    {
        return Keyspace.open(keyspaceName).getReplicationStrategy()
                .getAddressReplicas(FBUtilities.getBroadcastAddressAndPort());
    }

    public List<Range<Token>> getLocalAndPendingRanges(String ks)
    {
        InetAddressAndPort broadcastAddress = FBUtilities.getBroadcastAddressAndPort();
        Keyspace keyspace = Keyspace.open(ks);
        List<Range<Token>> ranges = new ArrayList<>();
        for (Replica r : keyspace.getReplicationStrategy().getAddressReplicas(broadcastAddress))
            ranges.add(r.range());
        for (Replica r : getTokenMetadata().getPendingRanges(ks, broadcastAddress))
            ranges.add(r.range());
        return ranges;
    }

    public Collection<Range<Token>> getPrimaryRanges(String keyspace)
    {
        return getPrimaryRangesForEndpoint(keyspace, FBUtilities.getBroadcastAddressAndPort());
    }

    public Collection<Range<Token>> getPrimaryRangesWithinDC(String keyspace)
    {
        return getPrimaryRangeForEndpointWithinDC(keyspace, FBUtilities.getBroadcastAddressAndPort());
    }

    private final Set<InetAddressAndPort> replicatingNodes = Sets.newConcurrentHashSet();
    private CassandraDaemon daemon;

    private InetAddressAndPort removingNode;

    /* Are we starting this node in bootstrap mode? */
    private volatile boolean isBootstrapMode;

    /* we bootstrap but do NOT join the ring unless told to do so */
    private boolean isSurveyMode = Boolean.parseBoolean(System.getProperty
            ("cassandra.write_survey", "false"));
    /* true if node is rebuilding and receiving data */
    private final AtomicBoolean isRebuilding = new AtomicBoolean();
    private final AtomicBoolean isDecommissioning = new AtomicBoolean();

    private volatile boolean initialized = false;
    private volatile boolean joined = false;
    private volatile boolean gossipActive = false;
    private final AtomicBoolean authSetupCalled = new AtomicBoolean(false);
    private volatile boolean authSetupComplete = false;

    /* the probability for tracing any particular request, 0 disables tracing and 1 enables for all */
    private double traceProbability = 0.0;

    private static enum Mode { STARTING, NORMAL, JOINING, LEAVING, DECOMMISSIONED, MOVING, DRAINING, DRAINED }
    private volatile Mode operationMode = Mode.STARTING;

    /* Used for tracking drain progress */
    private volatile int totalCFs, remainingCFs;

    private static final AtomicInteger nextRepairCommand = new AtomicInteger();

    private final List<IEndpointLifecycleSubscriber> lifecycleSubscribers = new CopyOnWriteArrayList<>();

    private final String jmxObjectName;

    private Collection<Token> bootstrapTokens = null;

    // true when keeping strict consistency while bootstrapping
    public static final boolean useStrictConsistency = Boolean.parseBoolean(System.getProperty("cassandra.consistent.rangemovement", "true"));
    private static final boolean allowSimultaneousMoves = Boolean.parseBoolean(System.getProperty("cassandra.consistent.simultaneousmoves.allow","false"));
    private static final boolean joinRing = Boolean.parseBoolean(System.getProperty("cassandra.join_ring", "true"));
    private boolean replacing;

    private final StreamStateStore streamStateStore = new StreamStateStore();

    public boolean isSurveyMode()
    {
        return isSurveyMode;
    }

    public boolean hasJoined()
    {
        return joined;
    }

    /** This method updates the local token on disk  */
    public void setTokens(Collection<Token> tokens)
    {
        assert tokens != null && !tokens.isEmpty() : "Node needs at least one token.";
        if (logger.isDebugEnabled())
            logger.debug("Setting tokens to {}", tokens);
        SystemKeyspace.updateTokens(tokens);
        Collection<Token> localTokens = getLocalTokens();
        setGossipTokens(localTokens);
        tokenMetadata.updateNormalTokens(tokens, FBUtilities.getBroadcastAddressAndPort());
        setMode(Mode.NORMAL, false);
    }

    public void setGossipTokens(Collection<Token> tokens)
    {
        List<Pair<ApplicationState, VersionedValue>> states = new ArrayList<Pair<ApplicationState, VersionedValue>>();
        states.add(Pair.create(ApplicationState.TOKENS, valueFactory.tokens(tokens)));
        states.add(Pair.create(ApplicationState.STATUS_WITH_PORT, valueFactory.normal(tokens)));
        states.add(Pair.create(ApplicationState.STATUS, valueFactory.normal(tokens)));
        Gossiper.instance.addLocalApplicationStates(states);
    }

    public StorageService()
    {
        // use dedicated executor for handling JMX notifications
        super(JMXBroadcastExecutor.executor);

        jmxObjectName = "org.apache.cassandra.db:type=StorageService";
        MBeanWrapper.instance.registerMBean(this, jmxObjectName);
        MBeanWrapper.instance.registerMBean(StreamManager.instance, StreamManager.OBJECT_NAME);
    }

    public void registerDaemon(CassandraDaemon daemon)
    {
        this.daemon = daemon;
    }

    public void register(IEndpointLifecycleSubscriber subscriber)
    {
        lifecycleSubscribers.add(subscriber);
    }

    public void unregister(IEndpointLifecycleSubscriber subscriber)
    {
        lifecycleSubscribers.remove(subscriber);
    }

    // should only be called via JMX
    public void stopGossiping()
    {
        if (gossipActive)
        {
            logger.warn("Stopping gossip by operator request");
            Gossiper.instance.stop();
            gossipActive = false;
        }
    }

    // should only be called via JMX
    public synchronized void startGossiping()
    {
        if (!gossipActive)
        {
            checkServiceAllowedToStart("gossip");

            logger.warn("Starting gossip by operator request");
            Collection<Token> tokens = SystemKeyspace.getSavedTokens();

            boolean validTokens = tokens != null && !tokens.isEmpty();

            // shouldn't be called before these are set if we intend to join the ring/are in the process of doing so
            if (joined || joinRing)
                assert validTokens : "Cannot start gossiping for a node intended to join without valid tokens";

            if (validTokens)
                setGossipTokens(tokens);

            Gossiper.instance.forceNewerGeneration();
            Gossiper.instance.start((int) (System.currentTimeMillis() / 1000));
            gossipActive = true;
        }
    }

    // should only be called via JMX
    public boolean isGossipRunning()
    {
        return Gossiper.instance.isEnabled();
    }

    public synchronized void startNativeTransport()
    {
        checkServiceAllowedToStart("native transport");

        if (daemon == null)
        {
            throw new IllegalStateException("No configured daemon");
        }

        try
        {
            daemon.startNativeTransport();
        }
        catch (Exception e)
        {
            throw new RuntimeException("Error starting native transport: " + e.getMessage());
        }
    }

    public void stopNativeTransport()
    {
        if (daemon == null)
        {
            throw new IllegalStateException("No configured daemon");
        }
        daemon.stopNativeTransport();
    }

    public boolean isNativeTransportRunning()
    {
        if (daemon == null)
        {
            return false;
        }
        return daemon.isNativeTransportRunning();
    }

    @Override
    public void enableNativeTransportOldProtocolVersions()
    {
        DatabaseDescriptor.setNativeTransportAllowOlderProtocols(true);
    }

    @Override
    public void disableNativeTransportOldProtocolVersions()
    {
        DatabaseDescriptor.setNativeTransportAllowOlderProtocols(false);
    }

    public void stopTransports()
    {
        if (isGossipActive())
        {
            logger.error("Stopping gossiper");
            stopGossiping();
        }
        if (isNativeTransportRunning())
        {
            logger.error("Stopping native transport");
            stopNativeTransport();
        }
    }

    /**
     * Set the Gossip flag RPC_READY to false and then
     * shutdown the client services (thrift and CQL).
     *
     * Note that other nodes will do this for us when
     * they get the Gossip shutdown message, so even if
     * we don't get time to broadcast this, it is not a problem.
     *
     * See {@link Gossiper#markAsShutdown(InetAddressAndPort)}
     */
    private void shutdownClientServers()
    {
        setRpcReady(false);
        stopNativeTransport();
    }

    public void stopClient()
    {
        Gossiper.instance.unregister(this);
        Gossiper.instance.stop();
        MessagingService.instance().shutdown();
        // give it a second so that task accepted before the MessagingService shutdown gets submitted to the stage (to avoid RejectedExecutionException)
        Uninterruptibles.sleepUninterruptibly(1, TimeUnit.SECONDS);
        StageManager.shutdownNow();
    }

    public boolean isInitialized()
    {
        return initialized;
    }

    public boolean isGossipActive()
    {
        return gossipActive;
    }

    public boolean isDaemonSetupCompleted()
    {
        return daemon == null
               ? false
               : daemon.setupCompleted();
    }

    public void stopDaemon()
    {
        if (daemon == null)
            throw new IllegalStateException("No configured daemon");
        daemon.deactivate();
    }

    private synchronized UUID prepareForReplacement() throws ConfigurationException
    {
        if (SystemKeyspace.bootstrapComplete())
            throw new RuntimeException("Cannot replace address with a node that is already bootstrapped");

        if (!joinRing)
            throw new ConfigurationException("Cannot set both join_ring=false and attempt to replace a node");

        if (!DatabaseDescriptor.isAutoBootstrap() && !Boolean.getBoolean("cassandra.allow_unsafe_replace"))
            throw new RuntimeException("Replacing a node without bootstrapping risks invalidating consistency " +
                                       "guarantees as the expected data may not be present until repair is run. " +
                                       "To perform this operation, please restart with " +
                                       "-Dcassandra.allow_unsafe_replace=true");

        InetAddressAndPort replaceAddress = DatabaseDescriptor.getReplaceAddress();
        logger.info("Gathering node replacement information for {}", replaceAddress);
        Map<InetAddressAndPort, EndpointState> epStates = Gossiper.instance.doShadowRound();
        // as we've completed the shadow round of gossip, we should be able to find the node we're replacing
        if (epStates.get(replaceAddress) == null)
            throw new RuntimeException(String.format("Cannot replace_address %s because it doesn't exist in gossip", replaceAddress));

        validateEndpointSnitch(epStates.values().iterator());

        try
        {
            VersionedValue tokensVersionedValue = epStates.get(replaceAddress).getApplicationState(ApplicationState.TOKENS);
            if (tokensVersionedValue == null)
                throw new RuntimeException(String.format("Could not find tokens for %s to replace", replaceAddress));

            bootstrapTokens = TokenSerializer.deserialize(tokenMetadata.partitioner, new DataInputStream(new ByteArrayInputStream(tokensVersionedValue.toBytes())));
        }
        catch (IOException e)
        {
            throw new RuntimeException(e);
        }

        UUID localHostId = SystemKeyspace.getLocalHostId();

        if (isReplacingSameAddress())
        {
            localHostId = Gossiper.instance.getHostId(replaceAddress, epStates);
            SystemKeyspace.setLocalHostId(localHostId); // use the replacee's host Id as our own so we receive hints, etc
        }

        return localHostId;
    }

    private synchronized void checkForEndpointCollision(UUID localHostId, Set<InetAddressAndPort> peers) throws ConfigurationException
    {
        if (Boolean.getBoolean("cassandra.allow_unsafe_join"))
        {
            logger.warn("Skipping endpoint collision check as cassandra.allow_unsafe_join=true");
            return;
        }

        logger.debug("Starting shadow gossip round to check for endpoint collision");
        Map<InetAddressAndPort, EndpointState> epStates = Gossiper.instance.doShadowRound(peers);

        if (epStates.isEmpty() && DatabaseDescriptor.getSeeds().contains(FBUtilities.getBroadcastAddressAndPort()))
            logger.info("Unable to gossip with any peers but continuing anyway since node is in its own seed list");

        // If bootstrapping, check whether any previously known status for the endpoint makes it unsafe to do so.
        // If not bootstrapping, compare the host id for this endpoint learned from gossip (if any) with the local
        // one, which was either read from system.local or generated at startup. If a learned id is present &
        // doesn't match the local, then the node needs replacing
        if (!Gossiper.instance.isSafeForStartup(FBUtilities.getBroadcastAddressAndPort(), localHostId, shouldBootstrap(), epStates))
        {
            throw new RuntimeException(String.format("A node with address %s already exists, cancelling join. " +
                                                     "Use cassandra.replace_address if you want to replace this node.",
                                                     FBUtilities.getBroadcastAddressAndPort()));
        }

        validateEndpointSnitch(epStates.values().iterator());

        if (shouldBootstrap() && useStrictConsistency && !allowSimultaneousMoves())
        {
            for (Map.Entry<InetAddressAndPort, EndpointState> entry : epStates.entrySet())
            {
                // ignore local node or empty status
                if (entry.getKey().equals(FBUtilities.getBroadcastAddressAndPort()) || (entry.getValue().getApplicationState(ApplicationState.STATUS_WITH_PORT) == null & entry.getValue().getApplicationState(ApplicationState.STATUS) == null))
                    continue;

                VersionedValue value = entry.getValue().getApplicationState(ApplicationState.STATUS_WITH_PORT);
                if (value == null)
                {
                    value = entry.getValue().getApplicationState(ApplicationState.STATUS);
                }

                String[] pieces = splitValue(value);
                assert (pieces.length > 0);
                String state = pieces[0];
                if (state.equals(VersionedValue.STATUS_BOOTSTRAPPING) || state.equals(VersionedValue.STATUS_LEAVING) || state.equals(VersionedValue.STATUS_MOVING))
                    throw new UnsupportedOperationException("Other bootstrapping/leaving/moving nodes detected, cannot bootstrap while cassandra.consistent.rangemovement is true");
            }
        }
    }

    private static void validateEndpointSnitch(Iterator<EndpointState> endpointStates)
    {
        Set<String> datacenters = new HashSet<>();
        Set<String> racks = new HashSet<>();
        while (endpointStates.hasNext())
        {
            EndpointState state = endpointStates.next();
            VersionedValue val = state.getApplicationState(ApplicationState.DC);
            if (val != null)
                datacenters.add(val.value);
            val = state.getApplicationState(ApplicationState.RACK);
            if (val != null)
                racks.add(val.value);
        }

        IEndpointSnitch snitch = DatabaseDescriptor.getEndpointSnitch();
        if (!snitch.validate(datacenters, racks))
        {
            throw new IllegalStateException();
        }
    }

    private boolean allowSimultaneousMoves()
    {
        return allowSimultaneousMoves && DatabaseDescriptor.getNumTokens() == 1;
    }

    // for testing only
    public void unsafeInitialize() throws ConfigurationException
    {
        initialized = true;
        gossipActive = true;
        Gossiper.instance.register(this);
        Gossiper.instance.start((int) (System.currentTimeMillis() / 1000)); // needed for node-ring gathering.
        Gossiper.instance.addLocalApplicationState(ApplicationState.NET_VERSION, valueFactory.networkVersion());
        MessagingService.instance().listen();
    }

    public void populateTokenMetadata()
    {
        if (Boolean.parseBoolean(System.getProperty("cassandra.load_ring_state", "true")))
        {
            logger.info("Populating token metadata from system tables");
            Multimap<InetAddressAndPort, Token> loadedTokens = SystemKeyspace.loadTokens();
            if (!shouldBootstrap()) // if we have not completed bootstrapping, we should not add ourselves as a normal token
                loadedTokens.putAll(FBUtilities.getBroadcastAddressAndPort(), SystemKeyspace.getSavedTokens());
            for (InetAddressAndPort ep : loadedTokens.keySet())
                tokenMetadata.updateNormalTokens(loadedTokens.get(ep), ep);

            logger.info("Token metadata: {}", tokenMetadata);
        }
    }

    public synchronized void initServer() throws ConfigurationException
    {
        initServer(RING_DELAY);
    }

    public synchronized void initServer(int delay) throws ConfigurationException
    {
        logger.info("Cassandra version: {}", FBUtilities.getReleaseVersionString());
        logger.info("CQL version: {}", QueryProcessor.CQL_VERSION);
        logger.info("Native protocol supported versions: {} (default: {})",
                    StringUtils.join(ProtocolVersion.supportedVersions(), ", "), ProtocolVersion.CURRENT);

        try
        {
            // Ensure StorageProxy is initialized on start-up; see CASSANDRA-3797.
            Class.forName("org.apache.cassandra.service.StorageProxy");
            // also IndexSummaryManager, which is otherwise unreferenced
            Class.forName("org.apache.cassandra.io.sstable.IndexSummaryManager");
        }
        catch (ClassNotFoundException e)
        {
            throw new AssertionError(e);
        }

        // daemon threads, like our executors', continue to run while shutdown hooks are invoked
        drainOnShutdown = NamedThreadFactory.createThread(new WrappedRunnable()
        {
            @Override
            public void runMayThrow() throws InterruptedException, ExecutionException, IOException
            {
                drain(true);

                if (FBUtilities.isWindows)
                    WindowsTimer.endTimerPeriod(DatabaseDescriptor.getWindowsTimerInterval());

                LoggingSupportFactory.getLoggingSupport().onShutdown();
            }
        }, "StorageServiceShutdownHook");
        Runtime.getRuntime().addShutdownHook(drainOnShutdown);

        replacing = isReplacing();

        if (!Boolean.parseBoolean(System.getProperty("cassandra.start_gossip", "true")))
        {
            logger.info("Not starting gossip as requested.");
            // load ring state in preparation for starting gossip later
            loadRingState();
            initialized = true;
            return;
        }

        prepareToJoin();

        // Has to be called after the host id has potentially changed in prepareToJoin().
        try
        {
            CacheService.instance.counterCache.loadSavedAsync().get();
        }
        catch (Throwable t)
        {
            JVMStabilityInspector.inspectThrowable(t);
            logger.warn("Error loading counter cache", t);
        }

        if (joinRing)
        {
            joinTokenRing(delay);
        }
        else
        {
            Collection<Token> tokens = SystemKeyspace.getSavedTokens();
            if (!tokens.isEmpty())
            {
                tokenMetadata.updateNormalTokens(tokens, FBUtilities.getBroadcastAddressAndPort());
                // order is important here, the gossiper can fire in between adding these two states.  It's ok to send TOKENS without STATUS, but *not* vice versa.
                List<Pair<ApplicationState, VersionedValue>> states = new ArrayList<Pair<ApplicationState, VersionedValue>>();
                states.add(Pair.create(ApplicationState.TOKENS, valueFactory.tokens(tokens)));
                states.add(Pair.create(ApplicationState.STATUS_WITH_PORT, valueFactory.hibernate(true)));
                states.add(Pair.create(ApplicationState.STATUS, valueFactory.hibernate(true)));
                Gossiper.instance.addLocalApplicationStates(states);
            }
            doAuthSetup();
            logger.info("Not joining ring as requested. Use JMX (StorageService->joinRing()) to initiate ring joining");
        }

        initialized = true;
    }

    private void loadRingState()
    {
        if (Boolean.parseBoolean(System.getProperty("cassandra.load_ring_state", "true")))
        {
            logger.info("Loading persisted ring state");
            Multimap<InetAddressAndPort, Token> loadedTokens = SystemKeyspace.loadTokens();
            Map<InetAddressAndPort, UUID> loadedHostIds = SystemKeyspace.loadHostIds();
            for (InetAddressAndPort ep : loadedTokens.keySet())
            {
                if (ep.equals(FBUtilities.getBroadcastAddressAndPort()))
                {
                    // entry has been mistakenly added, delete it
                    SystemKeyspace.removeEndpoint(ep);
                }
                else
                {
                    if (loadedHostIds.containsKey(ep))
                        tokenMetadata.updateHostId(loadedHostIds.get(ep), ep);
                    Gossiper.runInGossipStageBlocking(() -> Gossiper.instance.addSavedEndpoint(ep));
                }
            }
        }
    }

    private boolean isReplacing()
    {
        if (System.getProperty("cassandra.replace_address_first_boot", null) != null && SystemKeyspace.bootstrapComplete())
        {
            logger.info("Replace address on first boot requested; this node is already bootstrapped");
            return false;
        }
        return DatabaseDescriptor.getReplaceAddress() != null;
    }

    /**
     * In the event of forceful termination we need to remove the shutdown hook to prevent hanging (OOM for instance)
     */
    public void removeShutdownHook()
    {
        if (drainOnShutdown != null)
            Runtime.getRuntime().removeShutdownHook(drainOnShutdown);

        if (FBUtilities.isWindows)
            WindowsTimer.endTimerPeriod(DatabaseDescriptor.getWindowsTimerInterval());
    }

    private boolean shouldBootstrap()
    {
        return DatabaseDescriptor.isAutoBootstrap() && !SystemKeyspace.bootstrapComplete() && !isSeed();
    }

    public static boolean isSeed()
    {
        return DatabaseDescriptor.getSeeds().contains(FBUtilities.getBroadcastAddressAndPort());
    }

    private void prepareToJoin() throws ConfigurationException
    {
        if (!joined)
        {
            Map<ApplicationState, VersionedValue> appStates = new EnumMap<>(ApplicationState.class);

            if (SystemKeyspace.wasDecommissioned())
            {
                if (Boolean.getBoolean("cassandra.override_decommission"))
                {
                    logger.warn("This node was decommissioned, but overriding by operator request.");
                    SystemKeyspace.setBootstrapState(SystemKeyspace.BootstrapState.COMPLETED);
                }
                else
                    throw new ConfigurationException("This node was decommissioned and will not rejoin the ring unless cassandra.override_decommission=true has been set, or all existing data is removed and the node is bootstrapped again");
            }

            if (DatabaseDescriptor.getReplaceTokens().size() > 0 || DatabaseDescriptor.getReplaceNode() != null)
                throw new RuntimeException("Replace method removed; use cassandra.replace_address instead");

            MessagingService.instance().listen();

            UUID localHostId = SystemKeyspace.getLocalHostId();

            if (replacing)
            {
                localHostId = prepareForReplacement();
                appStates.put(ApplicationState.TOKENS, valueFactory.tokens(bootstrapTokens));

                if (!DatabaseDescriptor.isAutoBootstrap())
                {
                    // Will not do replace procedure, persist the tokens we're taking over locally
                    // so that they don't get clobbered with auto generated ones in joinTokenRing
                    SystemKeyspace.updateTokens(bootstrapTokens);
                }
                else if (isReplacingSameAddress())
                {
                    //only go into hibernate state if replacing the same address (CASSANDRA-8523)
                    logger.warn("Writes will not be forwarded to this node during replacement because it has the same address as " +
                                "the node to be replaced ({}). If the previous node has been down for longer than max_hint_window_in_ms, " +
                                "repair must be run after the replacement process in order to make this node consistent.",
                                DatabaseDescriptor.getReplaceAddress());
                    appStates.put(ApplicationState.STATUS_WITH_PORT, valueFactory.hibernate(true));
                    appStates.put(ApplicationState.STATUS, valueFactory.hibernate(true));
                }
            }
            else
            {
                checkForEndpointCollision(localHostId, SystemKeyspace.loadHostIds().keySet());
            }

            // have to start the gossip service before we can see any info on other nodes.  this is necessary
            // for bootstrap to get the load info it needs.
            // (we won't be part of the storage ring though until we add a counterId to our state, below.)
            // Seed the host ID-to-endpoint map with our own ID.
            getTokenMetadata().updateHostId(localHostId, FBUtilities.getBroadcastAddressAndPort());
            appStates.put(ApplicationState.NET_VERSION, valueFactory.networkVersion());
            appStates.put(ApplicationState.HOST_ID, valueFactory.hostId(localHostId));
            appStates.put(ApplicationState.NATIVE_ADDRESS_AND_PORT, valueFactory.nativeaddressAndPort(FBUtilities.getBroadcastNativeAddressAndPort()));
            appStates.put(ApplicationState.RPC_ADDRESS, valueFactory.rpcaddress(FBUtilities.getJustBroadcastNativeAddress()));
            appStates.put(ApplicationState.RELEASE_VERSION, valueFactory.releaseVersion());

            // load the persisted ring state. This used to be done earlier in the init process,
            // but now we always perform a shadow round when preparing to join and we have to
            // clear endpoint states after doing that.
            loadRingState();

            logger.info("Starting up server gossip");
            Gossiper.instance.register(this);
            Gossiper.instance.start(SystemKeyspace.incrementAndGetGeneration(), appStates); // needed for node-ring gathering.
            gossipActive = true;
            // gossip snitch infos (local DC and rack)
            gossipSnitchInfo();
            // gossip Schema.emptyVersion forcing immediate check for schema updates (see MigrationManager#maybeScheduleSchemaPull)
            Schema.instance.updateVersionAndAnnounce(); // Ensure we know our own actual Schema UUID in preparation for updates
            LoadBroadcaster.instance.startBroadcasting();
            HintsService.instance.startDispatch();
            BatchlogManager.instance.start();
        }
    }

    public void waitForSchema(int delay)
    {
        // first sleep the delay to make sure we see all our peers
        for (int i = 0; i < delay; i += 1000)
        {
            // if we see schema, we can proceed to the next check directly
            if (!Schema.instance.isEmpty())
            {
                logger.debug("current schema version: {}", Schema.instance.getVersion());
                break;
            }
            Uninterruptibles.sleepUninterruptibly(1, TimeUnit.SECONDS);
        }
        // if our schema hasn't matched yet, wait until it has
        // we do this by waiting for all in-flight migration requests and responses to complete
        // (post CASSANDRA-1391 we don't expect this to be necessary very often, but it doesn't hurt to be careful)
        if (!MigrationManager.isReadyForBootstrap())
        {
            setMode(Mode.JOINING, "waiting for schema information to complete", true);
            MigrationManager.waitUntilReadyForBootstrap();
        }
    }

    private void joinTokenRing(int delay) throws ConfigurationException
    {
        joined = true;

        // We bootstrap if we haven't successfully bootstrapped before, as long as we are not a seed.
        // If we are a seed, or if the user manually sets auto_bootstrap to false,
        // we'll skip streaming data from other nodes and jump directly into the ring.
        //
        // The seed check allows us to skip the RING_DELAY sleep for the single-node cluster case,
        // which is useful for both new users and testing.
        //
        // We attempted to replace this with a schema-presence check, but you need a meaningful sleep
        // to get schema info from gossip which defeats the purpose.  See CASSANDRA-4427 for the gory details.
        Set<InetAddressAndPort> current = new HashSet<>();
        if (logger.isDebugEnabled())
        {
            logger.debug("Bootstrap variables: {} {} {} {}",
                         DatabaseDescriptor.isAutoBootstrap(),
                         SystemKeyspace.bootstrapInProgress(),
                         SystemKeyspace.bootstrapComplete(),
                         DatabaseDescriptor.getSeeds().contains(FBUtilities.getBroadcastAddressAndPort()));
        }
        if (DatabaseDescriptor.isAutoBootstrap() && !SystemKeyspace.bootstrapComplete() && DatabaseDescriptor.getSeeds().contains(FBUtilities.getBroadcastAddressAndPort()))
        {
            logger.info("This node will not auto bootstrap because it is configured to be a seed node.");
        }

        boolean dataAvailable = true; // make this to false when bootstrap streaming failed
        boolean bootstrap = shouldBootstrap();
        if (bootstrap)
        {
            if (SystemKeyspace.bootstrapInProgress())
                logger.warn("Detected previous bootstrap failure; retrying");
            else
                SystemKeyspace.setBootstrapState(SystemKeyspace.BootstrapState.IN_PROGRESS);
            setMode(Mode.JOINING, "waiting for ring information", true);
            waitForSchema(delay);
            setMode(Mode.JOINING, "schema complete, ready to bootstrap", true);
            setMode(Mode.JOINING, "waiting for pending range calculation", true);
            PendingRangeCalculatorService.instance.blockUntilFinished();
            setMode(Mode.JOINING, "calculation complete, ready to bootstrap", true);

            logger.debug("... got ring + schema info");

            if (useStrictConsistency && !allowSimultaneousMoves() &&
                    (
                        tokenMetadata.getBootstrapTokens().valueSet().size() > 0 ||
                        tokenMetadata.getSizeOfLeavingEndpoints() > 0 ||
                        tokenMetadata.getSizeOfMovingEndpoints() > 0
                    ))
            {
                String bootstrapTokens = StringUtils.join(tokenMetadata.getBootstrapTokens().valueSet(), ',');
                String leavingTokens = StringUtils.join(tokenMetadata.getLeavingEndpoints(), ',');
                String movingTokens = StringUtils.join(tokenMetadata.getMovingEndpoints().stream().map(e -> e.right).toArray(), ',');
                throw new UnsupportedOperationException(String.format("Other bootstrapping/leaving/moving nodes detected, cannot bootstrap while cassandra.consistent.rangemovement is true. Nodes detected, bootstrapping: %s; leaving: %s; moving: %s;", bootstrapTokens, leavingTokens, movingTokens));
            }

            // get bootstrap tokens
            if (!replacing)
            {
                if (tokenMetadata.isMember(FBUtilities.getBroadcastAddressAndPort()))
                {
                    String s = "This node is already a member of the token ring; bootstrap aborted. (If replacing a dead node, remove the old one from the ring first.)";
                    throw new UnsupportedOperationException(s);
                }
                setMode(Mode.JOINING, "getting bootstrap token", true);
                bootstrapTokens = BootStrapper.getBootstrapTokens(tokenMetadata, FBUtilities.getBroadcastAddressAndPort(), delay);
            }
            else
            {
                if (!isReplacingSameAddress())
                {
                    try
                    {
                        // Sleep additionally to make sure that the server actually is not alive
                        // and giving it more time to gossip if alive.
                        Thread.sleep(LoadBroadcaster.BROADCAST_INTERVAL);
                    }
                    catch (InterruptedException e)
                    {
                        throw new AssertionError(e);
                    }

                    // check for operator errors...
                    for (Token token : bootstrapTokens)
                    {
                        InetAddressAndPort existing = tokenMetadata.getEndpoint(token);
                        if (existing != null)
                        {
                            long nanoDelay = delay * 1000000L;
                            if (Gossiper.instance.getEndpointStateForEndpoint(existing).getUpdateTimestamp() > (System.nanoTime() - nanoDelay))
                                throw new UnsupportedOperationException("Cannot replace a live node... ");
                            current.add(existing);
                        }
                        else
                        {
                            throw new UnsupportedOperationException("Cannot replace token " + token + " which does not exist!");
                        }
                    }
                }
                else
                {
                    try
                    {
                        Thread.sleep(RING_DELAY);
                    }
                    catch (InterruptedException e)
                    {
                        throw new AssertionError(e);
                    }

                }
                setMode(Mode.JOINING, "Replacing a node with token(s): " + bootstrapTokens, true);
            }

            dataAvailable = bootstrap(bootstrapTokens);
        }
        else
        {
            bootstrapTokens = SystemKeyspace.getSavedTokens();
            if (bootstrapTokens.isEmpty())
            {
                bootstrapTokens = BootStrapper.getBootstrapTokens(tokenMetadata, FBUtilities.getBroadcastAddressAndPort(), delay);
            }
            else
            {
                if (bootstrapTokens.size() != DatabaseDescriptor.getNumTokens())
                    throw new ConfigurationException("Cannot change the number of tokens from " + bootstrapTokens.size() + " to " + DatabaseDescriptor.getNumTokens());
                else
                    logger.info("Using saved tokens {}", bootstrapTokens);
            }
        }

        // if we don't have system_traces keyspace at this point, then create it manually
        maybeAddOrUpdateKeyspace(TraceKeyspace.metadata());
        maybeAddOrUpdateKeyspace(SystemDistributedKeyspace.metadata());

        if (!isSurveyMode)
        {
            if (dataAvailable)
            {
                finishJoiningRing(bootstrap, bootstrapTokens);
                // remove the existing info about the replaced node.
                if (!current.isEmpty())
                {
                    Gossiper.runInGossipStageBlocking(() -> {
                        for (InetAddressAndPort existing : current)
                            Gossiper.instance.replacedEndpoint(existing);
                    });
                }
            }
            else
            {
                logger.warn("Some data streaming failed. Use nodetool to check bootstrap state and resume. For more, see `nodetool help bootstrap`. {}", SystemKeyspace.getBootstrapState());
            }
        }
        else
        {
            if (dataAvailable)
                logger.info("Startup complete, but write survey mode is active, not becoming an active ring member. Use JMX (StorageService->joinRing()) to finalize ring joining.");
            else
                logger.warn("Some data streaming failed. Use nodetool to check bootstrap state and resume. For more, see `nodetool help bootstrap`. {}", SystemKeyspace.getBootstrapState());
        }
    }

    public static boolean isReplacingSameAddress()
    {
        InetAddressAndPort replaceAddress = DatabaseDescriptor.getReplaceAddress();
        return replaceAddress != null && replaceAddress.equals(FBUtilities.getBroadcastAddressAndPort());
    }

    public void gossipSnitchInfo()
    {
        IEndpointSnitch snitch = DatabaseDescriptor.getEndpointSnitch();
        String dc = snitch.getLocalDatacenter();
        String rack = snitch.getLocalRack();
        Gossiper.instance.addLocalApplicationState(ApplicationState.DC, StorageService.instance.valueFactory.datacenter(dc));
        Gossiper.instance.addLocalApplicationState(ApplicationState.RACK, StorageService.instance.valueFactory.rack(rack));
    }

    public void joinRing() throws IOException
    {
        SystemKeyspace.BootstrapState state = SystemKeyspace.getBootstrapState();
        joinRing(state.equals(SystemKeyspace.BootstrapState.IN_PROGRESS));
    }

    private synchronized void joinRing(boolean resumedBootstrap) throws IOException
    {
        if (!joined)
        {
            logger.info("Joining ring by operator request");
            try
            {
                joinTokenRing(0);
            }
            catch (ConfigurationException e)
            {
                throw new IOException(e.getMessage());
            }
        }
        else if (isSurveyMode)
        {
            // if isSurveyMode is on then verify isBootstrapMode
            // node can join the ring even if isBootstrapMode is true which should not happen
            if (!isBootstrapMode())
            {
                logger.info("Leaving write survey mode and joining ring at operator request");
                finishJoiningRing(resumedBootstrap, SystemKeyspace.getSavedTokens());
                isSurveyMode = false;
                daemon.start();
            }
            else
            {
                logger.warn("Can't join the ring because in write_survey mode and bootstrap hasn't completed");
            }
        }
        else if (isBootstrapMode())
        {
            // bootstrap is not complete hence node cannot join the ring
            logger.warn("Can't join the ring because bootstrap hasn't completed.");
        }
    }

    private void executePreJoinTasks(boolean bootstrap)
    {
        StreamSupport.stream(ColumnFamilyStore.all().spliterator(), false)
                .filter(cfs -> Schema.instance.getUserKeyspaces().contains(cfs.keyspace.getName()))
                .forEach(cfs -> cfs.indexManager.executePreJoinTasksBlocking(bootstrap));
    }

    private void finishJoiningRing(boolean didBootstrap, Collection<Token> tokens)
    {
        // start participating in the ring.
        setMode(Mode.JOINING, "Finish joining ring", true);
        SystemKeyspace.setBootstrapState(SystemKeyspace.BootstrapState.COMPLETED);
        executePreJoinTasks(didBootstrap);
        setTokens(tokens);

        assert tokenMetadata.sortedTokens().size() > 0;
        doAuthSetup();
    }

    private void doAuthSetup()
    {
        if (!authSetupCalled.getAndSet(true))
        {
            maybeAddOrUpdateKeyspace(AuthKeyspace.metadata());

            DatabaseDescriptor.getRoleManager().setup();
            DatabaseDescriptor.getAuthenticator().setup();
            DatabaseDescriptor.getAuthorizer().setup();
            DatabaseDescriptor.getNetworkAuthorizer().setup();
            Schema.instance.registerListener(new AuthSchemaChangeListener());
            authSetupComplete = true;
        }
    }

    public boolean isAuthSetupComplete()
    {
        return authSetupComplete;
    }

    private void maybeAddKeyspace(KeyspaceMetadata ksm)
    {
        try
        {
            /*
             * We use timestamp of 0, intentionally, so that varying timestamps wouldn't cause schema mismatches on
             * newly added nodes.
             *
             * Having the initial/default timestamp as 0 also allows users to make and persist changes to replication
             * of our replicated system keyspaces.
             *
             * In case that we need to make incompatible changes to those kesypaces/tables, we'd need to bump the timestamp
             * on per-keyspace/per-table basis. So far we've never needed to.
             */
            MigrationManager.announceNewKeyspace(ksm, 0, false);
        }
        catch (AlreadyExistsException e)
        {
            logger.debug("Attempted to create new keyspace {}, but it already exists", ksm.name);
        }
    }

    /**
     * Ensure the schema of a pseudo-system keyspace (a distributed system keyspace: traces, auth and the so-called distributedKeyspace),
     * is up to date with what we expected (creating it if it doesn't exist and updating tables that may have been upgraded).
     */
    private void maybeAddOrUpdateKeyspace(KeyspaceMetadata expected)
    {
        // Note that want to deal with the keyspace and its table a bit differently: for the keyspace definition
        // itself, we want to create it if it doesn't exist yet, but if it does exist, we don't want to modify it,
        // because user can modify the definition to change the replication factor (#6016) and we don't want to
        // override it. For the tables however, we have to deal with the fact that new version can add new columns
        // (#8162 being an example), so even if the table definition exists, we still need to force the "current"
        // version of the schema, the one the node will be expecting.

        KeyspaceMetadata defined = Schema.instance.getKeyspaceMetadata(expected.name);
        // If the keyspace doesn't exist, create it
        if (defined == null)
        {
            maybeAddKeyspace(expected);
            defined = Schema.instance.getKeyspaceMetadata(expected.name);
        }

        // While the keyspace exists, it might miss table or have outdated one
        // There is also the potential for a race, as schema migrations add the bare
        // keyspace into Schema.instance before adding its tables, so double check that
        // all the expected tables are present
        for (TableMetadata expectedTable : expected.tables)
        {
            TableMetadata definedTable = defined.tables.get(expectedTable.name).orElse(null);
            if (definedTable == null || !definedTable.equals(expectedTable))
                MigrationManager.forceAnnounceNewTable(expectedTable);
        }
    }

    public boolean isJoined()
    {
        return tokenMetadata.isMember(FBUtilities.getBroadcastAddressAndPort()) && !isSurveyMode;
    }

    public void rebuild(String sourceDc)
    {
        rebuild(sourceDc, null, null, null);
    }

    public void rebuild(String sourceDc, String keyspace, String tokens, String specificSources)
    {
        // check ongoing rebuild
        if (!isRebuilding.compareAndSet(false, true))
        {
            throw new IllegalStateException("Node is still rebuilding. Check nodetool netstats.");
        }

        // check the arguments
        if (keyspace == null && tokens != null)
        {
            throw new IllegalArgumentException("Cannot specify tokens without keyspace.");
        }

        logger.info("rebuild from dc: {}, {}, {}", sourceDc == null ? "(any dc)" : sourceDc,
                    keyspace == null ? "(All keyspaces)" : keyspace,
                    tokens == null ? "(All tokens)" : tokens);

        try
        {
            RangeStreamer streamer = new RangeStreamer(tokenMetadata,
                                                       null,
                                                       FBUtilities.getBroadcastAddressAndPort(),
                                                       StreamOperation.REBUILD,
                                                       useStrictConsistency && !replacing,
                                                       DatabaseDescriptor.getEndpointSnitch(),
                                                       streamStateStore,
                                                       false,
                                                       DatabaseDescriptor.getStreamingConnectionsPerHost());
            if (sourceDc != null)
                streamer.addSourceFilter(new RangeStreamer.SingleDatacenterFilter(DatabaseDescriptor.getEndpointSnitch(), sourceDc));

            if (keyspace == null)
            {
                for (String keyspaceName : Schema.instance.getNonLocalStrategyKeyspaces())
                    streamer.addRanges(keyspaceName, getLocalReplicas(keyspaceName));
            }
            else if (tokens == null)
            {
                streamer.addRanges(keyspace, getLocalReplicas(keyspace));
            }
            else
            {
                Token.TokenFactory factory = getTokenFactory();
                List<Range<Token>> ranges = new ArrayList<>();
                Pattern rangePattern = Pattern.compile("\\(\\s*(-?\\w+)\\s*,\\s*(-?\\w+)\\s*\\]");
                try (Scanner tokenScanner = new Scanner(tokens))
                {
                    while (tokenScanner.findInLine(rangePattern) != null)
                    {
                        MatchResult range = tokenScanner.match();
                        Token startToken = factory.fromString(range.group(1));
                        Token endToken = factory.fromString(range.group(2));
                        logger.info("adding range: ({},{}]", startToken, endToken);
                        ranges.add(new Range<>(startToken, endToken));
                    }
                    if (tokenScanner.hasNext())
                        throw new IllegalArgumentException("Unexpected string: " + tokenScanner.next());
                }

                // Ensure all specified ranges are actually ranges owned by this host
                RangesAtEndpoint localReplicas = getLocalReplicas(keyspace);
                RangesAtEndpoint.Builder streamRanges = new RangesAtEndpoint.Builder(FBUtilities.getBroadcastAddressAndPort(), ranges.size());
                for (Range<Token> specifiedRange : ranges)
                {
                    boolean foundParentRange = false;
                    for (Replica localReplica : localReplicas)
                    {
                        if (localReplica.contains(specifiedRange))
                        {
                            streamRanges.add(localReplica.decorateSubrange(specifiedRange));
                            foundParentRange = true;
                            break;
                        }
                    }
                    if (!foundParentRange)
                    {
                        throw new IllegalArgumentException(String.format("The specified range %s is not a range that is owned by this node. Please ensure that all token ranges specified to be rebuilt belong to this node.", specifiedRange.toString()));
                    }
                }

                if (specificSources != null)
                {
                    String[] stringHosts = specificSources.split(",");
                    Set<InetAddressAndPort> sources = new HashSet<>(stringHosts.length);
                    for (String stringHost : stringHosts)
                    {
                        try
                        {
                            InetAddressAndPort endpoint = InetAddressAndPort.getByName(stringHost);
                            if (FBUtilities.getBroadcastAddressAndPort().equals(endpoint))
                            {
                                throw new IllegalArgumentException("This host was specified as a source for rebuilding. Sources for a rebuild can only be other nodes in the cluster.");
                            }
                            sources.add(endpoint);
                        }
                        catch (UnknownHostException ex)
                        {
                            throw new IllegalArgumentException("Unknown host specified " + stringHost, ex);
                        }
                    }
                    streamer.addSourceFilter(new RangeStreamer.WhitelistedSourcesFilter(sources));
                }

                streamer.addRanges(keyspace, streamRanges.build());
            }

            StreamResultFuture resultFuture = streamer.fetchAsync();
            // wait for result
            resultFuture.get();
        }
        catch (InterruptedException e)
        {
            throw new RuntimeException("Interrupted while waiting on rebuild streaming");
        }
        catch (ExecutionException e)
        {
            // This is used exclusively through JMX, so log the full trace but only throw a simple RTE
            logger.error("Error while rebuilding node", e.getCause());
            throw new RuntimeException("Error while rebuilding node: " + e.getCause().getMessage());
        }
        finally
        {
            // rebuild is done (successfully or not)
            isRebuilding.set(false);
        }
    }

    public void setRpcTimeout(long value)
    {
        DatabaseDescriptor.setRpcTimeout(value);
        logger.info("set rpc timeout to {} ms", value);
    }

    public long getRpcTimeout()
    {
        return DatabaseDescriptor.getRpcTimeout(MILLISECONDS);
    }

    public void setReadRpcTimeout(long value)
    {
        DatabaseDescriptor.setReadRpcTimeout(value);
        logger.info("set read rpc timeout to {} ms", value);
    }

    public long getReadRpcTimeout()
    {
        return DatabaseDescriptor.getReadRpcTimeout(MILLISECONDS);
    }

    public void setRangeRpcTimeout(long value)
    {
        DatabaseDescriptor.setRangeRpcTimeout(value);
        logger.info("set range rpc timeout to {} ms", value);
    }

    public long getRangeRpcTimeout()
    {
        return DatabaseDescriptor.getRangeRpcTimeout(MILLISECONDS);
    }

    public void setWriteRpcTimeout(long value)
    {
        DatabaseDescriptor.setWriteRpcTimeout(value);
        logger.info("set write rpc timeout to {} ms", value);
    }

    public long getWriteRpcTimeout()
    {
        return DatabaseDescriptor.getWriteRpcTimeout(MILLISECONDS);
    }

    public void setInternodeTcpConnectTimeoutInMS(int value)
    {
        DatabaseDescriptor.setInternodeTcpConnectTimeoutInMS(value);
        logger.info("set internode tcp connect timeout to {} ms", value);
    }

    public int getInternodeTcpConnectTimeoutInMS()
    {
        return DatabaseDescriptor.getInternodeTcpConnectTimeoutInMS();
    }

    public void setInternodeTcpUserTimeoutInMS(int value)
    {
        DatabaseDescriptor.setInternodeTcpUserTimeoutInMS(value);
        logger.info("set internode tcp user timeout to {} ms", value);
    }

    public int getInternodeTcpUserTimeoutInMS()
    {
        return DatabaseDescriptor.getInternodeTcpUserTimeoutInMS();
    }

    public void setCounterWriteRpcTimeout(long value)
    {
        DatabaseDescriptor.setCounterWriteRpcTimeout(value);
        logger.info("set counter write rpc timeout to {} ms", value);
    }

    public long getCounterWriteRpcTimeout()
    {
        return DatabaseDescriptor.getCounterWriteRpcTimeout(MILLISECONDS);
    }

    public void setCasContentionTimeout(long value)
    {
        DatabaseDescriptor.setCasContentionTimeout(value);
        logger.info("set cas contention rpc timeout to {} ms", value);
    }

    public long getCasContentionTimeout()
    {
        return DatabaseDescriptor.getCasContentionTimeout(MILLISECONDS);
    }

    public void setTruncateRpcTimeout(long value)
    {
        DatabaseDescriptor.setTruncateRpcTimeout(value);
        logger.info("set truncate rpc timeout to {} ms", value);
    }

    public long getTruncateRpcTimeout()
    {
        return DatabaseDescriptor.getTruncateRpcTimeout(MILLISECONDS);
    }

    public void setStreamThroughputMbPerSec(int value)
    {
        DatabaseDescriptor.setStreamThroughputOutboundMegabitsPerSec(value);
        logger.info("setstreamthroughput: throttle set to {}", value);
    }

    public int getStreamThroughputMbPerSec()
    {
        return DatabaseDescriptor.getStreamThroughputOutboundMegabitsPerSec();
    }

    public void setInterDCStreamThroughputMbPerSec(int value)
    {
        DatabaseDescriptor.setInterDCStreamThroughputOutboundMegabitsPerSec(value);
        logger.info("setinterdcstreamthroughput: throttle set to {}", value);
    }

    public int getInterDCStreamThroughputMbPerSec()
    {
        return DatabaseDescriptor.getInterDCStreamThroughputOutboundMegabitsPerSec();
    }


    public int getCompactionThroughputMbPerSec()
    {
        return DatabaseDescriptor.getCompactionThroughputMbPerSec();
    }

    public void setCompactionThroughputMbPerSec(int value)
    {
        DatabaseDescriptor.setCompactionThroughputMbPerSec(value);
        CompactionManager.instance.setRate(value);
    }

    public int getBatchlogReplayThrottleInKB()
    {
        return DatabaseDescriptor.getBatchlogReplayThrottleInKB();
    }

    public void setBatchlogReplayThrottleInKB(int throttleInKB)
    {
        DatabaseDescriptor.setBatchlogReplayThrottleInKB(throttleInKB);
        BatchlogManager.instance.setRate(throttleInKB);
    }

    public int getConcurrentCompactors()
    {
        return DatabaseDescriptor.getConcurrentCompactors();
    }

    public void setConcurrentCompactors(int value)
    {
        if (value <= 0)
            throw new IllegalArgumentException("Number of concurrent compactors should be greater than 0.");
        DatabaseDescriptor.setConcurrentCompactors(value);
        CompactionManager.instance.setConcurrentCompactors(value);
    }

    public int getConcurrentValidators()
    {
        return DatabaseDescriptor.getConcurrentValidations();
    }

    public void setConcurrentValidators(int value)
    {
        DatabaseDescriptor.setConcurrentValidations(value);
        CompactionManager.instance.setConcurrentValidations(DatabaseDescriptor.getConcurrentValidations());
    }

    public int getConcurrentViewBuilders()
    {
        return DatabaseDescriptor.getConcurrentViewBuilders();
    }

    public void setConcurrentViewBuilders(int value)
    {
        if (value <= 0)
            throw new IllegalArgumentException("Number of concurrent view builders should be greater than 0.");
        DatabaseDescriptor.setConcurrentViewBuilders(value);
        CompactionManager.instance.setConcurrentViewBuilders(DatabaseDescriptor.getConcurrentViewBuilders());
    }

    public boolean isIncrementalBackupsEnabled()
    {
        return DatabaseDescriptor.isIncrementalBackupsEnabled();
    }

    public void setIncrementalBackupsEnabled(boolean value)
    {
        DatabaseDescriptor.setIncrementalBackupsEnabled(value);
    }

    private void setMode(Mode m, boolean log)
    {
        setMode(m, null, log);
    }

    private void setMode(Mode m, String msg, boolean log)
    {
        operationMode = m;
        String logMsg = msg == null ? m.toString() : String.format("%s: %s", m, msg);
        if (log)
            logger.info(logMsg);
        else
            logger.debug(logMsg);
    }

    /**
     * Bootstrap node by fetching data from other nodes.
     * If node is bootstrapping as a new node, then this also announces bootstrapping to the cluster.
     *
     * This blocks until streaming is done.
     *
     * @param tokens bootstrapping tokens
     * @return true if bootstrap succeeds.
     */
    private boolean bootstrap(final Collection<Token> tokens)
    {
        isBootstrapMode = true;
        SystemKeyspace.updateTokens(tokens); // DON'T use setToken, that makes us part of the ring locally which is incorrect until we are done bootstrapping

        if (!replacing || !isReplacingSameAddress())
        {
            // if not an existing token then bootstrap
            List<Pair<ApplicationState, VersionedValue>> states = new ArrayList<>();
            states.add(Pair.create(ApplicationState.TOKENS, valueFactory.tokens(tokens)));
            states.add(Pair.create(ApplicationState.STATUS_WITH_PORT, replacing?
                                                            valueFactory.bootReplacingWithPort(DatabaseDescriptor.getReplaceAddress()) :
                                                            valueFactory.bootstrapping(tokens)));
            states.add(Pair.create(ApplicationState.STATUS, replacing?
                                                            valueFactory.bootReplacing(DatabaseDescriptor.getReplaceAddress().address) :
                                                            valueFactory.bootstrapping(tokens)));
            Gossiper.instance.addLocalApplicationStates(states);
            setMode(Mode.JOINING, "sleeping " + RING_DELAY + " ms for pending range setup", true);
            Uninterruptibles.sleepUninterruptibly(RING_DELAY, MILLISECONDS);
        }
        else
        {
            // Dont set any state for the node which is bootstrapping the existing token...
            tokenMetadata.updateNormalTokens(tokens, FBUtilities.getBroadcastAddressAndPort());
            SystemKeyspace.removeEndpoint(DatabaseDescriptor.getReplaceAddress());
        }
        if (!Gossiper.instance.seenAnySeed())
            throw new IllegalStateException("Unable to contact any seeds!");

        if (Boolean.getBoolean("cassandra.reset_bootstrap_progress"))
        {
            logger.info("Resetting bootstrap progress to start fresh");
            SystemKeyspace.resetAvailableRanges();
        }

        // Force disk boundary invalidation now that local tokens are set
        invalidateDiskBoundaries();

        setMode(Mode.JOINING, "Starting to bootstrap...", true);
        BootStrapper bootstrapper = new BootStrapper(FBUtilities.getBroadcastAddressAndPort(), tokens, tokenMetadata);
        bootstrapper.addProgressListener(progressSupport);
        ListenableFuture<StreamState> bootstrapStream = bootstrapper.bootstrap(streamStateStore, useStrictConsistency && !replacing); // handles token update
        Futures.addCallback(bootstrapStream, new FutureCallback<StreamState>()
        {
            @Override
            public void onSuccess(StreamState streamState)
            {
                bootstrapFinished();
                logger.info("Bootstrap completed! for the tokens {}", tokens);
            }

            @Override
            public void onFailure(Throwable e)
            {
                logger.warn("Error during bootstrap.", e);
            }
        });
        try
        {
            bootstrapStream.get();
            return true;
        }
        catch (Throwable e)
        {
            logger.error("Error while waiting on bootstrap to complete. Bootstrap will have to be restarted.", e);
            return false;
        }
    }

    private void invalidateDiskBoundaries()
    {
        for (Keyspace keyspace : Keyspace.all())
        {
            for (ColumnFamilyStore cfs : keyspace.getColumnFamilyStores())
            {
                for (final ColumnFamilyStore store : cfs.concatWithIndexes())
                {
                    store.invalidateDiskBoundaries();
                }
            }
        }
    }

    /**
     * All MVs have been created during bootstrap, so mark them as built
     */
    private void markViewsAsBuilt() {
        for (String keyspace : Schema.instance.getUserKeyspaces())
        {
            for (ViewMetadata view: Schema.instance.getKeyspaceMetadata(keyspace).views)
                SystemKeyspace.finishViewBuildStatus(view.keyspace(), view.name());
        }
    }

    /**
     * Called when bootstrap did finish successfully
     */
    private void bootstrapFinished() {
        markViewsAsBuilt();
        isBootstrapMode = false;
    }

    public boolean resumeBootstrap()
    {
        if (isBootstrapMode && SystemKeyspace.bootstrapInProgress())
        {
            logger.info("Resuming bootstrap...");

            // get bootstrap tokens saved in system keyspace
            final Collection<Token> tokens = SystemKeyspace.getSavedTokens();
            // already bootstrapped ranges are filtered during bootstrap
            BootStrapper bootstrapper = new BootStrapper(FBUtilities.getBroadcastAddressAndPort(), tokens, tokenMetadata);
            bootstrapper.addProgressListener(progressSupport);
            ListenableFuture<StreamState> bootstrapStream = bootstrapper.bootstrap(streamStateStore, useStrictConsistency && !replacing); // handles token update
            Futures.addCallback(bootstrapStream, new FutureCallback<StreamState>()
            {
                @Override
                public void onSuccess(StreamState streamState)
                {
                    bootstrapFinished();
                    if(isSurveyMode)
                    {
                        logger.info("Startup complete, but write survey mode is active, not becoming an active ring member. Use JMX (StorageService->joinRing()) to finalize ring joining.");
                    }
                    else
                    {
                        isSurveyMode = false;
                        progressSupport.progress("bootstrap", ProgressEvent.createNotification("Joining ring..."));
                        finishJoiningRing(true, bootstrapTokens);
                    }
                    progressSupport.progress("bootstrap", new ProgressEvent(ProgressEventType.COMPLETE, 1, 1, "Resume bootstrap complete"));
                    daemon.start();
                    logger.info("Resume complete");
                }

                @Override
                public void onFailure(Throwable e)
                {
                    String message = "Error during bootstrap: ";
                    if (e instanceof ExecutionException && e.getCause() != null)
                    {
                        message += e.getCause().getMessage();
                    }
                    else
                    {
                        message += e.getMessage();
                    }
                    logger.error(message, e);
                    progressSupport.progress("bootstrap", new ProgressEvent(ProgressEventType.ERROR, 1, 1, message));
                    progressSupport.progress("bootstrap", new ProgressEvent(ProgressEventType.COMPLETE, 1, 1, "Resume bootstrap complete"));
                }
            });
            return true;
        }
        else
        {
            logger.info("Resuming bootstrap is requested, but the node is already bootstrapped.");
            return false;
        }
    }

    public boolean isBootstrapMode()
    {
        return isBootstrapMode;
    }

    public TokenMetadata getTokenMetadata()
    {
        return tokenMetadata;
    }

    public Map<List<String>, List<String>> getRangeToEndpointMap(String keyspace)
    {
        return getRangeToEndpointMap(keyspace, false);
    }

    public Map<List<String>, List<String>> getRangeToEndpointWithPortMap(String keyspace)
    {
         return getRangeToEndpointMap(keyspace, true);
    }

    /**
     * for a keyspace, return the ranges and corresponding listen addresses.
     * @param keyspace
     * @return the endpoint map
     */
    public Map<List<String>, List<String>> getRangeToEndpointMap(String keyspace, boolean withPort)
    {
        /* All the ranges for the tokens */
        Map<List<String>, List<String>> map = new HashMap<>();
        for (Map.Entry<Range<Token>, EndpointsForRange> entry : getRangeToAddressMap(keyspace).entrySet())
        {
            map.put(entry.getKey().asList(), Replicas.stringify(entry.getValue(), withPort));
        }
        return map;
    }

    /**
     * Return the native address associated with an endpoint as a string.
     * @param endpoint The endpoint to get rpc address for
     * @return the native address
     */
    public String getNativeaddress(InetAddressAndPort endpoint, boolean withPort)
    {
        if (endpoint.equals(FBUtilities.getBroadcastAddressAndPort()))
            return FBUtilities.getBroadcastNativeAddressAndPort().toString(withPort);
        else if (Gossiper.instance.getEndpointStateForEndpoint(endpoint).getApplicationState(ApplicationState.NATIVE_ADDRESS_AND_PORT) != null)
        {
            try
            {
                InetAddressAndPort address = InetAddressAndPort.getByName(Gossiper.instance.getEndpointStateForEndpoint(endpoint).getApplicationState(ApplicationState.NATIVE_ADDRESS_AND_PORT).value);
                return address.getHostAddress(withPort);
            }
            catch (UnknownHostException e)
            {
                throw new RuntimeException(e);
            }
        }
        else if (Gossiper.instance.getEndpointStateForEndpoint(endpoint).getApplicationState(ApplicationState.RPC_ADDRESS) == null)
            return endpoint.address.getHostAddress() + ":" + DatabaseDescriptor.getNativeTransportPort();
        else
            return Gossiper.instance.getEndpointStateForEndpoint(endpoint).getApplicationState(ApplicationState.RPC_ADDRESS).value + ":" + DatabaseDescriptor.getNativeTransportPort();
    }

    public Map<List<String>, List<String>> getRangeToRpcaddressMap(String keyspace)
    {
        return getRangeToNativeaddressMap(keyspace, false);
    }

    public Map<List<String>, List<String>> getRangeToNativeaddressWithPortMap(String keyspace)
    {
        return getRangeToNativeaddressMap(keyspace, true);
    }

    /**
     * for a keyspace, return the ranges and corresponding RPC addresses for a given keyspace.
     * @param keyspace
     * @return the endpoint map
     */
    private Map<List<String>, List<String>> getRangeToNativeaddressMap(String keyspace, boolean withPort)
    {
        /* All the ranges for the tokens */
        Map<List<String>, List<String>> map = new HashMap<>();
        for (Map.Entry<Range<Token>, EndpointsForRange> entry : getRangeToAddressMap(keyspace).entrySet())
        {
            List<String> rpcaddrs = new ArrayList<>(entry.getValue().size());
            for (Replica replicas: entry.getValue())
            {
                rpcaddrs.add(getNativeaddress(replicas.endpoint(), withPort));
            }
            map.put(entry.getKey().asList(), rpcaddrs);
        }
        return map;
    }

    public Map<List<String>, List<String>> getPendingRangeToEndpointMap(String keyspace)
    {
        return getPendingRangeToEndpointMap(keyspace, false);
    }

    public Map<List<String>, List<String>> getPendingRangeToEndpointWithPortMap(String keyspace)
    {
        return getPendingRangeToEndpointMap(keyspace, true);
    }

    private Map<List<String>, List<String>> getPendingRangeToEndpointMap(String keyspace, boolean withPort)
    {
        // some people just want to get a visual representation of things. Allow null and set it to the first
        // non-system keyspace.
        if (keyspace == null)
            keyspace = Schema.instance.getNonLocalStrategyKeyspaces().get(0);

        Map<List<String>, List<String>> map = new HashMap<>();
        for (Map.Entry<Range<Token>, EndpointsForRange> entry : tokenMetadata.getPendingRangesMM(keyspace).asMap().entrySet())
        {
            map.put(entry.getKey().asList(), Replicas.stringify(entry.getValue(), withPort));
        }
        return map;
    }

    public EndpointsByRange getRangeToAddressMap(String keyspace)
    {
        return getRangeToAddressMap(keyspace, tokenMetadata.sortedTokens());
    }

    public EndpointsByRange getRangeToAddressMapInLocalDC(String keyspace)
    {
        Predicate<Replica> isLocalDC = replica -> isLocalDC(replica.endpoint());

        EndpointsByRange origMap = getRangeToAddressMap(keyspace, getTokensInLocalDC());
        Map<Range<Token>, EndpointsForRange> filteredMap = Maps.newHashMap();
        for (Map.Entry<Range<Token>, EndpointsForRange> entry : origMap.entrySet())
        {
            EndpointsForRange endpointsInLocalDC = entry.getValue().filter(isLocalDC);
            filteredMap.put(entry.getKey(), endpointsInLocalDC);
        }

        return new EndpointsByRange(filteredMap);
    }

    private List<Token> getTokensInLocalDC()
    {
        List<Token> filteredTokens = Lists.newArrayList();
        for (Token token : tokenMetadata.sortedTokens())
        {
            InetAddressAndPort endpoint = tokenMetadata.getEndpoint(token);
            if (isLocalDC(endpoint))
                filteredTokens.add(token);
        }
        return filteredTokens;
    }

    private boolean isLocalDC(InetAddressAndPort targetHost)
    {
        String remoteDC = DatabaseDescriptor.getEndpointSnitch().getDatacenter(targetHost);
        String localDC = DatabaseDescriptor.getEndpointSnitch().getLocalDatacenter();
        return remoteDC.equals(localDC);
    }

    private EndpointsByRange getRangeToAddressMap(String keyspace, List<Token> sortedTokens)
    {
        // some people just want to get a visual representation of things. Allow null and set it to the first
        // non-system keyspace.
        if (keyspace == null)
            keyspace = Schema.instance.getNonLocalStrategyKeyspaces().get(0);

        List<Range<Token>> ranges = getAllRanges(sortedTokens);
        return constructRangeToEndpointMap(keyspace, ranges);
    }


    public List<String> describeRingJMX(String keyspace) throws IOException
    {
        return describeRingJMX(keyspace, false);
    }

    public List<String> describeRingWithPortJMX(String keyspace) throws IOException
    {
        return describeRingJMX(keyspace,true);
    }

    /**
     * The same as {@code describeRing(String)} but converts TokenRange to the String for JMX compatibility
     *
     * @param keyspace The keyspace to fetch information about
     *
     * @return a List of TokenRange(s) converted to String for the given keyspace
     */
    private List<String> describeRingJMX(String keyspace, boolean withPort) throws IOException
    {
        List<TokenRange> tokenRanges;
        try
        {
            tokenRanges = describeRing(keyspace, false, withPort);
        }
        catch (InvalidRequestException e)
        {
            throw new IOException(e.getMessage());
        }
        List<String> result = new ArrayList<>(tokenRanges.size());

        for (TokenRange tokenRange : tokenRanges)
            result.add(tokenRange.toString(withPort));

        return result;
    }

    /**
     * The TokenRange for a given keyspace.
     *
     * @param keyspace The keyspace to fetch information about
     *
     * @return a List of TokenRange(s) for the given keyspace
     *
     * @throws InvalidRequestException if there is no ring information available about keyspace
     */
    public List<TokenRange> describeRing(String keyspace) throws InvalidRequestException
    {
        return describeRing(keyspace, false, false);
    }

    /**
     * The same as {@code describeRing(String)} but considers only the part of the ring formed by nodes in the local DC.
     */
    public List<TokenRange> describeLocalRing(String keyspace) throws InvalidRequestException
    {
        return describeRing(keyspace, true, false);
    }

    private List<TokenRange> describeRing(String keyspace, boolean includeOnlyLocalDC, boolean withPort) throws InvalidRequestException
    {
        if (!Schema.instance.getKeyspaces().contains(keyspace))
            throw new InvalidRequestException("No such keyspace: " + keyspace);

        if (keyspace == null || Keyspace.open(keyspace).getReplicationStrategy() instanceof LocalStrategy)
            throw new InvalidRequestException("There is no ring for the keyspace: " + keyspace);

        List<TokenRange> ranges = new ArrayList<>();
        Token.TokenFactory tf = getTokenFactory();

        EndpointsByRange rangeToAddressMap =
                includeOnlyLocalDC
                        ? getRangeToAddressMapInLocalDC(keyspace)
                        : getRangeToAddressMap(keyspace);

        for (Map.Entry<Range<Token>, EndpointsForRange> entry : rangeToAddressMap.entrySet())
            ranges.add(TokenRange.create(tf, entry.getKey(), ImmutableList.copyOf(entry.getValue().endpoints()), withPort));

        return ranges;
    }

    public Map<String, String> getTokenToEndpointMap()
    {
        return getTokenToEndpointMap(false);
    }

    public Map<String, String> getTokenToEndpointWithPortMap()
    {
        return getTokenToEndpointMap(true);
    }

    private Map<String, String> getTokenToEndpointMap(boolean withPort)
    {
        Map<Token, InetAddressAndPort> mapInetAddress = tokenMetadata.getNormalAndBootstrappingTokenToEndpointMap();
        // in order to preserve tokens in ascending order, we use LinkedHashMap here
        Map<String, String> mapString = new LinkedHashMap<>(mapInetAddress.size());
        List<Token> tokens = new ArrayList<>(mapInetAddress.keySet());
        Collections.sort(tokens);
        for (Token token : tokens)
        {
            mapString.put(token.toString(), mapInetAddress.get(token).getHostAddress(withPort));
        }
        return mapString;
    }

    public String getLocalHostId()
    {
        return getTokenMetadata().getHostId(FBUtilities.getBroadcastAddressAndPort()).toString();
    }

    public UUID getLocalHostUUID()
    {
        return getTokenMetadata().getHostId(FBUtilities.getBroadcastAddressAndPort());
    }

    public Map<String, String> getHostIdMap()
    {
        return getEndpointToHostId();
    }


    public Map<String, String> getEndpointToHostId()
    {
        return getEndpointToHostId(false);
    }

    public Map<String, String> getEndpointWithPortToHostId()
    {
        return getEndpointToHostId(true);
    }

    private  Map<String, String> getEndpointToHostId(boolean withPort)
    {
        Map<String, String> mapOut = new HashMap<>();
        for (Map.Entry<InetAddressAndPort, UUID> entry : getTokenMetadata().getEndpointToHostIdMapForReading().entrySet())
            mapOut.put(entry.getKey().getHostAddress(withPort), entry.getValue().toString());
        return mapOut;
    }

    public Map<String, String> getHostIdToEndpoint()
    {
        return getHostIdToEndpoint(false);
    }

    public Map<String, String> getHostIdToEndpointWithPort()
    {
        return getHostIdToEndpoint(true);
    }

    private Map<String, String> getHostIdToEndpoint(boolean withPort)
    {
        Map<String, String> mapOut = new HashMap<>();
        for (Map.Entry<InetAddressAndPort, UUID> entry : getTokenMetadata().getEndpointToHostIdMapForReading().entrySet())
            mapOut.put(entry.getValue().toString(), entry.getKey().getHostAddress(withPort));
        return mapOut;
    }

    /**
     * Construct the range to endpoint mapping based on the true view
     * of the world.
     * @param ranges
     * @return mapping of ranges to the replicas responsible for them.
    */
    private EndpointsByRange constructRangeToEndpointMap(String keyspace, List<Range<Token>> ranges)
    {
        AbstractReplicationStrategy strategy = Keyspace.open(keyspace).getReplicationStrategy();
        Map<Range<Token>, EndpointsForRange> rangeToEndpointMap = new HashMap<>(ranges.size());
        for (Range<Token> range : ranges)
            rangeToEndpointMap.put(range, strategy.getNaturalReplicas(range.right));
        return new EndpointsByRange(rangeToEndpointMap);
    }

    public void beforeChange(InetAddressAndPort endpoint, EndpointState currentState, ApplicationState newStateKey, VersionedValue newValue)
    {
        // no-op
    }

    /*
     * Handle the reception of a new particular ApplicationState for a particular endpoint. Note that the value of the
     * ApplicationState has not necessarily "changed" since the last known value, if we already received the same update
     * from somewhere else.
     *
     * onChange only ever sees one ApplicationState piece change at a time (even if many ApplicationState updates were
     * received at the same time), so we perform a kind of state machine here. We are concerned with two events: knowing
     * the token associated with an endpoint, and knowing its operation mode. Nodes can start in either bootstrap or
     * normal mode, and from bootstrap mode can change mode to normal. A node in bootstrap mode needs to have
     * pendingranges set in TokenMetadata; a node in normal mode should instead be part of the token ring.
     *
     * Normal progression of ApplicationState.STATUS values for a node should be like this:
     * STATUS_BOOTSTRAPPING,token
     *   if bootstrapping. stays this way until all files are received.
     * STATUS_NORMAL,token
     *   ready to serve reads and writes.
     * STATUS_LEAVING,token
     *   get ready to leave the cluster as part of a decommission
     * STATUS_LEFT,token
     *   set after decommission is completed.
     *
     * Other STATUS values that may be seen (possibly anywhere in the normal progression):
     * STATUS_MOVING,newtoken
     *   set if node is currently moving to a new token in the ring
     * REMOVING_TOKEN,deadtoken
     *   set if the node is dead and is being removed by its REMOVAL_COORDINATOR
     * REMOVED_TOKEN,deadtoken
     *   set if the node is dead and has been removed by its REMOVAL_COORDINATOR
     *
     * Note: Any time a node state changes from STATUS_NORMAL, it will not be visible to new nodes. So it follows that
     * you should never bootstrap a new node during a removenode, decommission or move.
     */
    public void onChange(InetAddressAndPort endpoint, ApplicationState state, VersionedValue value)
    {
        if (state == ApplicationState.STATUS || state == ApplicationState.STATUS_WITH_PORT)
        {
            String[] pieces = splitValue(value);
            assert (pieces.length > 0);

            String moveName = pieces[0];

            switch (moveName)
            {
                case VersionedValue.STATUS_BOOTSTRAPPING_REPLACE:
                    handleStateBootreplacing(endpoint, pieces);
                    break;
                case VersionedValue.STATUS_BOOTSTRAPPING:
                    handleStateBootstrap(endpoint);
                    break;
                case VersionedValue.STATUS_NORMAL:
                    handleStateNormal(endpoint, VersionedValue.STATUS_NORMAL);
                    break;
                case VersionedValue.SHUTDOWN:
                    handleStateNormal(endpoint, VersionedValue.SHUTDOWN);
                    break;
                case VersionedValue.REMOVING_TOKEN:
                case VersionedValue.REMOVED_TOKEN:
                    handleStateRemoving(endpoint, pieces);
                    break;
                case VersionedValue.STATUS_LEAVING:
                    handleStateLeaving(endpoint);
                    break;
                case VersionedValue.STATUS_LEFT:
                    handleStateLeft(endpoint, pieces);
                    break;
                case VersionedValue.STATUS_MOVING:
                    handleStateMoving(endpoint, pieces);
                    break;
            }
        }
        else
        {
            EndpointState epState = Gossiper.instance.getEndpointStateForEndpoint(endpoint);
            if (epState == null || Gossiper.instance.isDeadState(epState))
            {
                logger.debug("Ignoring state change for dead or unknown endpoint: {}", endpoint);
                return;
            }

            if (getTokenMetadata().isMember(endpoint))
            {
                switch (state)
                {
                    case RELEASE_VERSION:
                        SystemKeyspace.updatePeerInfo(endpoint, "release_version", value.value);
                        break;
                    case DC:
                        updateTopology(endpoint);
                        SystemKeyspace.updatePeerInfo(endpoint, "data_center", value.value);
                        break;
                    case RACK:
                        updateTopology(endpoint);
                        SystemKeyspace.updatePeerInfo(endpoint, "rack", value.value);
                        break;
                    case RPC_ADDRESS:
                        try
                        {
                            SystemKeyspace.updatePeerInfo(endpoint, "rpc_address", InetAddress.getByName(value.value));
                        }
                        catch (UnknownHostException e)
                        {
                            throw new RuntimeException(e);
                        }
                        break;
                    case NATIVE_ADDRESS_AND_PORT:
                        try
                        {
                            InetAddressAndPort address = InetAddressAndPort.getByName(value.value);
                            SystemKeyspace.updatePeerNativeAddress(endpoint, address);
                        }
                        catch (UnknownHostException e)
                        {
                            throw new RuntimeException(e);
                        }
                        break;
                    case SCHEMA:
                        SystemKeyspace.updatePeerInfo(endpoint, "schema_version", UUID.fromString(value.value));
                        MigrationManager.instance.scheduleSchemaPull(endpoint, epState);
                        break;
                    case HOST_ID:
                        SystemKeyspace.updatePeerInfo(endpoint, "host_id", UUID.fromString(value.value));
                        break;
                    case RPC_READY:
                        notifyRpcChange(endpoint, epState.isRpcReady());
                        break;
                    case NET_VERSION:
                        updateNetVersion(endpoint, value);
                        break;
                }
            }
        }
    }

    private static String[] splitValue(VersionedValue value)
    {
        return value.value.split(VersionedValue.DELIMITER_STR, -1);
    }

    private void updateNetVersion(InetAddressAndPort endpoint, VersionedValue value)
    {
        try
        {
            MessagingService.instance().versions.set(endpoint, Integer.parseInt(value.value));
        }
        catch (NumberFormatException e)
        {
            throw new AssertionError("Got invalid value for NET_VERSION application state: " + value.value);
        }
    }

    public void updateTopology(InetAddressAndPort endpoint)
    {
        if (getTokenMetadata().isMember(endpoint))
        {
            getTokenMetadata().updateTopology(endpoint);
        }
    }

    public void updateTopology()
    {
        getTokenMetadata().updateTopology();
    }

    private void updatePeerInfo(InetAddressAndPort endpoint)
    {
        EndpointState epState = Gossiper.instance.getEndpointStateForEndpoint(endpoint);
        InetAddress native_address = null;
        int native_port = DatabaseDescriptor.getNativeTransportPort();

        for (Map.Entry<ApplicationState, VersionedValue> entry : epState.states())
        {
            switch (entry.getKey())
            {
                case RELEASE_VERSION:
                    SystemKeyspace.updatePeerInfo(endpoint, "release_version", entry.getValue().value);
                    break;
                case DC:
                    SystemKeyspace.updatePeerInfo(endpoint, "data_center", entry.getValue().value);
                    break;
                case RACK:
                    SystemKeyspace.updatePeerInfo(endpoint, "rack", entry.getValue().value);
                    break;
                case RPC_ADDRESS:
                    try
                    {
                        native_address = InetAddress.getByName(entry.getValue().value);
                    }
                    catch (UnknownHostException e)
                    {
                        throw new RuntimeException(e);
                    }
                    break;
                case NATIVE_ADDRESS_AND_PORT:
                    try
                    {
                        InetAddressAndPort address = InetAddressAndPort.getByName(entry.getValue().value);
                        native_address = address.address;
                        native_port = address.port;
                    }
                    catch (UnknownHostException e)
                    {
                        throw new RuntimeException(e);
                    }
                    break;
                case SCHEMA:
                    SystemKeyspace.updatePeerInfo(endpoint, "schema_version", UUID.fromString(entry.getValue().value));
                    break;
                case HOST_ID:
                    SystemKeyspace.updatePeerInfo(endpoint, "host_id", UUID.fromString(entry.getValue().value));
                    break;
            }
        }

        //Some tests won't set all the states
        if (native_address != null)
        {
            SystemKeyspace.updatePeerNativeAddress(endpoint,
                                                   InetAddressAndPort.getByAddressOverrideDefaults(native_address,
                                                                                                   native_port));
        }
    }

    private void notifyRpcChange(InetAddressAndPort endpoint, boolean ready)
    {
        if (ready)
            notifyUp(endpoint);
        else
            notifyDown(endpoint);
    }

    private void notifyUp(InetAddressAndPort endpoint)
    {
        if (!isRpcReady(endpoint) || !Gossiper.instance.isAlive(endpoint))
            return;

        for (IEndpointLifecycleSubscriber subscriber : lifecycleSubscribers)
            subscriber.onUp(endpoint);
    }

    private void notifyDown(InetAddressAndPort endpoint)
    {
        for (IEndpointLifecycleSubscriber subscriber : lifecycleSubscribers)
            subscriber.onDown(endpoint);
    }

    private void notifyJoined(InetAddressAndPort endpoint)
    {
        if (!isStatus(endpoint, VersionedValue.STATUS_NORMAL))
            return;

        for (IEndpointLifecycleSubscriber subscriber : lifecycleSubscribers)
            subscriber.onJoinCluster(endpoint);
    }

    private void notifyMoved(InetAddressAndPort endpoint)
    {
        for (IEndpointLifecycleSubscriber subscriber : lifecycleSubscribers)
            subscriber.onMove(endpoint);
    }

    private void notifyLeft(InetAddressAndPort endpoint)
    {
        for (IEndpointLifecycleSubscriber subscriber : lifecycleSubscribers)
            subscriber.onLeaveCluster(endpoint);
    }

    private boolean isStatus(InetAddressAndPort endpoint, String status)
    {
        EndpointState state = Gossiper.instance.getEndpointStateForEndpoint(endpoint);
        return state != null && state.getStatus().equals(status);
    }

    public boolean isRpcReady(InetAddressAndPort endpoint)
    {
        EndpointState state = Gossiper.instance.getEndpointStateForEndpoint(endpoint);
        return state != null && state.isRpcReady();
    }

    /**
     * Set the RPC status. Because when draining a node we need to set the RPC
     * status to not ready, and drain is called by the shutdown hook, it may be that value is false
     * and there is no local endpoint state. In this case it's OK to just do nothing. Therefore,
     * we assert that the local endpoint state is not null only when value is true.
     *
     * @param value - true indicates that RPC is ready, false indicates the opposite.
     */
    public void setRpcReady(boolean value)
    {
        EndpointState state = Gossiper.instance.getEndpointStateForEndpoint(FBUtilities.getBroadcastAddressAndPort());
        // if value is false we're OK with a null state, if it is true we are not.
        assert !value || state != null;

        if (state != null)
            Gossiper.instance.addLocalApplicationState(ApplicationState.RPC_READY, valueFactory.rpcReady(value));
    }

    private Collection<Token> getTokensFor(InetAddressAndPort endpoint)
    {
        try
        {
            EndpointState state = Gossiper.instance.getEndpointStateForEndpoint(endpoint);
            if (state == null)
                return Collections.emptyList();

            VersionedValue versionedValue = state.getApplicationState(ApplicationState.TOKENS);
            if (versionedValue == null)
                return Collections.emptyList();

            return TokenSerializer.deserialize(tokenMetadata.partitioner, new DataInputStream(new ByteArrayInputStream(versionedValue.toBytes())));
        }
        catch (IOException e)
        {
            throw new RuntimeException(e);
        }
    }

    /**
     * Handle node bootstrap
     *
     * @param endpoint bootstrapping node
     */
    private void handleStateBootstrap(InetAddressAndPort endpoint)
    {
        Collection<Token> tokens;
        // explicitly check for TOKENS, because a bootstrapping node might be bootstrapping in legacy mode; that is, not using vnodes and no token specified
        tokens = getTokensFor(endpoint);

        if (logger.isDebugEnabled())
            logger.debug("Node {} state bootstrapping, token {}", endpoint, tokens);

        // if this node is present in token metadata, either we have missed intermediate states
        // or the node had crashed. Print warning if needed, clear obsolete stuff and
        // continue.
        if (tokenMetadata.isMember(endpoint))
        {
            // If isLeaving is false, we have missed both LEAVING and LEFT. However, if
            // isLeaving is true, we have only missed LEFT. Waiting time between completing
            // leave operation and rebootstrapping is relatively short, so the latter is quite
            // common (not enough time for gossip to spread). Therefore we report only the
            // former in the log.
            if (!tokenMetadata.isLeaving(endpoint))
                logger.info("Node {} state jump to bootstrap", endpoint);
            tokenMetadata.removeEndpoint(endpoint);
        }

        tokenMetadata.addBootstrapTokens(tokens, endpoint);
        PendingRangeCalculatorService.instance.update();

        tokenMetadata.updateHostId(Gossiper.instance.getHostId(endpoint), endpoint);
    }

    private void handleStateBootreplacing(InetAddressAndPort newNode, String[] pieces)
    {
        InetAddressAndPort oldNode;
        try
        {
            oldNode = InetAddressAndPort.getByName(pieces[1]);
        }
        catch (Exception e)
        {
            logger.error("Node {} tried to replace malformed endpoint {}.", newNode, pieces[1], e);
            return;
        }

        if (FailureDetector.instance.isAlive(oldNode))
        {
            throw new RuntimeException(String.format("Node %s is trying to replace alive node %s.", newNode, oldNode));
        }

        Optional<InetAddressAndPort> replacingNode = tokenMetadata.getReplacingNode(newNode);
        if (replacingNode.isPresent() && !replacingNode.get().equals(oldNode))
        {
            throw new RuntimeException(String.format("Node %s is already replacing %s but is trying to replace %s.",
                                                     newNode, replacingNode.get(), oldNode));
        }

        Collection<Token> tokens = getTokensFor(newNode);

        if (logger.isDebugEnabled())
            logger.debug("Node {} is replacing {}, tokens {}", newNode, oldNode, tokens);

        tokenMetadata.addReplaceTokens(tokens, newNode, oldNode);
        PendingRangeCalculatorService.instance.update();

        tokenMetadata.updateHostId(Gossiper.instance.getHostId(newNode), newNode);
    }

    private void ensureUpToDateTokenMetadata(String status, InetAddressAndPort endpoint)
    {
        Set<Token> tokens = new TreeSet<>(getTokensFor(endpoint));

        if (logger.isDebugEnabled())
            logger.debug("Node {} state {}, tokens {}", endpoint, status, tokens);

        // If the node is previously unknown or tokens do not match, update tokenmetadata to
        // have this node as 'normal' (it must have been using this token before the
        // leave). This way we'll get pending ranges right.
        if (!tokenMetadata.isMember(endpoint))
        {
            logger.info("Node {} state jump to {}", endpoint, status);
            updateTokenMetadata(endpoint, tokens);
        }
        else if (!tokens.equals(new TreeSet<>(tokenMetadata.getTokens(endpoint))))
        {
            logger.warn("Node {} '{}' token mismatch. Long network partition?", endpoint, status);
            updateTokenMetadata(endpoint, tokens);
        }
    }

    private void updateTokenMetadata(InetAddressAndPort endpoint, Iterable<Token> tokens)
    {
        updateTokenMetadata(endpoint, tokens, new HashSet<>());
    }

    private void updateTokenMetadata(InetAddressAndPort endpoint, Iterable<Token> tokens, Set<InetAddressAndPort> endpointsToRemove)
    {
        Set<Token> tokensToUpdateInMetadata = new HashSet<>();
        Set<Token> tokensToUpdateInSystemKeyspace = new HashSet<>();

        for (final Token token : tokens)
        {
            // we don't want to update if this node is responsible for the token and it has a later startup time than endpoint.
            InetAddressAndPort currentOwner = tokenMetadata.getEndpoint(token);
            if (currentOwner == null)
            {
                logger.debug("New node {} at token {}", endpoint, token);
                tokensToUpdateInMetadata.add(token);
                tokensToUpdateInSystemKeyspace.add(token);
            }
            else if (endpoint.equals(currentOwner))
            {
                // set state back to normal, since the node may have tried to leave, but failed and is now back up
                tokensToUpdateInMetadata.add(token);
                tokensToUpdateInSystemKeyspace.add(token);
            }
            else if (Gossiper.instance.compareEndpointStartup(endpoint, currentOwner) > 0)
            {
                tokensToUpdateInMetadata.add(token);
                tokensToUpdateInSystemKeyspace.add(token);

                // currentOwner is no longer current, endpoint is.  Keep track of these moves, because when
                // a host no longer has any tokens, we'll want to remove it.
                Multimap<InetAddressAndPort, Token> epToTokenCopy = getTokenMetadata().getEndpointToTokenMapForReading();
                epToTokenCopy.get(currentOwner).remove(token);
                if (epToTokenCopy.get(currentOwner).isEmpty())
                    endpointsToRemove.add(currentOwner);

                logger.info("Nodes {} and {} have the same token {}. {} is the new owner", endpoint, currentOwner, token, endpoint);
            }
            else
            {
                logger.info("Nodes () and {} have the same token {}.  Ignoring {}", endpoint, currentOwner, token, endpoint);
            }
        }

        tokenMetadata.updateNormalTokens(tokensToUpdateInMetadata, endpoint);
        for (InetAddressAndPort ep : endpointsToRemove)
        {
            removeEndpoint(ep);
            if (replacing && ep.equals(DatabaseDescriptor.getReplaceAddress()))
                Gossiper.instance.replacementQuarantine(ep); // quarantine locally longer than normally; see CASSANDRA-8260
        }
        if (!tokensToUpdateInSystemKeyspace.isEmpty())
            SystemKeyspace.updateTokens(endpoint, tokensToUpdateInSystemKeyspace);
    }
    /**
     * Handle node move to normal state. That is, node is entering token ring and participating
     * in reads.
     *
     * @param endpoint node
     */
    private void handleStateNormal(final InetAddressAndPort endpoint, final String status)
    {
        Collection<Token> tokens = getTokensFor(endpoint);
        Set<InetAddressAndPort> endpointsToRemove = new HashSet<>();

        if (logger.isDebugEnabled())
            logger.debug("Node {} state {}, token {}", endpoint, status, tokens);

        if (tokenMetadata.isMember(endpoint))
            logger.info("Node {} state jump to {}", endpoint, status);

        if (tokens.isEmpty() && status.equals(VersionedValue.STATUS_NORMAL))
            logger.error("Node {} is in state normal but it has no tokens, state: {}",
                         endpoint,
                         Gossiper.instance.getEndpointStateForEndpoint(endpoint));

        Optional<InetAddressAndPort> replacingNode = tokenMetadata.getReplacingNode(endpoint);
        if (replacingNode.isPresent())
        {
            assert !endpoint.equals(replacingNode.get()) : "Pending replacement endpoint with same address is not supported";
            logger.info("Node {} will complete replacement of {} for tokens {}", endpoint, replacingNode.get(), tokens);
            if (FailureDetector.instance.isAlive(replacingNode.get()))
            {
                logger.error("Node {} cannot complete replacement of alive node {}.", endpoint, replacingNode.get());
                return;
            }
            endpointsToRemove.add(replacingNode.get());
        }

        Optional<InetAddressAndPort> replacementNode = tokenMetadata.getReplacementNode(endpoint);
        if (replacementNode.isPresent())
        {
            logger.warn("Node {} is currently being replaced by node {}.", endpoint, replacementNode.get());
        }

        updatePeerInfo(endpoint);
        // Order Matters, TM.updateHostID() should be called before TM.updateNormalToken(), (see CASSANDRA-4300).
        UUID hostId = Gossiper.instance.getHostId(endpoint);
        InetAddressAndPort existing = tokenMetadata.getEndpointForHostId(hostId);
        if (replacing && isReplacingSameAddress() && Gossiper.instance.getEndpointStateForEndpoint(DatabaseDescriptor.getReplaceAddress()) != null
            && (hostId.equals(Gossiper.instance.getHostId(DatabaseDescriptor.getReplaceAddress()))))
            logger.warn("Not updating token metadata for {} because I am replacing it", endpoint);
        else
        {
            if (existing != null && !existing.equals(endpoint))
            {
                if (existing.equals(FBUtilities.getBroadcastAddressAndPort()))
                {
                    logger.warn("Not updating host ID {} for {} because it's mine", hostId, endpoint);
                    tokenMetadata.removeEndpoint(endpoint);
                    endpointsToRemove.add(endpoint);
                }
                else if (Gossiper.instance.compareEndpointStartup(endpoint, existing) > 0)
                {
                    logger.warn("Host ID collision for {} between {} and {}; {} is the new owner", hostId, existing, endpoint, endpoint);
                    tokenMetadata.removeEndpoint(existing);
                    endpointsToRemove.add(existing);
                    tokenMetadata.updateHostId(hostId, endpoint);
                }
                else
                {
                    logger.warn("Host ID collision for {} between {} and {}; ignored {}", hostId, existing, endpoint, endpoint);
                    tokenMetadata.removeEndpoint(endpoint);
                    endpointsToRemove.add(endpoint);
                }
            }
            else
                tokenMetadata.updateHostId(hostId, endpoint);
        }

        // capture because updateNormalTokens clears moving and member status
        boolean isMember = tokenMetadata.isMember(endpoint);
        boolean isMoving = tokenMetadata.isMoving(endpoint);

        updateTokenMetadata(endpoint, tokens, endpointsToRemove);

        if (isMoving || operationMode == Mode.MOVING)
        {
            tokenMetadata.removeFromMoving(endpoint);
            notifyMoved(endpoint);
        }
        else if (!isMember) // prior to this, the node was not a member
        {
            notifyJoined(endpoint);
        }

        PendingRangeCalculatorService.instance.update();
    }

    /**
     * Handle node preparing to leave the ring
     *
     * @param endpoint node
     */
    private void handleStateLeaving(InetAddressAndPort endpoint)
    {
        // If the node is previously unknown or tokens do not match, update tokenmetadata to
        // have this node as 'normal' (it must have been using this token before the
        // leave). This way we'll get pending ranges right.

        ensureUpToDateTokenMetadata(VersionedValue.STATUS_LEAVING, endpoint);

        // at this point the endpoint is certainly a member with this token, so let's proceed
        // normally
        tokenMetadata.addLeavingEndpoint(endpoint);
        PendingRangeCalculatorService.instance.update();
    }

    /**
     * Handle node leaving the ring. This will happen when a node is decommissioned
     *
     * @param endpoint If reason for leaving is decommission, endpoint is the leaving node.
     * @param pieces STATE_LEFT,token
     */
    private void handleStateLeft(InetAddressAndPort endpoint, String[] pieces)
    {
        assert pieces.length >= 2;
        Collection<Token> tokens = getTokensFor(endpoint);

        if (logger.isDebugEnabled())
            logger.debug("Node {} state left, tokens {}", endpoint, tokens);

        excise(tokens, endpoint, extractExpireTime(pieces));
    }

    /**
     * Handle node moving inside the ring.
     *
     * @param endpoint moving endpoint address
     * @param pieces STATE_MOVING, token
     */
    private void handleStateMoving(InetAddressAndPort endpoint, String[] pieces)
    {
        ensureUpToDateTokenMetadata(VersionedValue.STATUS_MOVING, endpoint);

        assert pieces.length >= 2;
        Token token = getTokenFactory().fromString(pieces[1]);

        if (logger.isDebugEnabled())
            logger.debug("Node {} state moving, new token {}", endpoint, token);

        tokenMetadata.addMovingEndpoint(token, endpoint);

        PendingRangeCalculatorService.instance.update();
    }

    /**
     * Handle notification that a node being actively removed from the ring via 'removenode'
     *
     * @param endpoint node
     * @param pieces either REMOVED_TOKEN (node is gone) or REMOVING_TOKEN (replicas need to be restored)
     */
    private void handleStateRemoving(InetAddressAndPort endpoint, String[] pieces)
    {
        assert (pieces.length > 0);

        if (endpoint.equals(FBUtilities.getBroadcastAddressAndPort()))
        {
            logger.info("Received removenode gossip about myself. Is this node rejoining after an explicit removenode?");
            try
            {
                drain();
            }
            catch (Exception e)
            {
                throw new RuntimeException(e);
            }
            return;
        }
        if (tokenMetadata.isMember(endpoint))
        {
            String state = pieces[0];
            Collection<Token> removeTokens = tokenMetadata.getTokens(endpoint);

            if (VersionedValue.REMOVED_TOKEN.equals(state))
            {
                excise(removeTokens, endpoint, extractExpireTime(pieces));
            }
            else if (VersionedValue.REMOVING_TOKEN.equals(state))
            {
                ensureUpToDateTokenMetadata(state, endpoint);

                if (logger.isDebugEnabled())
                    logger.debug("Tokens {} removed manually (endpoint was {})", removeTokens, endpoint);

                // Note that the endpoint is being removed
                tokenMetadata.addLeavingEndpoint(endpoint);
                PendingRangeCalculatorService.instance.update();

                // find the endpoint coordinating this removal that we need to notify when we're done
                String[] coordinator = splitValue(Gossiper.instance.getEndpointStateForEndpoint(endpoint).getApplicationState(ApplicationState.REMOVAL_COORDINATOR));
                UUID hostId = UUID.fromString(coordinator[1]);
                // grab any data we are now responsible for and notify responsible node
                restoreReplicaCount(endpoint, tokenMetadata.getEndpointForHostId(hostId));
            }
        }
        else // now that the gossiper has told us about this nonexistent member, notify the gossiper to remove it
        {
            if (VersionedValue.REMOVED_TOKEN.equals(pieces[0]))
                addExpireTimeIfFound(endpoint, extractExpireTime(pieces));
            removeEndpoint(endpoint);
        }
    }

    private void excise(Collection<Token> tokens, InetAddressAndPort endpoint)
    {
        logger.info("Removing tokens {} for {}", tokens, endpoint);

        UUID hostId = tokenMetadata.getHostId(endpoint);
        if (hostId != null && tokenMetadata.isMember(endpoint))
        {
            // enough time for writes to expire and MessagingService timeout reporter callback to fire, which is where
            // hints are mostly written from - using getMinRpcTimeout() / 2 for the interval.
            long delay = DatabaseDescriptor.getMinRpcTimeout(MILLISECONDS) + DatabaseDescriptor.getWriteRpcTimeout(MILLISECONDS);
            ScheduledExecutors.optionalTasks.schedule(() -> HintsService.instance.excise(hostId), delay, MILLISECONDS);
        }

        removeEndpoint(endpoint);
        tokenMetadata.removeEndpoint(endpoint);
        if (!tokens.isEmpty())
            tokenMetadata.removeBootstrapTokens(tokens);
        notifyLeft(endpoint);
        PendingRangeCalculatorService.instance.update();
    }

    private void excise(Collection<Token> tokens, InetAddressAndPort endpoint, long expireTime)
    {
        addExpireTimeIfFound(endpoint, expireTime);
        excise(tokens, endpoint);
    }

    /** unlike excise we just need this endpoint gone without going through any notifications **/
    private void removeEndpoint(InetAddressAndPort endpoint)
    {
        Gossiper.runInGossipStageBlocking(() -> Gossiper.instance.removeEndpoint(endpoint));
        SystemKeyspace.removeEndpoint(endpoint);
    }

    protected void addExpireTimeIfFound(InetAddressAndPort endpoint, long expireTime)
    {
        if (expireTime != 0L)
        {
            Gossiper.instance.addExpireTimeForEndpoint(endpoint, expireTime);
        }
    }

    protected long extractExpireTime(String[] pieces)
    {
        return Long.parseLong(pieces[2]);
    }

    /**
     * Finds living endpoints responsible for the given ranges
     *
     * @param keyspaceName the keyspace ranges belong to
     * @param leavingReplicas the ranges to find sources for
     * @return multimap of addresses to ranges the address is responsible for
     */
    private Multimap<InetAddressAndPort, FetchReplica> getNewSourceReplicas(String keyspaceName, Set<LeavingReplica> leavingReplicas)
    {
        InetAddressAndPort myAddress = FBUtilities.getBroadcastAddressAndPort();
        EndpointsByRange rangeReplicas = Keyspace.open(keyspaceName).getReplicationStrategy().getRangeAddresses(tokenMetadata.cloneOnlyTokenMap());
        Multimap<InetAddressAndPort, FetchReplica> sourceRanges = HashMultimap.create();
        IFailureDetector failureDetector = FailureDetector.instance;

        logger.debug("Getting new source replicas for {}", leavingReplicas);

        // find alive sources for our new ranges
        for (LeavingReplica leaver : leavingReplicas)
        {
            //We need this to find the replicas from before leaving to supply the data
            Replica leavingReplica = leaver.leavingReplica;
            //We need this to know what to fetch and what the transient status is
            Replica ourReplica = leaver.ourReplica;
            //If we are going to be a full replica only consider full replicas
            Predicate<Replica> replicaFilter = ourReplica.isFull() ? Replica::isFull : Predicates.alwaysTrue();
            Predicate<Replica> notSelf = replica -> !replica.endpoint().equals(myAddress);
            EndpointsForRange possibleReplicas = rangeReplicas.get(leavingReplica.range());
            logger.info("Possible replicas for newReplica {} are {}", ourReplica, possibleReplicas);
            IEndpointSnitch snitch = DatabaseDescriptor.getEndpointSnitch();
            EndpointsForRange sortedPossibleReplicas = snitch.sortedByProximity(myAddress, possibleReplicas);
            logger.info("Sorted possible replicas starts as {}", sortedPossibleReplicas);
            Optional<Replica> myCurrentReplica = tryFind(possibleReplicas, replica -> replica.endpoint().equals(myAddress)).toJavaUtil();

            boolean transientToFull = myCurrentReplica.isPresent() && myCurrentReplica.get().isTransient() && ourReplica.isFull();
            assert !sortedPossibleReplicas.endpoints().contains(myAddress) || transientToFull : String.format("My address %s, sortedPossibleReplicas %s, myCurrentReplica %s, myNewReplica %s", myAddress, sortedPossibleReplicas, myCurrentReplica, ourReplica);

            //Originally this didn't log if it couldn't restore replication and that seems wrong
            boolean foundLiveReplica = false;
            for (Replica possibleReplica : sortedPossibleReplicas.filter(Predicates.and(replicaFilter, notSelf)))
            {
                if (failureDetector.isAlive(possibleReplica.endpoint()))
                {
                    foundLiveReplica = true;
                    sourceRanges.put(possibleReplica.endpoint(), new FetchReplica(ourReplica, possibleReplica));
                    break;
                }
                else
                {
                    logger.debug("Skipping down replica {}", possibleReplica);
                }
            }
            if (!foundLiveReplica)
            {
                logger.warn("Didn't find live replica to restore replication for " + ourReplica);
            }
        }
        return sourceRanges;
    }

    /**
     * Sends a notification to a node indicating we have finished replicating data.
     *
     * @param remote node to send notification to
     */
    private void sendReplicationNotification(InetAddressAndPort remote)
    {
        // notify the remote token
        Message msg = Message.out(REPLICATION_DONE_REQ, noPayload);
        IFailureDetector failureDetector = FailureDetector.instance;
        if (logger.isDebugEnabled())
            logger.debug("Notifying {} of replication completion\n", remote);
        while (failureDetector.isAlive(remote))
        {
            AsyncOneResponse ior = new AsyncOneResponse();
            MessagingService.instance().sendWithCallback(msg, remote, ior);

            if (!ior.awaitUninterruptibly(DatabaseDescriptor.getRpcTimeout(NANOSECONDS), NANOSECONDS))
                continue; // try again if we timeout

            if (!ior.isSuccess())
                throw new AssertionError(ior.cause());

            return;
        }
    }

    private static class LeavingReplica
    {
        //The node that is leaving
        private final Replica leavingReplica;

        //Our range and transient status
        private final Replica ourReplica;

        public LeavingReplica(Replica leavingReplica, Replica ourReplica)
        {
            Preconditions.checkNotNull(leavingReplica);
            Preconditions.checkNotNull(ourReplica);
            this.leavingReplica = leavingReplica;
            this.ourReplica = ourReplica;
        }

        public boolean equals(Object o)
        {
            if (this == o) return true;
            if (o == null || getClass() != o.getClass()) return false;

            LeavingReplica that = (LeavingReplica) o;

            if (!leavingReplica.equals(that.leavingReplica)) return false;
            return ourReplica.equals(that.ourReplica);
        }

        public int hashCode()
        {
            int result = leavingReplica.hashCode();
            result = 31 * result + ourReplica.hashCode();
            return result;
        }

        public String toString()
        {
            return "LeavingReplica{" +
                   "leavingReplica=" + leavingReplica +
                   ", ourReplica=" + ourReplica +
                   '}';
        }
    }

    /**
     * Called when an endpoint is removed from the ring. This function checks
     * whether this node becomes responsible for new ranges as a
     * consequence and streams data if needed.
     *
     * This is rather ineffective, but it does not matter so much
     * since this is called very seldom
     *
     * @param endpoint the node that left
     */
    private void restoreReplicaCount(InetAddressAndPort endpoint, final InetAddressAndPort notifyEndpoint)
    {
        Map<String, Multimap<InetAddressAndPort, FetchReplica>> replicasToFetch = new HashMap<>();

        InetAddressAndPort myAddress = FBUtilities.getBroadcastAddressAndPort();

        for (String keyspaceName : Schema.instance.getNonLocalStrategyKeyspaces())
        {
            logger.debug("Restoring replica count for keyspace {}", keyspaceName);
            EndpointsByReplica changedReplicas = getChangedReplicasForLeaving(keyspaceName, endpoint, tokenMetadata, Keyspace.open(keyspaceName).getReplicationStrategy());
            Set<LeavingReplica> myNewReplicas = new HashSet<>();
            for (Map.Entry<Replica, Replica> entry : changedReplicas.flattenEntries())
            {
                Replica replica = entry.getValue();
                if (replica.endpoint().equals(myAddress))
                {
                    //Maybe we don't technically need to fetch transient data from somewhere
                    //but it's probably not a lot and it probably makes things a hair more resilient to people
                    //not running repair when they should.
                    myNewReplicas.add(new LeavingReplica(entry.getKey(), entry.getValue()));
                }
            }
            logger.debug("Changed replicas for leaving {}, myNewReplicas {}", changedReplicas, myNewReplicas);
            replicasToFetch.put(keyspaceName, getNewSourceReplicas(keyspaceName, myNewReplicas));
        }

        StreamPlan stream = new StreamPlan(StreamOperation.RESTORE_REPLICA_COUNT);
        replicasToFetch.forEach((keyspaceName, sources) -> {
            logger.debug("Requesting keyspace {} sources", keyspaceName);
            sources.asMap().forEach((sourceAddress, fetchReplicas) -> {
                logger.debug("Source and our replicas are {}", fetchReplicas);
                //Remember whether this node is providing the full or transient replicas for this range. We are going
                //to pass streaming the local instance of Replica for the range which doesn't tell us anything about the source
                //By encoding it as two separate sets we retain this information about the source.
                RangesAtEndpoint full = fetchReplicas.stream()
                                                             .filter(f -> f.remote.isFull())
                                                             .map(f -> f.local)
                                                             .collect(RangesAtEndpoint.collector(myAddress));
                RangesAtEndpoint transientReplicas = fetchReplicas.stream()
                                                                  .filter(f -> f.remote.isTransient())
                                                                  .map(f -> f.local)
                                                                  .collect(RangesAtEndpoint.collector(myAddress));
                if (logger.isDebugEnabled())
                    logger.debug("Requesting from {} full replicas {} transient replicas {}", sourceAddress, StringUtils.join(full, ", "), StringUtils.join(transientReplicas, ", "));

                stream.requestRanges(sourceAddress, keyspaceName, full, transientReplicas);
            });
        });
        StreamResultFuture future = stream.execute();
        Futures.addCallback(future, new FutureCallback<StreamState>()
        {
            public void onSuccess(StreamState finalState)
            {
                sendReplicationNotification(notifyEndpoint);
            }

            public void onFailure(Throwable t)
            {
                logger.warn("Streaming to restore replica count failed", t);
                // We still want to send the notification
                sendReplicationNotification(notifyEndpoint);
            }
        });
    }

    /**
     * This is used in three contexts, graceful decomission, and restoreReplicaCount/removeNode.
     * Graceful decomission should never lose data and it's going to be important that transient data
     * is streamed to at least one other node from this one for each range.
     *
     * For ranges this node replicates its removal should cause a new replica to be selected either as transient or full
     * for every range. So I believe the current code doesn't have to do anything special because it will engage in streaming
     * for every range it replicates to at least one other node and that should propagate the transient data that was here.
     * When I graphed this out on paper the result of removal looked correct and there are no issues such as
     * this node needing to create a full replica for a range it transiently replicates because what is created is just another
     * transient replica to replace this node.
     * @param keyspaceName
     * @param endpoint
     * @return
     */
    // needs to be modified to accept either a keyspace or ARS.
    static EndpointsByReplica getChangedReplicasForLeaving(String keyspaceName, InetAddressAndPort endpoint, TokenMetadata tokenMetadata, AbstractReplicationStrategy strat)
    {
        // First get all ranges the leaving endpoint is responsible for
        RangesAtEndpoint replicas = strat.getAddressReplicas(endpoint);

        if (logger.isDebugEnabled())
            logger.debug("Node {} replicas [{}]", endpoint, StringUtils.join(replicas, ", "));

        Map<Replica, EndpointsForRange> currentReplicaEndpoints = Maps.newHashMapWithExpectedSize(replicas.size());

        // Find (for each range) all nodes that store replicas for these ranges as well
        TokenMetadata metadata = tokenMetadata.cloneOnlyTokenMap(); // don't do this in the loop! #7758
        for (Replica replica : replicas)
            currentReplicaEndpoints.put(replica, strat.calculateNaturalReplicas(replica.range().right, metadata));

        TokenMetadata temp = tokenMetadata.cloneAfterAllLeft();

        // endpoint might or might not be 'leaving'. If it was not leaving (that is, removenode
        // command was used), it is still present in temp and must be removed.
        if (temp.isMember(endpoint))
            temp.removeEndpoint(endpoint);

        EndpointsByReplica.Builder changedRanges = new EndpointsByReplica.Builder();

        // Go through the ranges and for each range check who will be
        // storing replicas for these ranges when the leaving endpoint
        // is gone. Whoever is present in newReplicaEndpoints list, but
        // not in the currentReplicaEndpoints list, will be needing the
        // range.
        for (Replica replica : replicas)
        {
            EndpointsForRange newReplicaEndpoints = strat.calculateNaturalReplicas(replica.range().right, temp);
            newReplicaEndpoints = newReplicaEndpoints.filter(newReplica -> {
                Optional<Replica> currentReplicaOptional =
                    tryFind(currentReplicaEndpoints.get(replica),
                            currentReplica -> newReplica.endpoint().equals(currentReplica.endpoint())
                    ).toJavaUtil();
                //If it is newly replicating then yes we must do something to get the data there
                if (!currentReplicaOptional.isPresent())
                    return true;

                Replica currentReplica = currentReplicaOptional.get();
                //This transition requires streaming to occur
                //Full -> transient is handled by nodetool cleanup
                //transient -> transient and full -> full don't require any action
                if (currentReplica.isTransient() && newReplica.isFull())
                    return true;
                return false;
            });

            if (logger.isDebugEnabled())
                if (newReplicaEndpoints.isEmpty())
                    logger.debug("Replica {} already in all replicas", replica);
                else
                    logger.debug("Replica {} will be responsibility of {}", replica, StringUtils.join(newReplicaEndpoints, ", "));
            changedRanges.putAll(replica, newReplicaEndpoints, Conflict.NONE);
        }

        return changedRanges.build();
    }

    public void onJoin(InetAddressAndPort endpoint, EndpointState epState)
    {
        for (Map.Entry<ApplicationState, VersionedValue> entry : epState.states())
        {
            onChange(endpoint, entry.getKey(), entry.getValue());
        }
        MigrationManager.instance.scheduleSchemaPull(endpoint, epState);
    }

    public void onAlive(InetAddressAndPort endpoint, EndpointState state)
    {
        MigrationManager.instance.scheduleSchemaPull(endpoint, state);

        if (tokenMetadata.isMember(endpoint))
            notifyUp(endpoint);
    }

    public void onRemove(InetAddressAndPort endpoint)
    {
        tokenMetadata.removeEndpoint(endpoint);
        PendingRangeCalculatorService.instance.update();
    }

    public void onDead(InetAddressAndPort endpoint, EndpointState state)
    {
        // interrupt any outbound connection; if the node is failing and we cannot reconnect,
        // this will rapidly lower the number of bytes we are willing to queue to the node
        MessagingService.instance().interruptOutbound(endpoint);
        notifyDown(endpoint);
    }

    public void onRestart(InetAddressAndPort endpoint, EndpointState state)
    {
        // If we have restarted before the node was even marked down, we need to reset the connection pool
        if (state.isAlive())
            onDead(endpoint, state);

        // Then, the node may have been upgraded and changed its messaging protocol version. If so, we
        // want to update that before we mark the node live again to avoid problems like CASSANDRA-11128.
        VersionedValue netVersion = state.getApplicationState(ApplicationState.NET_VERSION);
        if (netVersion != null)
            updateNetVersion(endpoint, netVersion);
    }


    public String getLoadString()
    {
        return FileUtils.stringifyFileSize(StorageMetrics.load.getCount());
    }

    public Map<String, String> getLoadMapWithPort()
    {
        return getLoadMap(true);
    }

    public Map<String, String> getLoadMap()
    {
        return getLoadMap(false);
    }

    private Map<String, String> getLoadMap(boolean withPort)
    {
        Map<String, String> map = new HashMap<>();
        for (Map.Entry<InetAddressAndPort,Double> entry : LoadBroadcaster.instance.getLoadInfo().entrySet())
        {
            map.put(entry.getKey().getHostAddress(withPort), FileUtils.stringifyFileSize(entry.getValue()));
        }
        // gossiper doesn't see its own updates, so we need to special-case the local node
        map.put(withPort ? FBUtilities.getJustBroadcastAddress().getHostAddress() : FBUtilities.getBroadcastAddressAndPort().toString(), getLoadString());
        return map;
    }

    // TODO
    public final void deliverHints(String host)
    {
        throw new UnsupportedOperationException();
    }

    public Collection<Token> getLocalTokens()
    {
        Collection<Token> tokens = SystemKeyspace.getSavedTokens();
        assert tokens != null && !tokens.isEmpty(); // should not be called before initServer sets this
        return tokens;
    }

    @Nullable
    public InetAddressAndPort getEndpointForHostId(UUID hostId)
    {
        return tokenMetadata.getEndpointForHostId(hostId);
    }

    @Nullable
    public UUID getHostIdForEndpoint(InetAddressAndPort address)
    {
        return tokenMetadata.getHostId(address);
    }

    /* These methods belong to the MBean interface */

    public List<String> getTokens()
    {
        return getTokens(FBUtilities.getBroadcastAddressAndPort());
    }

    public List<String> getTokens(String endpoint) throws UnknownHostException
    {
        return getTokens(InetAddressAndPort.getByName(endpoint));
    }

    private List<String> getTokens(InetAddressAndPort endpoint)
    {
        List<String> strTokens = new ArrayList<>();
        for (Token tok : getTokenMetadata().getTokens(endpoint))
            strTokens.add(tok.toString());
        return strTokens;
    }

    public String getReleaseVersion()
    {
        return FBUtilities.getReleaseVersionString();
    }

    public String getSchemaVersion()
    {
        return Schema.instance.getVersion().toString();
    }

    public String getKeyspaceReplicationInfo(String keyspaceName)
    {
        Keyspace keyspaceInstance = Schema.instance.getKeyspaceInstance(keyspaceName);
        if (keyspaceInstance == null)
            throw new IllegalArgumentException(); // ideally should never happen
        ReplicationParams replicationParams = keyspaceInstance.getMetadata().params.replication;
        String replicationInfo = replicationParams.klass.getSimpleName() + " " + replicationParams.options.toString();
        return replicationInfo;
    }

    @Deprecated
    public List<String> getLeavingNodes()
    {
        return stringify(tokenMetadata.getLeavingEndpoints(), false);
    }

    public List<String> getLeavingNodesWithPort()
    {
        return stringify(tokenMetadata.getLeavingEndpoints(), true);
    }

    @Deprecated
    public List<String> getMovingNodes()
    {
        List<String> endpoints = new ArrayList<>();

        for (Pair<Token, InetAddressAndPort> node : tokenMetadata.getMovingEndpoints())
        {
            endpoints.add(node.right.address.getHostAddress());
        }

        return endpoints;
    }

    public List<String> getMovingNodesWithPort()
    {
        List<String> endpoints = new ArrayList<>();

        for (Pair<Token, InetAddressAndPort> node : tokenMetadata.getMovingEndpoints())
        {
            endpoints.add(node.right.toString());
        }

        return endpoints;
    }


    public List<String> getJoiningNodes()
    {
        return stringify(tokenMetadata.getBootstrapTokens().valueSet(), false);
    }

    @Deprecated
    public List<String> getJoiningNodesWithPort()
    {
        return stringify(tokenMetadata.getBootstrapTokens().valueSet(), true);
    }

    public List<String> getLiveNodes()
    {
        return stringify(Gossiper.instance.getLiveMembers(), false);
    }

    @Deprecated
    public List<String> getLiveNodesWithPort()
    {
        return stringify(Gossiper.instance.getLiveMembers(), true);
    }

    public Set<InetAddressAndPort> getLiveRingMembers()
    {
        return getLiveRingMembers(false);
    }

    public Set<InetAddressAndPort> getLiveRingMembers(boolean excludeDeadStates)
    {
        Set<InetAddressAndPort> ret = new HashSet<>();
        for (InetAddressAndPort ep : Gossiper.instance.getLiveMembers())
        {
            if (excludeDeadStates)
            {
                EndpointState epState = Gossiper.instance.getEndpointStateForEndpoint(ep);
                if (epState == null || Gossiper.instance.isDeadState(epState))
                    continue;
            }

            if (tokenMetadata.isMember(ep))
                ret.add(ep);
        }
        return ret;
    }


    @Deprecated
    public List<String> getUnreachableNodes()
    {
        return stringify(Gossiper.instance.getUnreachableMembers(), false);
    }

    public List<String> getUnreachableNodesWithPort()
    {
        return stringify(Gossiper.instance.getUnreachableMembers(), true);
    }

    public String[] getAllDataFileLocations()
    {
        String[] locations = DatabaseDescriptor.getAllDataFileLocations();
        for (int i = 0; i < locations.length; i++)
            locations[i] = FileUtils.getCanonicalPath(locations[i]);
        return locations;
    }

    public String getCommitLogLocation()
    {
        return FileUtils.getCanonicalPath(DatabaseDescriptor.getCommitLogLocation());
    }

    public String getSavedCachesLocation()
    {
        return FileUtils.getCanonicalPath(DatabaseDescriptor.getSavedCachesLocation());
    }

    private List<String> stringify(Iterable<InetAddressAndPort> endpoints, boolean withPort)
    {
        List<String> stringEndpoints = new ArrayList<>();
        for (InetAddressAndPort ep : endpoints)
        {
            stringEndpoints.add(ep.getHostAddress(withPort));
        }
        return stringEndpoints;
    }

    public int getCurrentGenerationNumber()
    {
        return Gossiper.instance.getCurrentGenerationNumber(FBUtilities.getBroadcastAddressAndPort());
    }

    public int forceKeyspaceCleanup(String keyspaceName, String... tables) throws IOException, ExecutionException, InterruptedException
    {
        return forceKeyspaceCleanup(0, keyspaceName, tables);
    }

    public int forceKeyspaceCleanup(int jobs, String keyspaceName, String... tables) throws IOException, ExecutionException, InterruptedException
    {
        if (SchemaConstants.isLocalSystemKeyspace(keyspaceName))
            throw new RuntimeException("Cleanup of the system keyspace is neither necessary nor wise");

        CompactionManager.AllSSTableOpStatus status = CompactionManager.AllSSTableOpStatus.SUCCESSFUL;
        for (ColumnFamilyStore cfStore : getValidColumnFamilies(false, false, keyspaceName, tables))
        {
            CompactionManager.AllSSTableOpStatus oneStatus = cfStore.forceCleanup(jobs);
            if (oneStatus != CompactionManager.AllSSTableOpStatus.SUCCESSFUL)
                status = oneStatus;
        }
        return status.statusCode;
    }

    public int scrub(boolean disableSnapshot, boolean skipCorrupted, String keyspaceName, String... tables) throws IOException, ExecutionException, InterruptedException
    {
        return scrub(disableSnapshot, skipCorrupted, true, 0, keyspaceName, tables);
    }

    public int scrub(boolean disableSnapshot, boolean skipCorrupted, boolean checkData, String keyspaceName, String... tables) throws IOException, ExecutionException, InterruptedException
    {
        return scrub(disableSnapshot, skipCorrupted, checkData, 0, keyspaceName, tables);
    }

    public int scrub(boolean disableSnapshot, boolean skipCorrupted, boolean checkData, int jobs, String keyspaceName, String... tables) throws IOException, ExecutionException, InterruptedException
    {
        return scrub(disableSnapshot, skipCorrupted, checkData, false, jobs, keyspaceName, tables);
    }

    public int scrub(boolean disableSnapshot, boolean skipCorrupted, boolean checkData, boolean reinsertOverflowedTTL, int jobs, String keyspaceName, String... tables) throws IOException, ExecutionException, InterruptedException
    {
        CompactionManager.AllSSTableOpStatus status = CompactionManager.AllSSTableOpStatus.SUCCESSFUL;
        for (ColumnFamilyStore cfStore : getValidColumnFamilies(true, false, keyspaceName, tables))
        {
            CompactionManager.AllSSTableOpStatus oneStatus = cfStore.scrub(disableSnapshot, skipCorrupted, reinsertOverflowedTTL, checkData, jobs);
            if (oneStatus != CompactionManager.AllSSTableOpStatus.SUCCESSFUL)
                status = oneStatus;
        }
        return status.statusCode;
    }

    @Deprecated
    public int verify(boolean extendedVerify, String keyspaceName, String... tableNames) throws IOException, ExecutionException, InterruptedException
    {
        return verify(extendedVerify, false, false, false, false, false, keyspaceName, tableNames);
    }

    public int verify(boolean extendedVerify, boolean checkVersion, boolean diskFailurePolicy, boolean mutateRepairStatus, boolean checkOwnsTokens, boolean quick, String keyspaceName, String... tableNames) throws IOException, ExecutionException, InterruptedException
    {
        CompactionManager.AllSSTableOpStatus status = CompactionManager.AllSSTableOpStatus.SUCCESSFUL;
        Verifier.Options options = Verifier.options().invokeDiskFailurePolicy(diskFailurePolicy)
                                                     .extendedVerification(extendedVerify)
                                                     .checkVersion(checkVersion)
                                                     .mutateRepairStatus(mutateRepairStatus)
                                                     .checkOwnsTokens(checkOwnsTokens)
                                                     .quick(quick).build();
        logger.info("Verifying {}.{} with options = {}", keyspaceName, Arrays.toString(tableNames), options);
        for (ColumnFamilyStore cfStore : getValidColumnFamilies(false, false, keyspaceName, tableNames))
        {
            CompactionManager.AllSSTableOpStatus oneStatus = cfStore.verify(options);
            if (oneStatus != CompactionManager.AllSSTableOpStatus.SUCCESSFUL)
                status = oneStatus;
        }
        return status.statusCode;
    }

    public int upgradeSSTables(String keyspaceName, boolean excludeCurrentVersion, String... tableNames) throws IOException, ExecutionException, InterruptedException
    {
        return upgradeSSTables(keyspaceName, excludeCurrentVersion, 0, tableNames);
    }

    public int upgradeSSTables(String keyspaceName, boolean excludeCurrentVersion, int jobs, String... tableNames) throws IOException, ExecutionException, InterruptedException
    {
        CompactionManager.AllSSTableOpStatus status = CompactionManager.AllSSTableOpStatus.SUCCESSFUL;
        for (ColumnFamilyStore cfStore : getValidColumnFamilies(true, true, keyspaceName, tableNames))
        {
            CompactionManager.AllSSTableOpStatus oneStatus = cfStore.sstablesRewrite(excludeCurrentVersion, jobs);
            if (oneStatus != CompactionManager.AllSSTableOpStatus.SUCCESSFUL)
                status = oneStatus;
        }
        return status.statusCode;
    }

    public void forceKeyspaceCompaction(boolean splitOutput, String keyspaceName, String... tableNames) throws IOException, ExecutionException, InterruptedException
    {
        for (ColumnFamilyStore cfStore : getValidColumnFamilies(true, false, keyspaceName, tableNames))
        {
            cfStore.forceMajorCompaction(splitOutput);
        }
    }

    public int relocateSSTables(String keyspaceName, String ... columnFamilies) throws IOException, ExecutionException, InterruptedException
    {
        return relocateSSTables(0, keyspaceName, columnFamilies);
    }

    public int relocateSSTables(int jobs, String keyspaceName, String ... columnFamilies) throws IOException, ExecutionException, InterruptedException
    {
        CompactionManager.AllSSTableOpStatus status = CompactionManager.AllSSTableOpStatus.SUCCESSFUL;
        for (ColumnFamilyStore cfs : getValidColumnFamilies(false, false, keyspaceName, columnFamilies))
        {
            CompactionManager.AllSSTableOpStatus oneStatus = cfs.relocateSSTables(jobs);
            if (oneStatus != CompactionManager.AllSSTableOpStatus.SUCCESSFUL)
                status = oneStatus;
        }
        return status.statusCode;
    }

    public int garbageCollect(String tombstoneOptionString, int jobs, String keyspaceName, String ... columnFamilies) throws IOException, ExecutionException, InterruptedException
    {
        TombstoneOption tombstoneOption = TombstoneOption.valueOf(tombstoneOptionString);
        CompactionManager.AllSSTableOpStatus status = CompactionManager.AllSSTableOpStatus.SUCCESSFUL;
        for (ColumnFamilyStore cfs : getValidColumnFamilies(false, false, keyspaceName, columnFamilies))
        {
            CompactionManager.AllSSTableOpStatus oneStatus = cfs.garbageCollect(tombstoneOption, jobs);
            if (oneStatus != CompactionManager.AllSSTableOpStatus.SUCCESSFUL)
                status = oneStatus;
        }
        return status.statusCode;
    }

    /**
     * Takes the snapshot of a multiple column family from different keyspaces. A snapshot name must be specified.
     *
     * @param tag
     *            the tag given to the snapshot; may not be null or empty
     * @param options
     *            Map of options (skipFlush is the only supported option for now)
     * @param entities
     *            list of keyspaces / tables in the form of empty | ks1 ks2 ... | ks1.cf1,ks2.cf2,...
     */
    @Override
    public void takeSnapshot(String tag, Map<String, String> options, String... entities) throws IOException
    {
        boolean skipFlush = Boolean.parseBoolean(options.getOrDefault("skipFlush", "false"));

        if (entities != null && entities.length > 0 && entities[0].contains("."))
        {
            takeMultipleTableSnapshot(tag, skipFlush, entities);
        }
        else
        {
            takeSnapshot(tag, skipFlush, entities);
        }
    }

    /**
     * Takes the snapshot of a specific table. A snapshot name must be
     * specified.
     *
     * @param keyspaceName
     *            the keyspace which holds the specified table
     * @param tableName
     *            the table to snapshot
     * @param tag
     *            the tag given to the snapshot; may not be null or empty
     */
    public void takeTableSnapshot(String keyspaceName, String tableName, String tag)
            throws IOException
    {
        takeMultipleTableSnapshot(tag, false, keyspaceName + "." + tableName);
    }

    public void forceKeyspaceCompactionForTokenRange(String keyspaceName, String startToken, String endToken, String... tableNames) throws IOException, ExecutionException, InterruptedException
    {
        Collection<Range<Token>> tokenRanges = createRepairRangeFrom(startToken, endToken);

        for (ColumnFamilyStore cfStore : getValidColumnFamilies(true, false, keyspaceName, tableNames))
        {
            cfStore.forceCompactionForTokenRange(tokenRanges);
        }
    }

    /**
     * Takes the snapshot for the given keyspaces. A snapshot name must be specified.
     *
     * @param tag the tag given to the snapshot; may not be null or empty
     * @param keyspaceNames the names of the keyspaces to snapshot; empty means "all."
     */
    public void takeSnapshot(String tag, String... keyspaceNames) throws IOException
    {
        takeSnapshot(tag, false, keyspaceNames);
    }

    /**
     * Takes the snapshot of a multiple column family from different keyspaces. A snapshot name must be specified.
     *
     * @param tag
     *            the tag given to the snapshot; may not be null or empty
     * @param tableList
     *            list of tables from different keyspace in the form of ks1.cf1 ks2.cf2
     */
    public void takeMultipleTableSnapshot(String tag, String... tableList)
            throws IOException
    {
        takeMultipleTableSnapshot(tag, false, tableList);
    }

    /**
     * Takes the snapshot for the given keyspaces. A snapshot name must be specified.
     *
     * @param tag the tag given to the snapshot; may not be null or empty
     * @param skipFlush Skip blocking flush of memtable
     * @param keyspaceNames the names of the keyspaces to snapshot; empty means "all."
     */
    private void takeSnapshot(String tag, boolean skipFlush, String... keyspaceNames) throws IOException
    {
        if (operationMode == Mode.JOINING)
            throw new IOException("Cannot snapshot until bootstrap completes");
        if (tag == null || tag.equals(""))
            throw new IOException("You must supply a snapshot name.");

        Iterable<Keyspace> keyspaces;
        if (keyspaceNames.length == 0)
        {
            keyspaces = Keyspace.all();
        }
        else
        {
            ArrayList<Keyspace> t = new ArrayList<>(keyspaceNames.length);
            for (String keyspaceName : keyspaceNames)
                t.add(getValidKeyspace(keyspaceName));
            keyspaces = t;
        }

        // Do a check to see if this snapshot exists before we actually snapshot
        for (Keyspace keyspace : keyspaces)
            if (keyspace.snapshotExists(tag))
                throw new IOException("Snapshot " + tag + " already exists.");


        for (Keyspace keyspace : keyspaces)
            keyspace.snapshot(tag, null, skipFlush);
    }

    /**
     * Takes the snapshot of a multiple column family from different keyspaces. A snapshot name must be specified.
     *
     *
     * @param tag
     *            the tag given to the snapshot; may not be null or empty
     * @param skipFlush
     *            Skip blocking flush of memtable
     * @param tableList
     *            list of tables from different keyspace in the form of ks1.cf1 ks2.cf2
     */
    private void takeMultipleTableSnapshot(String tag, boolean skipFlush, String... tableList)
            throws IOException
    {
        Map<Keyspace, List<String>> keyspaceColumnfamily = new HashMap<Keyspace, List<String>>();
        for (String table : tableList)
        {
            String splittedString[] = StringUtils.split(table, '.');
            if (splittedString.length == 2)
            {
                String keyspaceName = splittedString[0];
                String tableName = splittedString[1];

                if (keyspaceName == null)
                    throw new IOException("You must supply a keyspace name");
                if (operationMode.equals(Mode.JOINING))
                    throw new IOException("Cannot snapshot until bootstrap completes");

                if (tableName == null)
                    throw new IOException("You must supply a table name");
                if (tag == null || tag.equals(""))
                    throw new IOException("You must supply a snapshot name.");

                Keyspace keyspace = getValidKeyspace(keyspaceName);
                ColumnFamilyStore columnFamilyStore = keyspace.getColumnFamilyStore(tableName);
                // As there can be multiple column family from same keyspace check if snapshot exist for that specific
                // columnfamily and not for whole keyspace

                if (columnFamilyStore.snapshotExists(tag))
                    throw new IOException("Snapshot " + tag + " already exists.");
                if (!keyspaceColumnfamily.containsKey(keyspace))
                {
                    keyspaceColumnfamily.put(keyspace, new ArrayList<String>());
                }

                // Add Keyspace columnfamily to map in order to support atomicity for snapshot process.
                // So no snapshot should happen if any one of the above conditions fail for any keyspace or columnfamily
                keyspaceColumnfamily.get(keyspace).add(tableName);

            }
            else
            {
                throw new IllegalArgumentException(
                        "Cannot take a snapshot on secondary index or invalid column family name. You must supply a column family name in the form of keyspace.columnfamily");
            }
        }

        for (Entry<Keyspace, List<String>> entry : keyspaceColumnfamily.entrySet())
        {
            for (String table : entry.getValue())
                entry.getKey().snapshot(tag, table, skipFlush);
        }

    }

    private void verifyKeyspaceIsValid(String keyspaceName)
    {
        if (null != VirtualKeyspaceRegistry.instance.getKeyspaceNullable(keyspaceName))
            throw new IllegalArgumentException("Cannot perform any operations against virtual keyspace " + keyspaceName);

        if (!Schema.instance.getKeyspaces().contains(keyspaceName))
            throw new IllegalArgumentException("Keyspace " + keyspaceName + " does not exist");
    }

    private Keyspace getValidKeyspace(String keyspaceName)
    {
        verifyKeyspaceIsValid(keyspaceName);
        return Keyspace.open(keyspaceName);
    }

    /**
     * Remove the snapshot with the given name from the given keyspaces.
     * If no tag is specified we will remove all snapshots.
     */
    public void clearSnapshot(String tag, String... keyspaceNames) throws IOException
    {
        if(tag == null)
            tag = "";

        Set<String> keyspaces = new HashSet<>();
        for (String dataDir : DatabaseDescriptor.getAllDataFileLocations())
        {
            for(String keyspaceDir : new File(dataDir).list())
            {
                // Only add a ks if it has been specified as a param, assuming params were actually provided.
                if (keyspaceNames.length > 0 && !Arrays.asList(keyspaceNames).contains(keyspaceDir))
                    continue;
                keyspaces.add(keyspaceDir);
            }
        }

        for (String keyspace : keyspaces)
            Keyspace.clearSnapshot(tag, keyspace);

        if (logger.isDebugEnabled())
            logger.debug("Cleared out snapshot directories");
    }

    public Map<String, TabularData> getSnapshotDetails()
    {
        Map<String, TabularData> snapshotMap = new HashMap<>();
        for (Keyspace keyspace : Keyspace.all())
        {
            for (ColumnFamilyStore cfStore : keyspace.getColumnFamilyStores())
            {
                for (Map.Entry<String, Directories.SnapshotSizeDetails> snapshotDetail : cfStore.getSnapshotDetails().entrySet())
                {
                    TabularDataSupport data = (TabularDataSupport)snapshotMap.get(snapshotDetail.getKey());
                    if (data == null)
                    {
                        data = new TabularDataSupport(SnapshotDetailsTabularData.TABULAR_TYPE);
                        snapshotMap.put(snapshotDetail.getKey(), data);
                    }

                    SnapshotDetailsTabularData.from(snapshotDetail.getKey(), keyspace.getName(), cfStore.getTableName(), snapshotDetail, data);
                }
            }
        }
        return snapshotMap;
    }

    public long trueSnapshotsSize()
    {
        long total = 0;
        for (Keyspace keyspace : Keyspace.all())
        {
            if (SchemaConstants.isLocalSystemKeyspace(keyspace.getName()))
                continue;

            for (ColumnFamilyStore cfStore : keyspace.getColumnFamilyStores())
            {
                total += cfStore.trueSnapshotsSize();
            }
        }

        return total;
    }

    public void refreshSizeEstimates() throws ExecutionException
    {
        cleanupSizeEstimates();
        FBUtilities.waitOnFuture(ScheduledExecutors.optionalTasks.submit(SizeEstimatesRecorder.instance));
    }

    public void cleanupSizeEstimates()
    {
        SetMultimap<String, String> sizeEstimates = SystemKeyspace.getTablesWithSizeEstimates();

        for (Entry<String, Collection<String>> tablesByKeyspace : sizeEstimates.asMap().entrySet())
        {
            String keyspace = tablesByKeyspace.getKey();
            if (!Schema.instance.getKeyspaces().contains(keyspace))
            {
                SystemKeyspace.clearSizeEstimates(keyspace);
            }
            else
            {
                for (String table : tablesByKeyspace.getValue())
                {
                    if (Schema.instance.getTableMetadataRef(keyspace, table) == null)
                        SystemKeyspace.clearSizeEstimates(keyspace, table);
                }
            }
        }
    }

    /**
     * @param allowIndexes Allow index CF names to be passed in
     * @param autoAddIndexes Automatically add secondary indexes if a CF has them
     * @param keyspaceName keyspace
     * @param cfNames CFs
     * @throws java.lang.IllegalArgumentException when given CF name does not exist
     */
    public Iterable<ColumnFamilyStore> getValidColumnFamilies(boolean allowIndexes, boolean autoAddIndexes, String keyspaceName, String... cfNames) throws IOException
    {
        Keyspace keyspace = getValidKeyspace(keyspaceName);
        return keyspace.getValidColumnFamilies(allowIndexes, autoAddIndexes, cfNames);
    }

    /**
     * Flush all memtables for a keyspace and column families.
     * @param keyspaceName
     * @param tableNames
     * @throws IOException
     */
    public void forceKeyspaceFlush(String keyspaceName, String... tableNames) throws IOException
    {
        for (ColumnFamilyStore cfStore : getValidColumnFamilies(true, false, keyspaceName, tableNames))
        {
            logger.debug("Forcing flush on keyspace {}, CF {}", keyspaceName, cfStore.name);
            cfStore.forceBlockingFlush();
        }
    }

    public int repairAsync(String keyspace, Map<String, String> repairSpec)
    {
        return repair(keyspace, repairSpec, Collections.emptyList()).left;
    }

    public Pair<Integer, Future<?>> repair(String keyspace, Map<String, String> repairSpec, List<ProgressListener> listeners)
    {
        RepairOption option = RepairOption.parse(repairSpec, tokenMetadata.partitioner);
        // if ranges are not specified
        if (option.getRanges().isEmpty())
        {
            if (option.isPrimaryRange())
            {
                // when repairing only primary range, neither dataCenters nor hosts can be set
                if (option.getDataCenters().isEmpty() && option.getHosts().isEmpty())
                    option.getRanges().addAll(getPrimaryRanges(keyspace));
                    // except dataCenters only contain local DC (i.e. -local)
                else if (option.isInLocalDCOnly())
                    option.getRanges().addAll(getPrimaryRangesWithinDC(keyspace));
                else
                    throw new IllegalArgumentException("You need to run primary range repair on all nodes in the cluster.");
            }
            else
            {
                Iterables.addAll(option.getRanges(), getLocalReplicas(keyspace).onlyFull().ranges());
            }
        }
        if (option.getRanges().isEmpty() || Keyspace.open(keyspace).getReplicationStrategy().getReplicationFactor().allReplicas < 2)
            return Pair.create(0, Futures.immediateFuture(null));

        int cmd = nextRepairCommand.incrementAndGet();
        return Pair.create(cmd, ActiveRepairService.repairCommandExecutor.submit(createRepairTask(cmd, keyspace, option, listeners)));
    }

    /**
     * Create collection of ranges that match ring layout from given tokens.
     *
     * @param beginToken beginning token of the range
     * @param endToken end token of the range
     * @return collection of ranges that match ring layout in TokenMetadata
     */
    @VisibleForTesting
    Collection<Range<Token>> createRepairRangeFrom(String beginToken, String endToken)
    {
        Token parsedBeginToken = getTokenFactory().fromString(beginToken);
        Token parsedEndToken = getTokenFactory().fromString(endToken);

        // Break up given range to match ring layout in TokenMetadata
        ArrayList<Range<Token>> repairingRange = new ArrayList<>();

        ArrayList<Token> tokens = new ArrayList<>(tokenMetadata.sortedTokens());
        if (!tokens.contains(parsedBeginToken))
        {
            tokens.add(parsedBeginToken);
        }
        if (!tokens.contains(parsedEndToken))
        {
            tokens.add(parsedEndToken);
        }
        // tokens now contain all tokens including our endpoints
        Collections.sort(tokens);

        int start = tokens.indexOf(parsedBeginToken), end = tokens.indexOf(parsedEndToken);
        for (int i = start; i != end; i = (i+1) % tokens.size())
        {
            Range<Token> range = new Range<>(tokens.get(i), tokens.get((i+1) % tokens.size()));
            repairingRange.add(range);
        }

        return repairingRange;
    }

    public TokenFactory getTokenFactory()
    {
        return tokenMetadata.partitioner.getTokenFactory();
    }

    private FutureTask<Object> createRepairTask(final int cmd, final String keyspace, final RepairOption options, List<ProgressListener> listeners)
    {
        if (!options.getDataCenters().isEmpty() && !options.getDataCenters().contains(DatabaseDescriptor.getLocalDataCenter()))
        {
            throw new IllegalArgumentException("the local data center must be part of the repair");
        }

        RepairRunnable task = new RepairRunnable(this, cmd, options, keyspace);
        task.addProgressListener(progressSupport);
        for (ProgressListener listener : listeners)
            task.addProgressListener(listener);

        if (options.isTraced())
        {
            Runnable r = () ->
            {
                try
                {
                    task.run();
                }
                finally
                {
                    ExecutorLocals.set(null);
                }
            };
            return new FutureTask<>(r, null);
        }
        return new FutureTask<>(task, null);
    }

    public void forceTerminateAllRepairSessions()
    {
        ActiveRepairService.instance.terminateSessions();
    }

    @Nullable
    public List<String> getParentRepairStatus(int cmd)
    {
        Pair<ActiveRepairService.ParentRepairStatus, List<String>> pair = ActiveRepairService.instance.getRepairStatus(cmd);
        return pair == null ? null :
               ImmutableList.<String>builder().add(pair.left.name()).addAll(pair.right).build();
    }

    public void setRepairSessionMaxTreeDepth(int depth)
    {
        DatabaseDescriptor.setRepairSessionMaxTreeDepth(depth);
    }

    public int getRepairSessionMaxTreeDepth()
    {
        return DatabaseDescriptor.getRepairSessionMaxTreeDepth();
    }

    /* End of MBean interface methods */

    /**
     * Get the "primary ranges" for the specified keyspace and endpoint.
     * "Primary ranges" are the ranges that the node is responsible for storing replica primarily.
     * The node that stores replica primarily is defined as the first node returned
     * by {@link AbstractReplicationStrategy#calculateNaturalReplicas}.
     *
     * @param keyspace Keyspace name to check primary ranges
     * @param ep endpoint we are interested in.
     * @return primary ranges for the specified endpoint.
     */
    public Collection<Range<Token>> getPrimaryRangesForEndpoint(String keyspace, InetAddressAndPort ep)
    {
        AbstractReplicationStrategy strategy = Keyspace.open(keyspace).getReplicationStrategy();
        Collection<Range<Token>> primaryRanges = new HashSet<>();
        TokenMetadata metadata = tokenMetadata.cloneOnlyTokenMap();
        for (Token token : metadata.sortedTokens())
        {
            EndpointsForRange replicas = strategy.calculateNaturalReplicas(token, metadata);
            if (replicas.size() > 0 && replicas.get(0).endpoint().equals(ep))
            {
                Preconditions.checkState(replicas.get(0).isFull());
                primaryRanges.add(new Range<>(metadata.getPredecessor(token), token));
            }
        }
        return primaryRanges;
    }

    /**
     * Get the "primary ranges" within local DC for the specified keyspace and endpoint.
     *
     * @see #getPrimaryRangesForEndpoint(String, InetAddressAndPort)
     * @param keyspace Keyspace name to check primary ranges
     * @param referenceEndpoint endpoint we are interested in.
     * @return primary ranges within local DC for the specified endpoint.
     */
    public Collection<Range<Token>> getPrimaryRangeForEndpointWithinDC(String keyspace, InetAddressAndPort referenceEndpoint)
    {
        TokenMetadata metadata = tokenMetadata.cloneOnlyTokenMap();
        String localDC = DatabaseDescriptor.getEndpointSnitch().getDatacenter(referenceEndpoint);
        Collection<InetAddressAndPort> localDcNodes = metadata.getTopology().getDatacenterEndpoints().get(localDC);
        AbstractReplicationStrategy strategy = Keyspace.open(keyspace).getReplicationStrategy();

        Collection<Range<Token>> localDCPrimaryRanges = new HashSet<>();
        for (Token token : metadata.sortedTokens())
        {
            EndpointsForRange replicas = strategy.calculateNaturalReplicas(token, metadata);
            for (Replica replica : replicas)
            {
                if (localDcNodes.contains(replica.endpoint()))
                {
                    if (replica.endpoint().equals(referenceEndpoint))
                    {
                        localDCPrimaryRanges.add(new Range<>(metadata.getPredecessor(token), token));
                    }
                    break;
                }
            }
        }

        return localDCPrimaryRanges;
    }

    /**
     * Get all ranges that span the ring given a set
     * of tokens. All ranges are in sorted order of
     * ranges.
     * @return ranges in sorted order
    */
    public List<Range<Token>> getAllRanges(List<Token> sortedTokens)
    {
        if (logger.isTraceEnabled())
            logger.trace("computing ranges for {}", StringUtils.join(sortedTokens, ", "));

        if (sortedTokens.isEmpty())
            return Collections.emptyList();
        int size = sortedTokens.size();
        List<Range<Token>> ranges = new ArrayList<>(size + 1);
        for (int i = 1; i < size; ++i)
        {
            Range<Token> range = new Range<>(sortedTokens.get(i - 1), sortedTokens.get(i));
            ranges.add(range);
        }
        Range<Token> range = new Range<>(sortedTokens.get(size - 1), sortedTokens.get(0));
        ranges.add(range);

        return ranges;
    }

    /**
     * This method returns the N endpoints that are responsible for storing the
     * specified key i.e for replication.
     *
     * @param keyspaceName keyspace name also known as keyspace
     * @param cf Column family name
     * @param key key for which we need to find the endpoint
     * @return the endpoint responsible for this key
     */
    @Deprecated
    public List<InetAddress> getNaturalEndpoints(String keyspaceName, String cf, String key)
    {
        EndpointsForToken replicas = getNaturalReplicasForToken(keyspaceName, cf, key);
        List<InetAddress> inetList = new ArrayList<>(replicas.size());
        replicas.forEach(r -> inetList.add(r.endpoint().address));
        return inetList;
    }

    public List<String> getNaturalEndpointsWithPort(String keyspaceName, String cf, String key)
    {
        return Replicas.stringify(getNaturalReplicasForToken(keyspaceName, cf, key), true);
    }

    @Deprecated
    public List<InetAddress> getNaturalEndpoints(String keyspaceName, ByteBuffer key)
    {
        EndpointsForToken replicas = getNaturalReplicasForToken(keyspaceName, key);
        List<InetAddress> inetList = new ArrayList<>(replicas.size());
        replicas.forEach(r -> inetList.add(r.endpoint().address));
        return inetList;
    }

    public List<String> getNaturalEndpointsWithPort(String keyspaceName, ByteBuffer key)
    {
        EndpointsForToken replicas = getNaturalReplicasForToken(keyspaceName, key);
        return Replicas.stringify(replicas, true);
    }

    public List<String> getReplicas(String keyspaceName, String cf, String key)
    {
        List<String> res = new ArrayList<>();
        for (Replica replica : getNaturalReplicasForToken(keyspaceName, cf, key))
        {
            res.add(replica.toString());
        }
        return res;
    }

    public EndpointsForToken getNaturalReplicasForToken(String keyspaceName, String cf, String key)
    {
        KeyspaceMetadata ksMetaData = Schema.instance.getKeyspaceMetadata(keyspaceName);
        if (ksMetaData == null)
            throw new IllegalArgumentException("Unknown keyspace '" + keyspaceName + "'");

        TableMetadata metadata = ksMetaData.getTableOrViewNullable(cf);
        if (metadata == null)
            throw new IllegalArgumentException("Unknown table '" + cf + "' in keyspace '" + keyspaceName + "'");

        return getNaturalReplicasForToken(keyspaceName, metadata.partitionKeyType.fromString(key));
    }

    public EndpointsForToken getNaturalReplicasForToken(String keyspaceName, ByteBuffer key)
    {
        Token token = tokenMetadata.partitioner.getToken(key);
        return Keyspace.open(keyspaceName).getReplicationStrategy().getNaturalReplicasForToken(token);
    }

    public void setLoggingLevel(String classQualifier, String rawLevel) throws Exception
    {
        LoggingSupportFactory.getLoggingSupport().setLoggingLevel(classQualifier, rawLevel);
    }

    /**
     * @return the runtime logging levels for all the configured loggers
     */
    @Override
    public Map<String,String> getLoggingLevels()
    {
        return LoggingSupportFactory.getLoggingSupport().getLoggingLevels();
    }

    /**
     * @return list of Token ranges (_not_ keys!) together with estimated key count,
     *      breaking up the data this node is responsible for into pieces of roughly keysPerSplit
     */
    public List<Pair<Range<Token>, Long>> getSplits(String keyspaceName, String cfName, Range<Token> range, int keysPerSplit)
    {
        Keyspace t = Keyspace.open(keyspaceName);
        ColumnFamilyStore cfs = t.getColumnFamilyStore(cfName);
        List<DecoratedKey> keys = keySamples(Collections.singleton(cfs), range);

        long totalRowCountEstimate = cfs.estimatedKeysForRange(range);

        // splitCount should be much smaller than number of key samples, to avoid huge sampling error
        int minSamplesPerSplit = 4;
        int maxSplitCount = keys.size() / minSamplesPerSplit + 1;
        int splitCount = Math.max(1, Math.min(maxSplitCount, (int)(totalRowCountEstimate / keysPerSplit)));

        List<Token> tokens = keysToTokens(range, keys);
        return getSplits(tokens, splitCount, cfs);
    }

    private List<Pair<Range<Token>, Long>> getSplits(List<Token> tokens, int splitCount, ColumnFamilyStore cfs)
    {
        double step = (double) (tokens.size() - 1) / splitCount;
        Token prevToken = tokens.get(0);
        List<Pair<Range<Token>, Long>> splits = Lists.newArrayListWithExpectedSize(splitCount);
        for (int i = 1; i <= splitCount; i++)
        {
            int index = (int) Math.round(i * step);
            Token token = tokens.get(index);
            Range<Token> range = new Range<>(prevToken, token);
            // always return an estimate > 0 (see CASSANDRA-7322)
            splits.add(Pair.create(range, Math.max(cfs.metadata().params.minIndexInterval, cfs.estimatedKeysForRange(range))));
            prevToken = token;
        }
        return splits;
    }

    private List<Token> keysToTokens(Range<Token> range, List<DecoratedKey> keys)
    {
        List<Token> tokens = Lists.newArrayListWithExpectedSize(keys.size() + 2);
        tokens.add(range.left);
        for (DecoratedKey key : keys)
            tokens.add(key.getToken());
        tokens.add(range.right);
        return tokens;
    }

    private List<DecoratedKey> keySamples(Iterable<ColumnFamilyStore> cfses, Range<Token> range)
    {
        List<DecoratedKey> keys = new ArrayList<>();
        for (ColumnFamilyStore cfs : cfses)
            Iterables.addAll(keys, cfs.keySamples(range));
        FBUtilities.sortSampledKeys(keys, range);
        return keys;
    }

    /**
     * Broadcast leaving status and update local tokenMetadata accordingly
     */
    private void startLeaving()
    {
        Gossiper.instance.addLocalApplicationState(ApplicationState.STATUS_WITH_PORT, valueFactory.leaving(getLocalTokens()));
        Gossiper.instance.addLocalApplicationState(ApplicationState.STATUS, valueFactory.leaving(getLocalTokens()));
        tokenMetadata.addLeavingEndpoint(FBUtilities.getBroadcastAddressAndPort());
        PendingRangeCalculatorService.instance.update();
    }

    public void decommission(boolean force) throws InterruptedException
    {
        TokenMetadata metadata = tokenMetadata.cloneAfterAllLeft();
        if (operationMode != Mode.LEAVING)
        {
            if (!tokenMetadata.isMember(FBUtilities.getBroadcastAddressAndPort()))
                throw new UnsupportedOperationException("local node is not a member of the token ring yet");
            if (metadata.getAllEndpoints().size() < 2)
                    throw new UnsupportedOperationException("no other normal nodes in the ring; decommission would be pointless");
            if (operationMode != Mode.NORMAL)
                throw new UnsupportedOperationException("Node in " + operationMode + " state; wait for status to become normal or restart");
        }
        if (!isDecommissioning.compareAndSet(false, true))
            throw new IllegalStateException("Node is still decommissioning. Check nodetool netstats.");

        if (logger.isDebugEnabled())
            logger.debug("DECOMMISSIONING");

        try
        {
            PendingRangeCalculatorService.instance.blockUntilFinished();

            String dc = DatabaseDescriptor.getEndpointSnitch().getLocalDatacenter();

            if (operationMode != Mode.LEAVING) // If we're already decommissioning there is no point checking RF/pending ranges
            {
                int rf, numNodes;
                for (String keyspaceName : Schema.instance.getNonLocalStrategyKeyspaces())
                {
                    if (!force)
                    {
                        Keyspace keyspace = Keyspace.open(keyspaceName);
                        if (keyspace.getReplicationStrategy() instanceof NetworkTopologyStrategy)
                        {
                            NetworkTopologyStrategy strategy = (NetworkTopologyStrategy) keyspace.getReplicationStrategy();
                            rf = strategy.getReplicationFactor(dc).allReplicas;
                            numNodes = metadata.getTopology().getDatacenterEndpoints().get(dc).size();
                        }
                        else
                        {
                            numNodes = metadata.getAllEndpoints().size();
                            rf = keyspace.getReplicationStrategy().getReplicationFactor().allReplicas;
                        }

                        if (numNodes <= rf)
                            throw new UnsupportedOperationException("Not enough live nodes to maintain replication factor in keyspace "
                                                                    + keyspaceName + " (RF = " + rf + ", N = " + numNodes + ")."
                                                                    + " Perform a forceful decommission to ignore.");
                    }
                    // TODO: do we care about fixing transient/full self-movements here? probably
                    if (tokenMetadata.getPendingRanges(keyspaceName, FBUtilities.getBroadcastAddressAndPort()).size() > 0)
                        throw new UnsupportedOperationException("data is currently moving to this node; unable to leave the ring");
                }
            }

            startLeaving();
            long timeout = Math.max(RING_DELAY, BatchlogManager.instance.getBatchlogTimeout());
            setMode(Mode.LEAVING, "sleeping " + timeout + " ms for batch processing and pending range setup", true);
            Thread.sleep(timeout);

            Runnable finishLeaving = new Runnable()
            {
                public void run()
                {
                    shutdownClientServers();
                    Gossiper.instance.stop();
                    try
                    {
                        MessagingService.instance().shutdown();
                    }
                    catch (IOError ioe)
                    {
                        logger.info("failed to shutdown message service: {}", ioe);
                    }
                    StageManager.shutdownNow();
                    SystemKeyspace.setBootstrapState(SystemKeyspace.BootstrapState.DECOMMISSIONED);
                    setMode(Mode.DECOMMISSIONED, true);
                    // let op be responsible for killing the process
                }
            };
            unbootstrap(finishLeaving);
        }
        catch (InterruptedException e)
        {
            throw new RuntimeException("Node interrupted while decommissioning");
        }
        catch (ExecutionException e)
        {
            logger.error("Error while decommissioning node ", e.getCause());
            throw new RuntimeException("Error while decommissioning node: " + e.getCause().getMessage());
        }
        finally
        {
            isDecommissioning.set(false);
        }
    }

    private void leaveRing()
    {
        SystemKeyspace.setBootstrapState(SystemKeyspace.BootstrapState.NEEDS_BOOTSTRAP);
        tokenMetadata.removeEndpoint(FBUtilities.getBroadcastAddressAndPort());
        PendingRangeCalculatorService.instance.update();

        Gossiper.instance.addLocalApplicationState(ApplicationState.STATUS_WITH_PORT, valueFactory.left(getLocalTokens(),Gossiper.computeExpireTime()));
        Gossiper.instance.addLocalApplicationState(ApplicationState.STATUS, valueFactory.left(getLocalTokens(),Gossiper.computeExpireTime()));
        int delay = Math.max(RING_DELAY, Gossiper.intervalInMillis * 2);
        logger.info("Announcing that I have left the ring for {}ms", delay);
        Uninterruptibles.sleepUninterruptibly(delay, MILLISECONDS);
    }

    private void unbootstrap(Runnable onFinish) throws ExecutionException, InterruptedException
    {
        Map<String, EndpointsByReplica> rangesToStream = new HashMap<>();

        for (String keyspaceName : Schema.instance.getNonLocalStrategyKeyspaces())
        {
            EndpointsByReplica rangesMM = getChangedReplicasForLeaving(keyspaceName, FBUtilities.getBroadcastAddressAndPort(), tokenMetadata, Keyspace.open(keyspaceName).getReplicationStrategy());

            if (logger.isDebugEnabled())
                logger.debug("Ranges needing transfer are [{}]", StringUtils.join(rangesMM.keySet(), ","));

            rangesToStream.put(keyspaceName, rangesMM);
        }

        setMode(Mode.LEAVING, "replaying batch log and streaming data to other nodes", true);

        // Start with BatchLog replay, which may create hints but no writes since this is no longer a valid endpoint.
        Future<?> batchlogReplay = BatchlogManager.instance.startBatchlogReplay();
        Future<StreamState> streamSuccess = streamRanges(rangesToStream);

        // Wait for batch log to complete before streaming hints.
        logger.debug("waiting for batch log processing.");
        batchlogReplay.get();

        setMode(Mode.LEAVING, "streaming hints to other nodes", true);

        Future hintsSuccess = streamHints();

        // wait for the transfer runnables to signal the latch.
        logger.debug("waiting for stream acks.");
        streamSuccess.get();
        hintsSuccess.get();
        logger.debug("stream acks all received.");
        leaveRing();
        onFinish.run();
    }

    private Future streamHints()
    {
        return HintsService.instance.transferHints(this::getPreferredHintsStreamTarget);
    }

    private static EndpointsForRange getStreamCandidates(Collection<InetAddressAndPort> endpoints)
    {
        endpoints = endpoints.stream()
                             .filter(endpoint -> FailureDetector.instance.isAlive(endpoint) && !FBUtilities.getBroadcastAddressAndPort().equals(endpoint))
                             .collect(Collectors.toList());

        return SystemReplicas.getSystemReplicas(endpoints);
    }
    /**
     * Find the best target to stream hints to. Currently the closest peer according to the snitch
     */
    private UUID getPreferredHintsStreamTarget()
    {
        Set<InetAddressAndPort> endpoints = StorageService.instance.getTokenMetadata().cloneAfterAllLeft().getAllEndpoints();

        EndpointsForRange candidates = getStreamCandidates(endpoints);
        if (candidates.isEmpty())
        {
            logger.warn("Unable to stream hints since no live endpoints seen");
            throw new RuntimeException("Unable to stream hints since no live endpoints seen");
        }
        else
        {
            // stream to the closest peer as chosen by the snitch
            candidates = DatabaseDescriptor.getEndpointSnitch().sortedByProximity(FBUtilities.getBroadcastAddressAndPort(), candidates);
            InetAddressAndPort hintsDestinationHost = candidates.get(0).endpoint();
            return tokenMetadata.getHostId(hintsDestinationHost);
        }
    }

    public void move(String newToken) throws IOException
    {
        try
        {
            getTokenFactory().validate(newToken);
        }
        catch (ConfigurationException e)
        {
            throw new IOException(e.getMessage());
        }
        move(getTokenFactory().fromString(newToken));
    }

    /**
     * move the node to new token or find a new token to boot to according to load
     *
     * @param newToken new token to boot to, or if null, find balanced token to boot to
     *
     * @throws IOException on any I/O operation error
     */
    private void move(Token newToken) throws IOException
    {
        if (newToken == null)
            throw new IOException("Can't move to the undefined (null) token.");

        if (tokenMetadata.sortedTokens().contains(newToken))
            throw new IOException("target token " + newToken + " is already owned by another node.");

        // address of the current node
        InetAddressAndPort localAddress = FBUtilities.getBroadcastAddressAndPort();

        // This doesn't make any sense in a vnodes environment.
        if (getTokenMetadata().getTokens(localAddress).size() > 1)
        {
            logger.error("Invalid request to move(Token); This node has more than one token and cannot be moved thusly.");
            throw new UnsupportedOperationException("This node has more than one token and cannot be moved thusly.");
        }

        List<String> keyspacesToProcess = Schema.instance.getNonLocalStrategyKeyspaces();

        PendingRangeCalculatorService.instance.blockUntilFinished();
        // checking if data is moving to this node
        for (String keyspaceName : keyspacesToProcess)
        {
            // TODO: do we care about fixing transient/full self-movements here?
            if (tokenMetadata.getPendingRanges(keyspaceName, localAddress).size() > 0)
                throw new UnsupportedOperationException("data is currently moving to this node; unable to leave the ring");
        }

        Gossiper.instance.addLocalApplicationState(ApplicationState.STATUS_WITH_PORT, valueFactory.moving(newToken));
        Gossiper.instance.addLocalApplicationState(ApplicationState.STATUS, valueFactory.moving(newToken));
        setMode(Mode.MOVING, String.format("Moving %s from %s to %s.", localAddress, getLocalTokens().iterator().next(), newToken), true);

        setMode(Mode.MOVING, String.format("Sleeping %s ms before start streaming/fetching ranges", RING_DELAY), true);
        Uninterruptibles.sleepUninterruptibly(RING_DELAY, MILLISECONDS);

        RangeRelocator relocator = new RangeRelocator(Collections.singleton(newToken), keyspacesToProcess, tokenMetadata);
        relocator.calculateToFromStreams();

        if (relocator.streamsNeeded())
        {
            setMode(Mode.MOVING, "fetching new ranges and streaming old ranges", true);
            try
            {
                relocator.stream().get();
            }
            catch (ExecutionException | InterruptedException e)
            {
                throw new RuntimeException("Interrupted while waiting for stream/fetch ranges to finish: " + e.getMessage());
            }
        }
        else
        {
            setMode(Mode.MOVING, "No ranges to fetch/stream", true);
        }

        setTokens(Collections.singleton(newToken)); // setting new token as we have everything settled

        if (logger.isDebugEnabled())
            logger.debug("Successfully moved to new token {}", getLocalTokens().iterator().next());
    }

    public String getRemovalStatus()
    {
        return getRemovalStatus(false);
    }

    public String getRemovalStatusWithPort()
    {
        return getRemovalStatus(true);
    }

    /**
     * Get the status of a token removal.
     */
    private String getRemovalStatus(boolean withPort)
    {
        if (removingNode == null)
        {
            return "No token removals in process.";
        }

        Collection toFormat = replicatingNodes;
        if (!withPort)
        {
            toFormat = new ArrayList(replicatingNodes.size());
            for (InetAddressAndPort node : replicatingNodes)
            {
                toFormat.add(node.toString(false));
            }
        }

        return String.format("Removing token (%s). Waiting for replication confirmation from [%s].",
                             tokenMetadata.getToken(removingNode),
                             StringUtils.join(toFormat, ","));
    }

    /**
     * Force a remove operation to complete. This may be necessary if a remove operation
     * blocks forever due to node/stream failure. removeNode() must be called
     * first, this is a last resort measure.  No further attempt will be made to restore replicas.
     */
    public void forceRemoveCompletion()
    {
        if (!replicatingNodes.isEmpty()  || tokenMetadata.getSizeOfLeavingEndpoints() > 0)
        {
            logger.warn("Removal not confirmed for for {}", StringUtils.join(this.replicatingNodes, ","));
            for (InetAddressAndPort endpoint : tokenMetadata.getLeavingEndpoints())
            {
                UUID hostId = tokenMetadata.getHostId(endpoint);
                Gossiper.instance.advertiseTokenRemoved(endpoint, hostId);
                excise(tokenMetadata.getTokens(endpoint), endpoint);
            }
            replicatingNodes.clear();
            removingNode = null;
        }
        else
        {
            logger.warn("No nodes to force removal on, call 'removenode' first");
        }
    }

    /**
     * Remove a node that has died, attempting to restore the replica count.
     * If the node is alive, decommission should be attempted.  If decommission
     * fails, then removeNode should be called.  If we fail while trying to
     * restore the replica count, finally forceRemoveCompleteion should be
     * called to forcibly remove the node without regard to replica count.
     *
     * @param hostIdString Host ID for the node
     */
    public void removeNode(String hostIdString)
    {
        InetAddressAndPort myAddress = FBUtilities.getBroadcastAddressAndPort();
        UUID localHostId = tokenMetadata.getHostId(myAddress);
        UUID hostId = UUID.fromString(hostIdString);
        InetAddressAndPort endpoint = tokenMetadata.getEndpointForHostId(hostId);

        if (endpoint == null)
            throw new UnsupportedOperationException("Host ID not found.");

        if (!tokenMetadata.isMember(endpoint))
            throw new UnsupportedOperationException("Node to be removed is not a member of the token ring");

        if (endpoint.equals(myAddress))
             throw new UnsupportedOperationException("Cannot remove self");

        if (Gossiper.instance.getLiveMembers().contains(endpoint))
            throw new UnsupportedOperationException("Node " + endpoint + " is alive and owns this ID. Use decommission command to remove it from the ring");

        // A leaving endpoint that is dead is already being removed.
        if (tokenMetadata.isLeaving(endpoint))
            logger.warn("Node {} is already being removed, continuing removal anyway", endpoint);

        if (!replicatingNodes.isEmpty())
            throw new UnsupportedOperationException("This node is already processing a removal. Wait for it to complete, or use 'removenode force' if this has failed.");

        Collection<Token> tokens = tokenMetadata.getTokens(endpoint);

        // Find the endpoints that are going to become responsible for data
        for (String keyspaceName : Schema.instance.getNonLocalStrategyKeyspaces())
        {
            // if the replication factor is 1 the data is lost so we shouldn't wait for confirmation
            if (Keyspace.open(keyspaceName).getReplicationStrategy().getReplicationFactor().allReplicas == 1)
                continue;

            // get all ranges that change ownership (that is, a node needs
            // to take responsibility for new range)
            EndpointsByReplica changedRanges = getChangedReplicasForLeaving(keyspaceName, endpoint, tokenMetadata, Keyspace.open(keyspaceName).getReplicationStrategy());
            IFailureDetector failureDetector = FailureDetector.instance;
            for (InetAddressAndPort ep : transform(changedRanges.flattenValues(), Replica::endpoint))
            {
                if (failureDetector.isAlive(ep))
                    replicatingNodes.add(ep);
                else
                    logger.warn("Endpoint {} is down and will not receive data for re-replication of {}", ep, endpoint);
            }
        }
        removingNode = endpoint;

        tokenMetadata.addLeavingEndpoint(endpoint);
        PendingRangeCalculatorService.instance.update();

        // the gossiper will handle spoofing this node's state to REMOVING_TOKEN for us
        // we add our own token so other nodes to let us know when they're done
        Gossiper.instance.advertiseRemoving(endpoint, hostId, localHostId);

        // kick off streaming commands
        restoreReplicaCount(endpoint, myAddress);

        // wait for ReplicationDoneVerbHandler to signal we're done
        while (!replicatingNodes.isEmpty())
        {
            Uninterruptibles.sleepUninterruptibly(100, MILLISECONDS);
        }

        excise(tokens, endpoint);

        // gossiper will indicate the token has left
        Gossiper.instance.advertiseTokenRemoved(endpoint, hostId);

        replicatingNodes.clear();
        removingNode = null;
    }

    public void confirmReplication(InetAddressAndPort node)
    {
        // replicatingNodes can be empty in the case where this node used to be a removal coordinator,
        // but restarted before all 'replication finished' messages arrived. In that case, we'll
        // still go ahead and acknowledge it.
        if (!replicatingNodes.isEmpty())
        {
            replicatingNodes.remove(node);
        }
        else
        {
            logger.info("Received unexpected REPLICATION_FINISHED message from {}. Was this node recently a removal coordinator?", node);
        }
    }

    public String getOperationMode()
    {
        return operationMode.toString();
    }

    public boolean isStarting()
    {
        return operationMode == Mode.STARTING;
    }

    public boolean isMoving()
    {
        return operationMode == Mode.MOVING;
    }

    public boolean isJoining()
    {
        return operationMode == Mode.JOINING;
    }

    public boolean isDrained()
    {
        return operationMode == Mode.DRAINED;
    }

    public boolean isDraining()
    {
        return operationMode == Mode.DRAINING;
    }

    public String getDrainProgress()
    {
        return String.format("Drained %s/%s ColumnFamilies", remainingCFs, totalCFs);
    }

    /**
     * Shuts node off to writes, empties memtables and the commit log.
     */
    public synchronized void drain() throws IOException, InterruptedException, ExecutionException
    {
        drain(false);
    }

    protected synchronized void drain(boolean isFinalShutdown) throws IOException, InterruptedException, ExecutionException
    {
        ExecutorService counterMutationStage = StageManager.getStage(Stage.COUNTER_MUTATION);
        ExecutorService viewMutationStage = StageManager.getStage(Stage.VIEW_MUTATION);
        ExecutorService mutationStage = StageManager.getStage(Stage.MUTATION);

        if (mutationStage.isTerminated()
            && counterMutationStage.isTerminated()
            && viewMutationStage.isTerminated())
        {
            if (!isFinalShutdown)
                logger.warn("Cannot drain node (did it already happen?)");
            return;
        }

        assert !isShutdown;
        isShutdown = true;

        Throwable preShutdownHookThrowable = Throwables.perform(null, preShutdownHooks.stream().map(h -> h::run));
        if (preShutdownHookThrowable != null)
            logger.error("Attempting to continue draining after pre-shutdown hooks returned exception", preShutdownHookThrowable);

        try
        {
            setMode(Mode.DRAINING, "starting drain process", !isFinalShutdown);

            BatchlogManager.instance.shutdown();
            HintsService.instance.pauseDispatch();

            if (daemon != null)
                shutdownClientServers();
            ScheduledExecutors.optionalTasks.shutdown();
            Gossiper.instance.stop();

            if (!isFinalShutdown)
                setMode(Mode.DRAINING, "shutting down MessageService", false);

            // In-progress writes originating here could generate hints to be written, so shut down MessagingService
            // before mutation stage, so we can get all the hints saved before shutting down
            MessagingService.instance().shutdown();

            if (!isFinalShutdown)
                setMode(Mode.DRAINING, "clearing mutation stage", false);
            viewMutationStage.shutdown();
            counterMutationStage.shutdown();
            mutationStage.shutdown();
            viewMutationStage.awaitTermination(3600, TimeUnit.SECONDS);
            counterMutationStage.awaitTermination(3600, TimeUnit.SECONDS);
            mutationStage.awaitTermination(3600, TimeUnit.SECONDS);

            StorageProxy.instance.verifyNoHintsInProgress();

            if (!isFinalShutdown)
                setMode(Mode.DRAINING, "flushing column families", false);

            // disable autocompaction - we don't want to start any new compactions while we are draining
            for (Keyspace keyspace : Keyspace.all())
                for (ColumnFamilyStore cfs : keyspace.getColumnFamilyStores())
                    cfs.disableAutoCompaction();

            // count CFs first, since forceFlush could block for the flushWriter to get a queue slot empty
            totalCFs = 0;
            for (Keyspace keyspace : Keyspace.nonSystem())
                totalCFs += keyspace.getColumnFamilyStores().size();
            remainingCFs = totalCFs;
            // flush
            List<Future<?>> flushes = new ArrayList<>();
            for (Keyspace keyspace : Keyspace.nonSystem())
            {
                for (ColumnFamilyStore cfs : keyspace.getColumnFamilyStores())
                    flushes.add(cfs.forceFlush());
            }
            // wait for the flushes.
            // TODO this is a godawful way to track progress, since they flush in parallel.  a long one could
            // thus make several short ones "instant" if we wait for them later.
            for (Future f : flushes)
            {
                try
                {
                    FBUtilities.waitOnFuture(f);
                }
                catch (Throwable t)
                {
                    JVMStabilityInspector.inspectThrowable(t);
                    // don't let this stop us from shutting down the commitlog and other thread pools
                    logger.warn("Caught exception while waiting for memtable flushes during shutdown hook", t);
                }

                remainingCFs--;
            }

            // Interrupt ongoing compactions and shutdown CM to prevent further compactions.
            CompactionManager.instance.forceShutdown();
            // Flush the system tables after all other tables are flushed, just in case flushing modifies any system state
            // like CASSANDRA-5151. Don't bother with progress tracking since system data is tiny.
            // Flush system tables after stopping compactions since they modify
            // system tables (for example compactions can obsolete sstables and the tidiers in SSTableReader update
            // system tables, see SSTableReader.GlobalTidy)
            flushes.clear();
            for (Keyspace keyspace : Keyspace.system())
            {
                for (ColumnFamilyStore cfs : keyspace.getColumnFamilyStores())
                    flushes.add(cfs.forceFlush());
            }
            FBUtilities.waitOnFutures(flushes);

            HintsService.instance.shutdownBlocking();

            // Interrupt ongoing compactions and shutdown CM to prevent further compactions.
            CompactionManager.instance.forceShutdown();

            // whilst we've flushed all the CFs, which will have recycled all completed segments, we want to ensure
            // there are no segments to replay, so we force the recycling of any remaining (should be at most one)
            CommitLog.instance.forceRecycleAllSegments();

            CommitLog.instance.shutdownBlocking();

            // wait for miscellaneous tasks like sstable and commitlog segment deletion
            ScheduledExecutors.nonPeriodicTasks.shutdown();
            if (!ScheduledExecutors.nonPeriodicTasks.awaitTermination(1, TimeUnit.MINUTES))
                logger.warn("Failed to wait for non periodic tasks to shutdown");

            ColumnFamilyStore.shutdownPostFlushExecutor();
            setMode(Mode.DRAINED, !isFinalShutdown);
        }
        catch (Throwable t)
        {
            logger.error("Caught an exception while draining ", t);
        }
        finally
        {
            Throwable postShutdownHookThrowable = Throwables.perform(null, postShutdownHooks.stream().map(h -> h::run));
            if (postShutdownHookThrowable != null)
                logger.error("Post-shutdown hooks returned exception", postShutdownHookThrowable);
        }
    }

    /**
     * Add a runnable which will be called before shut down or drain. This is useful for other
     * applications running in the same JVM which may want to shut down first rather than time
     * out attempting to use Cassandra calls which will no longer work.
     * @param hook: the code to run
     * @return true on success, false if Cassandra is already shutting down, in which case the runnable
     * has NOT been added.
     */
    public synchronized boolean addPreShutdownHook(Runnable hook)
    {
        if (!isDraining() && !isDrained())
            return preShutdownHooks.add(hook);

        return false;
    }

    /**
     * Remove a preshutdown hook
     */
    public synchronized boolean removePreShutdownHook(Runnable hook)
    {
        return preShutdownHooks.remove(hook);
    }

    /**
     * Add a runnable which will be called after shutdown or drain. This is useful for other applications
     * running in the same JVM that Cassandra needs to work and should shut down later.
     * @param hook: the code to run
     * @return true on success, false if Cassandra is already shutting down, in which case the runnable has NOT been
     * added.
     */
    public synchronized boolean addPostShutdownHook(Runnable hook)
    {
        if (!isDraining() && !isDrained())
            return postShutdownHooks.add(hook);

        return false;
    }

    /**
     * Remove a postshutdownhook
     */
    public synchronized boolean removePostShutdownHook(Runnable hook)
    {
        return postShutdownHooks.remove(hook);
    }

    /**
     * Some services are shutdown during draining and we should not attempt to start them again.
     *
     * @param service - the name of the service we are trying to start.
     * @throws IllegalStateException - an exception that nodetool is able to convert into a message to display to the user
     */
    synchronized void checkServiceAllowedToStart(String service)
    {
        if (isDraining()) // when draining isShutdown is also true, so we check first to return a more accurate message
            throw new IllegalStateException(String.format("Unable to start %s because the node is draining.", service));

        if (isShutdown()) // do not rely on operationMode in case it gets changed to decomissioned or other
            throw new IllegalStateException(String.format("Unable to start %s because the node was drained.", service));
    }

    // Never ever do this at home. Used by tests.
    @VisibleForTesting
    public IPartitioner setPartitionerUnsafe(IPartitioner newPartitioner)
    {
        IPartitioner oldPartitioner = DatabaseDescriptor.setPartitionerUnsafe(newPartitioner);
        tokenMetadata = tokenMetadata.cloneWithNewPartitioner(newPartitioner);
        valueFactory = new VersionedValue.VersionedValueFactory(newPartitioner);
        return oldPartitioner;
    }

    TokenMetadata setTokenMetadataUnsafe(TokenMetadata tmd)
    {
        TokenMetadata old = tokenMetadata;
        tokenMetadata = tmd;
        return old;
    }

    public void truncate(String keyspace, String table) throws TimeoutException, IOException
    {
        verifyKeyspaceIsValid(keyspace);

        try
        {
            StorageProxy.truncateBlocking(keyspace, table);
        }
        catch (UnavailableException e)
        {
            throw new IOException(e.getMessage());
        }
    }

    public Map<InetAddress, Float> getOwnership()
    {
        List<Token> sortedTokens = tokenMetadata.sortedTokens();
        // describeOwnership returns tokens in an unspecified order, let's re-order them
        Map<Token, Float> tokenMap = new TreeMap<Token, Float>(tokenMetadata.partitioner.describeOwnership(sortedTokens));
        Map<InetAddress, Float> nodeMap = new LinkedHashMap<>();
        for (Map.Entry<Token, Float> entry : tokenMap.entrySet())
        {
            InetAddressAndPort endpoint = tokenMetadata.getEndpoint(entry.getKey());
            Float tokenOwnership = entry.getValue();
            if (nodeMap.containsKey(endpoint.address))
                nodeMap.put(endpoint.address, nodeMap.get(endpoint.address) + tokenOwnership);
            else
                nodeMap.put(endpoint.address, tokenOwnership);
        }
        return nodeMap;
    }

    public Map<String, Float> getOwnershipWithPort()
    {
        List<Token> sortedTokens = tokenMetadata.sortedTokens();
        // describeOwnership returns tokens in an unspecified order, let's re-order them
        Map<Token, Float> tokenMap = new TreeMap<Token, Float>(tokenMetadata.partitioner.describeOwnership(sortedTokens));
        Map<String, Float> nodeMap = new LinkedHashMap<>();
        for (Map.Entry<Token, Float> entry : tokenMap.entrySet())
        {
            InetAddressAndPort endpoint = tokenMetadata.getEndpoint(entry.getKey());
            Float tokenOwnership = entry.getValue();
            if (nodeMap.containsKey(endpoint.toString()))
                nodeMap.put(endpoint.toString(), nodeMap.get(endpoint.toString()) + tokenOwnership);
            else
                nodeMap.put(endpoint.toString(), tokenOwnership);
        }
        return nodeMap;
    }

    /**
     * Calculates ownership. If there are multiple DC's and the replication strategy is DC aware then ownership will be
     * calculated per dc, i.e. each DC will have total ring ownership divided amongst its nodes. Without replication
     * total ownership will be a multiple of the number of DC's and this value will then go up within each DC depending
     * on the number of replicas within itself. For DC unaware replication strategies, ownership without replication
     * will be 100%.
     *
     * @throws IllegalStateException when node is not configured properly.
     */
    private LinkedHashMap<InetAddressAndPort, Float> getEffectiveOwnership(String keyspace)
    {
        AbstractReplicationStrategy strategy;
        if (keyspace != null)
        {
            Keyspace keyspaceInstance = Schema.instance.getKeyspaceInstance(keyspace);
            if (keyspaceInstance == null)
                throw new IllegalArgumentException("The keyspace " + keyspace + ", does not exist");

            if (keyspaceInstance.getReplicationStrategy() instanceof LocalStrategy)
                throw new IllegalStateException("Ownership values for keyspaces with LocalStrategy are meaningless");
            strategy = keyspaceInstance.getReplicationStrategy();
        }
        else
        {
            List<String> userKeyspaces = Schema.instance.getUserKeyspaces();

            if (userKeyspaces.size() > 0)
            {
                keyspace = userKeyspaces.get(0);
                AbstractReplicationStrategy replicationStrategy = Schema.instance.getKeyspaceInstance(keyspace).getReplicationStrategy();
                for (String keyspaceName : userKeyspaces)
                {
                    if (!Schema.instance.getKeyspaceInstance(keyspaceName).getReplicationStrategy().hasSameSettings(replicationStrategy))
                        throw new IllegalStateException("Non-system keyspaces don't have the same replication settings, effective ownership information is meaningless");
                }
            }
            else
            {
                keyspace = "system_traces";
            }

            Keyspace keyspaceInstance = Schema.instance.getKeyspaceInstance(keyspace);
            if (keyspaceInstance == null)
                throw new IllegalArgumentException("The node does not have " + keyspace + " yet, probably still bootstrapping");
            strategy = keyspaceInstance.getReplicationStrategy();
        }

        TokenMetadata metadata = tokenMetadata.cloneOnlyTokenMap();

        Collection<Collection<InetAddressAndPort>> endpointsGroupedByDc = new ArrayList<>();
        // mapping of dc's to nodes, use sorted map so that we get dcs sorted
        SortedMap<String, Collection<InetAddressAndPort>> sortedDcsToEndpoints = new TreeMap<>(metadata.getTopology().getDatacenterEndpoints().asMap());
        for (Collection<InetAddressAndPort> endpoints : sortedDcsToEndpoints.values())
            endpointsGroupedByDc.add(endpoints);

        Map<Token, Float> tokenOwnership = tokenMetadata.partitioner.describeOwnership(tokenMetadata.sortedTokens());
        LinkedHashMap<InetAddressAndPort, Float> finalOwnership = Maps.newLinkedHashMap();

        RangesByEndpoint endpointToRanges = strategy.getAddressReplicas();
        // calculate ownership per dc
        for (Collection<InetAddressAndPort> endpoints : endpointsGroupedByDc)
        {
            // calculate the ownership with replication and add the endpoint to the final ownership map
            for (InetAddressAndPort endpoint : endpoints)
            {
                float ownership = 0.0f;
                for (Replica replica : endpointToRanges.get(endpoint))
                {
                    if (tokenOwnership.containsKey(replica.range().right))
                        ownership += tokenOwnership.get(replica.range().right);
                }
                finalOwnership.put(endpoint, ownership);
            }
        }
        return finalOwnership;
    }

    public LinkedHashMap<InetAddress, Float> effectiveOwnership(String keyspace) throws IllegalStateException
    {
        LinkedHashMap<InetAddressAndPort, Float> result = getEffectiveOwnership(keyspace);
        LinkedHashMap<InetAddress, Float> asInets = new LinkedHashMap<>();
        result.entrySet().stream().forEachOrdered(entry -> asInets.put(entry.getKey().address, entry.getValue()));
        return asInets;
    }

    public LinkedHashMap<String, Float> effectiveOwnershipWithPort(String keyspace) throws IllegalStateException
    {
        LinkedHashMap<InetAddressAndPort, Float> result = getEffectiveOwnership(keyspace);
        LinkedHashMap<String, Float> asStrings = new LinkedHashMap<>();
        result.entrySet().stream().forEachOrdered(entry -> asStrings.put(entry.getKey().toString(), entry.getValue()));
        return asStrings;
    }

    public List<String> getKeyspaces()
    {
        List<String> keyspaceNamesList = new ArrayList<>(Schema.instance.getKeyspaces());
        return Collections.unmodifiableList(keyspaceNamesList);
    }

    public List<String> getNonSystemKeyspaces()
    {
        List<String> nonKeyspaceNamesList = new ArrayList<>(Schema.instance.getNonSystemKeyspaces());
        return Collections.unmodifiableList(nonKeyspaceNamesList);
    }

    public List<String> getNonLocalStrategyKeyspaces()
    {
        return Collections.unmodifiableList(Schema.instance.getNonLocalStrategyKeyspaces());
    }

    public Map<String, String> getViewBuildStatuses(String keyspace, String view, boolean withPort)
    {
        Map<UUID, String> coreViewStatus = SystemDistributedKeyspace.viewStatus(keyspace, view);
        Map<InetAddressAndPort, UUID> hostIdToEndpoint = tokenMetadata.getEndpointToHostIdMapForReading();
        Map<String, String> result = new HashMap<>();

        for (Map.Entry<InetAddressAndPort, UUID> entry : hostIdToEndpoint.entrySet())
        {
            UUID hostId = entry.getValue();
            InetAddressAndPort endpoint = entry.getKey();
            result.put(endpoint.toString(withPort),
                       coreViewStatus.getOrDefault(hostId, "UNKNOWN"));
        }

        return Collections.unmodifiableMap(result);
    }

    public Map<String, String> getViewBuildStatuses(String keyspace, String view)
    {
        return getViewBuildStatuses(keyspace, view, false);
    }

    public Map<String, String> getViewBuildStatusesWithPort(String keyspace, String view)
    {
        return getViewBuildStatuses(keyspace, view, true);
    }

    public void setDynamicUpdateInterval(int dynamicUpdateInterval)
    {
        if (DatabaseDescriptor.getEndpointSnitch() instanceof DynamicEndpointSnitch)
        {

            try
            {
                updateSnitch(null, true, dynamicUpdateInterval, null, null);
            }
            catch (ClassNotFoundException e)
            {
                throw new RuntimeException(e);
            }
        }
    }

    public int getDynamicUpdateInterval()
    {
        return DatabaseDescriptor.getDynamicUpdateInterval();
    }

    public void updateSnitch(String epSnitchClassName, Boolean dynamic, Integer dynamicUpdateInterval, Integer dynamicResetInterval, Double dynamicBadnessThreshold) throws ClassNotFoundException
    {
        // apply dynamic snitch configuration
        if (dynamicUpdateInterval != null)
            DatabaseDescriptor.setDynamicUpdateInterval(dynamicUpdateInterval);
        if (dynamicResetInterval != null)
            DatabaseDescriptor.setDynamicResetInterval(dynamicResetInterval);
        if (dynamicBadnessThreshold != null)
            DatabaseDescriptor.setDynamicBadnessThreshold(dynamicBadnessThreshold);

        IEndpointSnitch oldSnitch = DatabaseDescriptor.getEndpointSnitch();

        // new snitch registers mbean during construction
        if(epSnitchClassName != null)
        {

            // need to unregister the mbean _before_ the new dynamic snitch is instantiated (and implicitly initialized
            // and its mbean registered)
            if (oldSnitch instanceof DynamicEndpointSnitch)
                ((DynamicEndpointSnitch)oldSnitch).close();

            IEndpointSnitch newSnitch;
            try
            {
                newSnitch = DatabaseDescriptor.createEndpointSnitch(dynamic != null && dynamic, epSnitchClassName);
            }
            catch (ConfigurationException e)
            {
                throw new ClassNotFoundException(e.getMessage());
            }

            if (newSnitch instanceof DynamicEndpointSnitch)
            {
                logger.info("Created new dynamic snitch {} with update-interval={}, reset-interval={}, badness-threshold={}",
                            ((DynamicEndpointSnitch)newSnitch).subsnitch.getClass().getName(), DatabaseDescriptor.getDynamicUpdateInterval(),
                            DatabaseDescriptor.getDynamicResetInterval(), DatabaseDescriptor.getDynamicBadnessThreshold());
            }
            else
            {
                logger.info("Created new non-dynamic snitch {}", newSnitch.getClass().getName());
            }

            // point snitch references to the new instance
            DatabaseDescriptor.setEndpointSnitch(newSnitch);
            for (String ks : Schema.instance.getKeyspaces())
            {
                Keyspace.open(ks).getReplicationStrategy().snitch = newSnitch;
            }
        }
        else
        {
            if (oldSnitch instanceof DynamicEndpointSnitch)
            {
                logger.info("Applying config change to dynamic snitch {} with update-interval={}, reset-interval={}, badness-threshold={}",
                            ((DynamicEndpointSnitch)oldSnitch).subsnitch.getClass().getName(), DatabaseDescriptor.getDynamicUpdateInterval(),
                            DatabaseDescriptor.getDynamicResetInterval(), DatabaseDescriptor.getDynamicBadnessThreshold());

                DynamicEndpointSnitch snitch = (DynamicEndpointSnitch)oldSnitch;
                snitch.applyConfigChanges();
            }
        }

        updateTopology();
    }

    /**
     * Send data to the endpoints that will be responsible for it in the future
     *
     * @param rangesToStreamByKeyspace keyspaces and data ranges with endpoints included for each
     * @return async Future for whether stream was success
     */
    private Future<StreamState> streamRanges(Map<String, EndpointsByReplica> rangesToStreamByKeyspace)
    {
        // First, we build a list of ranges to stream to each host, per table
        Map<String, RangesByEndpoint> sessionsToStreamByKeyspace = new HashMap<>();

        for (Map.Entry<String, EndpointsByReplica> entry : rangesToStreamByKeyspace.entrySet())
        {
            String keyspace = entry.getKey();
            EndpointsByReplica rangesWithEndpoints = entry.getValue();

            if (rangesWithEndpoints.isEmpty())
                continue;

            //Description is always Unbootstrap? Is that right?
            Map<InetAddressAndPort, Set<Range<Token>>> transferredRangePerKeyspace = SystemKeyspace.getTransferredRanges("Unbootstrap",
                                                                                                                         keyspace,
                                                                                                                         StorageService.instance.getTokenMetadata().partitioner);
            RangesByEndpoint.Builder replicasPerEndpoint = new RangesByEndpoint.Builder();
            for (Map.Entry<Replica, Replica> endPointEntry : rangesWithEndpoints.flattenEntries())
            {
                Replica local = endPointEntry.getKey();
                Replica remote = endPointEntry.getValue();
                Set<Range<Token>> transferredRanges = transferredRangePerKeyspace.get(remote.endpoint());
                if (transferredRanges != null && transferredRanges.contains(local.range()))
                {
                    logger.debug("Skipping transferred range {} of keyspace {}, endpoint {}", local, keyspace, remote);
                    continue;
                }

                replicasPerEndpoint.put(remote.endpoint(), remote.decorateSubrange(local.range()));
            }

            sessionsToStreamByKeyspace.put(keyspace, replicasPerEndpoint.build());
        }

        StreamPlan streamPlan = new StreamPlan(StreamOperation.DECOMMISSION);

        // Vinculate StreamStateStore to current StreamPlan to update transferred rangeas per StreamSession
        streamPlan.listeners(streamStateStore);

        for (Map.Entry<String, RangesByEndpoint> entry : sessionsToStreamByKeyspace.entrySet())
        {
            String keyspaceName = entry.getKey();
            RangesByEndpoint replicasPerEndpoint = entry.getValue();

            for (Map.Entry<InetAddressAndPort, RangesAtEndpoint> rangesEntry : replicasPerEndpoint.asMap().entrySet())
            {
                RangesAtEndpoint replicas = rangesEntry.getValue();
                InetAddressAndPort newEndpoint = rangesEntry.getKey();

                // TODO each call to transferRanges re-flushes, this is potentially a lot of waste
                streamPlan.transferRanges(newEndpoint, keyspaceName, replicas);
            }
        }
        return streamPlan.execute();
    }

    public void bulkLoad(String directory)
    {
        try
        {
            bulkLoadInternal(directory).get();
        }
        catch (Exception e)
        {
            throw new RuntimeException(e);
        }
    }

    public String bulkLoadAsync(String directory)
    {
        return bulkLoadInternal(directory).planId.toString();
    }

    private StreamResultFuture bulkLoadInternal(String directory)
    {
        File dir = new File(directory);

        if (!dir.exists() || !dir.isDirectory())
            throw new IllegalArgumentException("Invalid directory " + directory);

        SSTableLoader.Client client = new SSTableLoader.Client()
        {
            private String keyspace;

            public void init(String keyspace)
            {
                this.keyspace = keyspace;
                try
                {
                    for (Map.Entry<Range<Token>, EndpointsForRange> entry : StorageService.instance.getRangeToAddressMap(keyspace).entrySet())
                    {
                        Range<Token> range = entry.getKey();
                        EndpointsForRange replicas = entry.getValue();
                        Replicas.temporaryAssertFull(replicas);
                        for (InetAddressAndPort endpoint : replicas.endpoints())
                            addRangeForEndpoint(range, endpoint);
                    }
                }
                catch (Exception e)
                {
                    throw new RuntimeException(e);
                }
            }

            public TableMetadataRef getTableMetadata(String tableName)
            {
                return Schema.instance.getTableMetadataRef(keyspace, tableName);
            }
        };

        return new SSTableLoader(dir, client, new OutputHandler.LogOutput()).stream();
    }

    public void rescheduleFailedDeletions()
    {
        LifecycleTransaction.rescheduleFailedDeletions();
    }

    /**
     * #{@inheritDoc}
     */
    @Deprecated
    public void loadNewSSTables(String ksName, String cfName)
    {
        if (!isInitialized())
            throw new RuntimeException("Not yet initialized, can't load new sstables");
        verifyKeyspaceIsValid(ksName);
        ColumnFamilyStore.loadNewSSTables(ksName, cfName);
    }

    /**
     * #{@inheritDoc}
     */
    public List<String> sampleKeyRange() // do not rename to getter - see CASSANDRA-4452 for details
    {
        List<DecoratedKey> keys = new ArrayList<>();
        for (Keyspace keyspace : Keyspace.nonLocalStrategy())
        {
            for (Range<Token> range : getPrimaryRangesForEndpoint(keyspace.getName(), FBUtilities.getBroadcastAddressAndPort()))
                keys.addAll(keySamples(keyspace.getColumnFamilyStores(), range));
        }

        List<String> sampledKeys = new ArrayList<>(keys.size());
        for (DecoratedKey key : keys)
            sampledKeys.add(key.getToken().toString());
        return sampledKeys;
    }

    /*
     * { "sampler_name": [ {table: "", count: i, error: i, value: ""}, ... ] }
     */
    @Override
    public Map<String, List<CompositeData>> samplePartitions(int durationMillis, int capacity, int count,
            List<String> samplers) throws OpenDataException
    {
        ConcurrentHashMap<String, List<CompositeData>> result = new ConcurrentHashMap<>();
        for (String sampler : samplers)
        {
            for (ColumnFamilyStore table : ColumnFamilyStore.all())
            {
                table.beginLocalSampling(sampler, capacity, durationMillis);
            }
        }
        Uninterruptibles.sleepUninterruptibly(durationMillis, MILLISECONDS);

        for (String sampler : samplers)
        {
            List<CompositeData> topk = new ArrayList<>();
            for (ColumnFamilyStore table : ColumnFamilyStore.all())
            {
                topk.addAll(table.finishLocalSampling(sampler, count));
            }
            Collections.sort(topk, new Ordering<CompositeData>()
            {
                public int compare(CompositeData left, CompositeData right)
                {
                    return Long.compare((long) right.get("count"), (long) left.get("count"));
                }
            });
            // sublist is not serializable for jmx
            topk = new ArrayList<>(topk.subList(0, Math.min(topk.size(), count)));
            result.put(sampler, topk);
        }
        return result;
    }

    public void rebuildSecondaryIndex(String ksName, String cfName, String... idxNames)
    {
        String[] indices = asList(idxNames).stream()
                                           .map(p -> isIndexColumnFamily(p) ? getIndexName(p) : p)
                                           .collect(toList())
                                           .toArray(new String[idxNames.length]);

        ColumnFamilyStore.rebuildSecondaryIndex(ksName, cfName, indices);
    }

    public void resetLocalSchema() throws IOException
    {
        MigrationManager.resetLocalSchema();
    }

    public void reloadLocalSchema()
    {
        Schema.instance.reloadSchemaAndAnnounceVersion();
    }

    public void setTraceProbability(double probability)
    {
        this.traceProbability = probability;
    }

    public double getTraceProbability()
    {
        return traceProbability;
    }

    public boolean shouldTraceProbablistically()
    {
        return traceProbability != 0 && ThreadLocalRandom.current().nextDouble() < traceProbability;
    }

    public void disableAutoCompaction(String ks, String... tables) throws IOException
    {
        for (ColumnFamilyStore cfs : getValidColumnFamilies(true, true, ks, tables))
        {
            cfs.disableAutoCompaction();
        }
    }

    public synchronized void enableAutoCompaction(String ks, String... tables) throws IOException
    {
        checkServiceAllowedToStart("auto compaction");

        for (ColumnFamilyStore cfs : getValidColumnFamilies(true, true, ks, tables))
        {
            cfs.enableAutoCompaction();
        }
    }

    public Map<String, Boolean> getAutoCompactionStatus(String ks, String... tables) throws IOException
    {
        Map<String, Boolean> status = new HashMap<String, Boolean>();
        for (ColumnFamilyStore cfs : getValidColumnFamilies(true, true, ks, tables))
            status.put(cfs.getTableName(), cfs.isAutoCompactionDisabled());
        return status;
    }

    /** Returns the name of the cluster */
    public String getClusterName()
    {
        return DatabaseDescriptor.getClusterName();
    }

    /** Returns the cluster partitioner */
    public String getPartitionerName()
    {
        return DatabaseDescriptor.getPartitionerName();
    }

    public void setSSTablePreemptiveOpenIntervalInMB(int intervalInMB)
    {
        DatabaseDescriptor.setSSTablePreemptiveOpenIntervalInMB(intervalInMB);
    }

    public int getSSTablePreemptiveOpenIntervalInMB()
    {
        return DatabaseDescriptor.getSSTablePreemptiveOpenIntervalInMB();
    }

    public boolean getMigrateKeycacheOnCompaction()
    {
        return DatabaseDescriptor.shouldMigrateKeycacheOnCompaction();
    }

    public void setMigrateKeycacheOnCompaction(boolean invalidateKeyCacheOnCompaction)
    {
        DatabaseDescriptor.setMigrateKeycacheOnCompaction(invalidateKeyCacheOnCompaction);
    }

    public int getTombstoneWarnThreshold()
    {
        return DatabaseDescriptor.getTombstoneWarnThreshold();
    }

    public void setTombstoneWarnThreshold(int threshold)
    {
        DatabaseDescriptor.setTombstoneWarnThreshold(threshold);
    }

    public int getTombstoneFailureThreshold()
    {
        return DatabaseDescriptor.getTombstoneFailureThreshold();
    }

    public void setTombstoneFailureThreshold(int threshold)
    {
        DatabaseDescriptor.setTombstoneFailureThreshold(threshold);
    }

    public int getBatchSizeFailureThreshold()
    {
        return DatabaseDescriptor.getBatchSizeFailThresholdInKB();
    }

    public void setBatchSizeFailureThreshold(int threshold)
    {
        DatabaseDescriptor.setBatchSizeFailThresholdInKB(threshold);
        logger.info("Updated batch_size_fail_threshold_in_kb to {}", threshold);
    }

    public int getBatchSizeWarnThreshold()
    {
        return DatabaseDescriptor.getBatchSizeWarnThresholdInKB();
    }

    public void setBatchSizeWarnThreshold(int threshold)
    {
        DatabaseDescriptor.setBatchSizeWarnThresholdInKB(threshold);
        logger.info("Updated batch_size_warn_threshold_in_kb to {}", threshold);
    }

    public void setHintedHandoffThrottleInKB(int throttleInKB)
    {
        DatabaseDescriptor.setHintedHandoffThrottleInKB(throttleInKB);
        logger.info("Updated hinted_handoff_throttle_in_kb to {}", throttleInKB);
    }

<<<<<<< HEAD
    @Override
    public void clearConnectionHistory()
    {
        daemon.clearConnectionHistory();
        logger.info("Cleared connection history");
    }
    public void disableAuditLog()
    {
        AuditLogManager.getInstance().disableAuditLog();
        logger.info("Auditlog is disabled");
    }

    public void enableAuditLog(String loggerName, String includedKeyspaces, String excludedKeyspaces, String includedCategories, String excludedCategories,
                               String includedUsers, String excludedUsers) throws ConfigurationException, IllegalStateException
    {
        loggerName = loggerName != null ? loggerName : DatabaseDescriptor.getAuditLoggingOptions().logger;

        Preconditions.checkNotNull(loggerName, "cassandra.yaml did not have logger in audit_logging_option and not set as parameter");
        Preconditions.checkState(FBUtilities.isAuditLoggerClassExists(loggerName), "Unable to find AuditLogger class: "+loggerName);

        AuditLogOptions auditLogOptions = new AuditLogOptions();
        auditLogOptions.enabled = true;
        auditLogOptions.logger = loggerName;
        auditLogOptions.included_keyspaces = includedKeyspaces != null ? includedKeyspaces : DatabaseDescriptor.getAuditLoggingOptions().included_keyspaces;
        auditLogOptions.excluded_keyspaces = excludedKeyspaces != null ? excludedKeyspaces : DatabaseDescriptor.getAuditLoggingOptions().excluded_keyspaces;
        auditLogOptions.included_categories = includedCategories != null ? includedCategories : DatabaseDescriptor.getAuditLoggingOptions().included_categories;
        auditLogOptions.excluded_categories = excludedCategories != null ? excludedCategories : DatabaseDescriptor.getAuditLoggingOptions().excluded_categories;
        auditLogOptions.included_users = includedUsers != null ? includedUsers : DatabaseDescriptor.getAuditLoggingOptions().included_users;
        auditLogOptions.excluded_users = excludedUsers != null ? excludedUsers : DatabaseDescriptor.getAuditLoggingOptions().excluded_users;

        AuditLogManager.getInstance().enableAuditLog(auditLogOptions);

        logger.info("AuditLog is enabled with logger: [{}], included_keyspaces: [{}], excluded_keyspaces: [{}], " +
                    "included_categories: [{}], excluded_categories: [{}], included_users: [{}], "
                    + "excluded_users: [{}], archive_command: [{}]", loggerName, auditLogOptions.included_keyspaces, auditLogOptions.excluded_keyspaces,
                    auditLogOptions.included_categories, auditLogOptions.excluded_categories, auditLogOptions.included_users, auditLogOptions.excluded_users,
                    auditLogOptions.archive_command);

    }

    public boolean isAuditLogEnabled()
    {
        return AuditLogManager.getInstance().isAuditingEnabled();
    }

    public String getCorruptedTombstoneStrategy()
    {
        return DatabaseDescriptor.getCorruptedTombstoneStrategy().toString();
    }

    public void setCorruptedTombstoneStrategy(String strategy)
    {
        DatabaseDescriptor.setCorruptedTombstoneStrategy(Config.CorruptedTombstoneStrategy.valueOf(strategy));
        logger.info("Setting corrupted tombstone strategy to {}", strategy);
    }

    @VisibleForTesting
    public void shutdownServer()
    {
        Runtime.getRuntime().removeShutdownHook(drainOnShutdown);
=======
    @VisibleForTesting
    public void shutdownServer()
    {
        if (drainOnShutdown != null)
        {
            Runtime.getRuntime().removeShutdownHook(drainOnShutdown);
        }
>>>>>>> d92d86be
    }
}<|MERGE_RESOLUTION|>--- conflicted
+++ resolved
@@ -5394,7 +5394,6 @@
         logger.info("Updated hinted_handoff_throttle_in_kb to {}", throttleInKB);
     }
 
-<<<<<<< HEAD
     @Override
     public void clearConnectionHistory()
     {
@@ -5454,15 +5453,9 @@
     @VisibleForTesting
     public void shutdownServer()
     {
-        Runtime.getRuntime().removeShutdownHook(drainOnShutdown);
-=======
-    @VisibleForTesting
-    public void shutdownServer()
-    {
         if (drainOnShutdown != null)
         {
             Runtime.getRuntime().removeShutdownHook(drainOnShutdown);
         }
->>>>>>> d92d86be
     }
 }