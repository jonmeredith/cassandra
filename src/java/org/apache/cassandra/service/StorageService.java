/*
 * Licensed to the Apache Software Foundation (ASF) under one
 * or more contributor license agreements.  See the NOTICE file
 * distributed with this work for additional information
 * regarding copyright ownership.  The ASF licenses this file
 * to you under the Apache License, Version 2.0 (the
 * "License"); you may not use this file except in compliance
 * with the License.  You may obtain a copy of the License at
 *
 *     http://www.apache.org/licenses/LICENSE-2.0
 *
 * Unless required by applicable law or agreed to in writing, software
 * distributed under the License is distributed on an "AS IS" BASIS,
 * WITHOUT WARRANTIES OR CONDITIONS OF ANY KIND, either express or implied.
 * See the License for the specific language governing permissions and
 * limitations under the License.
 */
package org.apache.cassandra.service;

import java.io.*;
import java.lang.management.ManagementFactory;
import java.net.InetAddress;
import java.net.UnknownHostException;
import java.nio.ByteBuffer;
import java.util.*;
import java.util.Map.Entry;
import java.util.concurrent.*;
import java.util.concurrent.atomic.AtomicBoolean;
import java.util.concurrent.atomic.AtomicInteger;
import java.util.regex.MatchResult;
import java.util.regex.Pattern;
import java.util.stream.StreamSupport;

import javax.annotation.Nullable;
import javax.management.*;
import javax.management.openmbean.TabularData;
import javax.management.openmbean.TabularDataSupport;

import com.google.common.annotations.VisibleForTesting;
import com.google.common.base.Predicate;
import com.google.common.collect.*;
import com.google.common.util.concurrent.*;

import org.apache.commons.lang3.StringUtils;

import org.slf4j.Logger;
import org.slf4j.LoggerFactory;

import org.apache.cassandra.auth.AuthKeyspace;
import org.apache.cassandra.auth.AuthMigrationListener;
import org.apache.cassandra.batchlog.BatchRemoveVerbHandler;
import org.apache.cassandra.batchlog.BatchStoreVerbHandler;
import org.apache.cassandra.batchlog.BatchlogManager;
import org.apache.cassandra.concurrent.NamedThreadFactory;
import org.apache.cassandra.concurrent.ScheduledExecutors;
import org.apache.cassandra.concurrent.Stage;
import org.apache.cassandra.concurrent.StageManager;
import org.apache.cassandra.config.CFMetaData;
import org.apache.cassandra.config.DatabaseDescriptor;
import org.apache.cassandra.config.Schema;
import org.apache.cassandra.config.SchemaConstants;
import org.apache.cassandra.config.ViewDefinition;
import org.apache.cassandra.db.*;
import org.apache.cassandra.db.commitlog.CommitLog;
import org.apache.cassandra.db.compaction.CompactionManager;
import org.apache.cassandra.db.lifecycle.LifecycleTransaction;
import org.apache.cassandra.dht.*;
import org.apache.cassandra.dht.Range;
import org.apache.cassandra.dht.Token.TokenFactory;
import org.apache.cassandra.exceptions.*;
import org.apache.cassandra.gms.*;
import org.apache.cassandra.hints.HintVerbHandler;
import org.apache.cassandra.hints.HintsService;
import org.apache.cassandra.io.sstable.SSTableLoader;
import org.apache.cassandra.io.util.FileUtils;
import org.apache.cassandra.locator.*;
import org.apache.cassandra.metrics.StorageMetrics;
import org.apache.cassandra.net.*;
import org.apache.cassandra.repair.*;
import org.apache.cassandra.repair.messages.RepairOption;
import org.apache.cassandra.schema.CompactionParams.TombstoneOption;
import org.apache.cassandra.schema.KeyspaceMetadata;
import org.apache.cassandra.schema.SchemaKeyspace;
import org.apache.cassandra.service.paxos.CommitVerbHandler;
import org.apache.cassandra.service.paxos.PrepareVerbHandler;
import org.apache.cassandra.service.paxos.ProposeVerbHandler;
import org.apache.cassandra.streaming.*;
import org.apache.cassandra.thrift.EndpointDetails;
import org.apache.cassandra.thrift.TokenRange;
import org.apache.cassandra.thrift.cassandraConstants;
import org.apache.cassandra.tracing.TraceKeyspace;
import org.apache.cassandra.transport.ProtocolVersion;
import org.apache.cassandra.utils.*;
import org.apache.cassandra.utils.logging.LoggingSupportFactory;
import org.apache.cassandra.utils.progress.ProgressEvent;
import org.apache.cassandra.utils.progress.ProgressEventType;
import org.apache.cassandra.utils.progress.jmx.JMXProgressSupport;
import org.apache.cassandra.utils.progress.jmx.LegacyJMXProgressSupport;

import static java.util.Arrays.asList;
import static java.util.stream.Collectors.toList;
import static org.apache.cassandra.index.SecondaryIndexManager.getIndexName;
import static org.apache.cassandra.index.SecondaryIndexManager.isIndexColumnFamily;

/**
 * This abstraction contains the token/identifier of this node
 * on the identifier space. This token gets gossiped around.
 * This class will also maintain histograms of the load information
 * of other nodes in the cluster.
 */
public class StorageService extends NotificationBroadcasterSupport implements IEndpointStateChangeSubscriber, StorageServiceMBean
{
    private static final Logger logger = LoggerFactory.getLogger(StorageService.class);

    public static final int RING_DELAY = getRingDelay(); // delay after which we assume ring has stablized

    private final JMXProgressSupport progressSupport = new JMXProgressSupport(this);

    /**
     * @deprecated backward support to previous notification interface
     * Will be removed on 4.0
     */
    @Deprecated
    private final LegacyJMXProgressSupport legacyProgressSupport;

    private static final AtomicInteger threadCounter = new AtomicInteger(1);

    private static int getRingDelay()
    {
        String newdelay = System.getProperty("cassandra.ring_delay_ms");
        if (newdelay != null)
        {
            logger.info("Overriding RING_DELAY to {}ms", newdelay);
            return Integer.parseInt(newdelay);
        }
        else
            return 30 * 1000;
    }

    /* This abstraction maintains the token/endpoint metadata information */
    private TokenMetadata tokenMetadata = new TokenMetadata();

    public volatile VersionedValue.VersionedValueFactory valueFactory = new VersionedValue.VersionedValueFactory(tokenMetadata.partitioner);

    private Thread drainOnShutdown = null;
    private volatile boolean isShutdown = false;
    private final List<Runnable> preShutdownHooks = new ArrayList<>();
    private final List<Runnable> postShutdownHooks = new ArrayList<>();

    public static final StorageService instance = new StorageService();

    @Deprecated
    public boolean isInShutdownHook()
    {
        return isShutdown();
    }

    public boolean isShutdown()
    {
        return isShutdown;
    }

    public Collection<Range<Token>> getLocalRanges(String keyspaceName)
    {
        return getRangesForEndpoint(keyspaceName, FBUtilities.getBroadcastAddress());
    }

    public Collection<Range<Token>> getPrimaryRanges(String keyspace)
    {
        return getPrimaryRangesForEndpoint(keyspace, FBUtilities.getBroadcastAddress());
    }

    public Collection<Range<Token>> getPrimaryRangesWithinDC(String keyspace)
    {
        return getPrimaryRangeForEndpointWithinDC(keyspace, FBUtilities.getBroadcastAddress());
    }

    private final Set<InetAddress> replicatingNodes = Collections.synchronizedSet(new HashSet<InetAddress>());
    private CassandraDaemon daemon;

    private InetAddress removingNode;

    /* Are we starting this node in bootstrap mode? */
    private volatile boolean isBootstrapMode;

    /* we bootstrap but do NOT join the ring unless told to do so */
    private boolean isSurveyMode = Boolean.parseBoolean(System.getProperty("cassandra.write_survey", "false"));
    /* true if node is rebuilding and receiving data */
    private final AtomicBoolean isRebuilding = new AtomicBoolean();
    private final AtomicBoolean isDecommissioning = new AtomicBoolean();

    private volatile boolean initialized = false;
    private volatile boolean joined = false;
    private volatile boolean gossipActive = false;
    private final AtomicBoolean authSetupCalled = new AtomicBoolean(false);
    private volatile boolean authSetupComplete = false;

    /* the probability for tracing any particular request, 0 disables tracing and 1 enables for all */
    private double traceProbability = 0.0;

    private static enum Mode { STARTING, NORMAL, JOINING, LEAVING, DECOMMISSIONED, MOVING, DRAINING, DRAINED }
    private volatile Mode operationMode = Mode.STARTING;

    /* Used for tracking drain progress */
    private volatile int totalCFs, remainingCFs;

    private static final AtomicInteger nextRepairCommand = new AtomicInteger();

    private final List<IEndpointLifecycleSubscriber> lifecycleSubscribers = new CopyOnWriteArrayList<>();

    private final String jmxObjectName;

    private Collection<Token> bootstrapTokens = null;

    // true when keeping strict consistency while bootstrapping
    private static final boolean useStrictConsistency = Boolean.parseBoolean(System.getProperty("cassandra.consistent.rangemovement", "true"));
    private static final boolean allowSimultaneousMoves = Boolean.parseBoolean(System.getProperty("cassandra.consistent.simultaneousmoves.allow","false"));
    private static final boolean joinRing = Boolean.parseBoolean(System.getProperty("cassandra.join_ring", "true"));
    private boolean replacing;

    private final StreamStateStore streamStateStore = new StreamStateStore();

    public boolean isSurveyMode()
    {
        return isSurveyMode;
    }

    public boolean hasJoined()
    {
        return joined;
    }

    /** This method updates the local token on disk  */
    public void setTokens(Collection<Token> tokens)
    {
        assert tokens != null && !tokens.isEmpty() : "Node needs at least one token.";
        if (logger.isDebugEnabled())
            logger.debug("Setting tokens to {}", tokens);
        SystemKeyspace.updateTokens(tokens);
        Collection<Token> localTokens = getLocalTokens();
        setGossipTokens(localTokens);
        tokenMetadata.updateNormalTokens(tokens, FBUtilities.getBroadcastAddress());
        setMode(Mode.NORMAL, false);
    }

    public void setGossipTokens(Collection<Token> tokens)
    {
        List<Pair<ApplicationState, VersionedValue>> states = new ArrayList<Pair<ApplicationState, VersionedValue>>();
        states.add(Pair.create(ApplicationState.TOKENS, valueFactory.tokens(tokens)));
        states.add(Pair.create(ApplicationState.STATUS, valueFactory.normal(tokens)));
        Gossiper.instance.addLocalApplicationStates(states);
    }

    public StorageService()
    {
        // use dedicated executor for sending JMX notifications
        super(Executors.newSingleThreadExecutor());

        jmxObjectName = "org.apache.cassandra.db:type=StorageService";
        MBeanWrapper.instance.registerMBean(this, jmxObjectName);
        MBeanWrapper.instance.registerMBean(StreamManager.instance, StreamManager.OBJECT_NAME);

        legacyProgressSupport = new LegacyJMXProgressSupport(this, jmxObjectName);

        /* register the verb handlers */
        MessagingService.instance().registerVerbHandlers(MessagingService.Verb.MUTATION, new MutationVerbHandler());
        MessagingService.instance().registerVerbHandlers(MessagingService.Verb.READ_REPAIR, new ReadRepairVerbHandler());
        MessagingService.instance().registerVerbHandlers(MessagingService.Verb.READ, new ReadCommandVerbHandler());
        MessagingService.instance().registerVerbHandlers(MessagingService.Verb.RANGE_SLICE, new RangeSliceVerbHandler());
        MessagingService.instance().registerVerbHandlers(MessagingService.Verb.PAGED_RANGE, new RangeSliceVerbHandler());
        MessagingService.instance().registerVerbHandlers(MessagingService.Verb.COUNTER_MUTATION, new CounterMutationVerbHandler());
        MessagingService.instance().registerVerbHandlers(MessagingService.Verb.TRUNCATE, new TruncateVerbHandler());
        MessagingService.instance().registerVerbHandlers(MessagingService.Verb.PAXOS_PREPARE, new PrepareVerbHandler());
        MessagingService.instance().registerVerbHandlers(MessagingService.Verb.PAXOS_PROPOSE, new ProposeVerbHandler());
        MessagingService.instance().registerVerbHandlers(MessagingService.Verb.PAXOS_COMMIT, new CommitVerbHandler());
        MessagingService.instance().registerVerbHandlers(MessagingService.Verb.HINT, new HintVerbHandler());

        // see BootStrapper for a summary of how the bootstrap verbs interact
        MessagingService.instance().registerVerbHandlers(MessagingService.Verb.REPLICATION_FINISHED, new ReplicationFinishedVerbHandler());
        MessagingService.instance().registerVerbHandlers(MessagingService.Verb.REQUEST_RESPONSE, new ResponseVerbHandler());
        MessagingService.instance().registerVerbHandlers(MessagingService.Verb.INTERNAL_RESPONSE, new ResponseVerbHandler());
        MessagingService.instance().registerVerbHandlers(MessagingService.Verb.REPAIR_MESSAGE, new RepairMessageVerbHandler());
        MessagingService.instance().registerVerbHandlers(MessagingService.Verb.GOSSIP_SHUTDOWN, new GossipShutdownVerbHandler());

        MessagingService.instance().registerVerbHandlers(MessagingService.Verb.GOSSIP_DIGEST_SYN, new GossipDigestSynVerbHandler());
        MessagingService.instance().registerVerbHandlers(MessagingService.Verb.GOSSIP_DIGEST_ACK, new GossipDigestAckVerbHandler());
        MessagingService.instance().registerVerbHandlers(MessagingService.Verb.GOSSIP_DIGEST_ACK2, new GossipDigestAck2VerbHandler());

        MessagingService.instance().registerVerbHandlers(MessagingService.Verb.DEFINITIONS_UPDATE, new DefinitionsUpdateVerbHandler());
        MessagingService.instance().registerVerbHandlers(MessagingService.Verb.SCHEMA_CHECK, new SchemaCheckVerbHandler());
        MessagingService.instance().registerVerbHandlers(MessagingService.Verb.MIGRATION_REQUEST, new MigrationRequestVerbHandler());

        MessagingService.instance().registerVerbHandlers(MessagingService.Verb.SNAPSHOT, new SnapshotVerbHandler());
        MessagingService.instance().registerVerbHandlers(MessagingService.Verb.ECHO, new EchoVerbHandler());

        MessagingService.instance().registerVerbHandlers(MessagingService.Verb.BATCH_STORE, new BatchStoreVerbHandler());
        MessagingService.instance().registerVerbHandlers(MessagingService.Verb.BATCH_REMOVE, new BatchRemoveVerbHandler());
    }

    public void registerDaemon(CassandraDaemon daemon)
    {
        this.daemon = daemon;
    }

    public void register(IEndpointLifecycleSubscriber subscriber)
    {
        lifecycleSubscribers.add(subscriber);
    }

    public void unregister(IEndpointLifecycleSubscriber subscriber)
    {
        lifecycleSubscribers.remove(subscriber);
    }

    // should only be called via JMX
    public void stopGossiping()
    {
        if (gossipActive)
        {
            logger.warn("Stopping gossip by operator request");
            Gossiper.instance.stop();
            gossipActive = false;
        }
    }

    // should only be called via JMX
    public synchronized void startGossiping()
    {
        if (!gossipActive)
        {
            checkServiceAllowedToStart("gossip");

            logger.warn("Starting gossip by operator request");
            Collection<Token> tokens = SystemKeyspace.getSavedTokens();

            boolean validTokens = tokens != null && !tokens.isEmpty();

            // shouldn't be called before these are set if we intend to join the ring/are in the process of doing so
            if (joined || joinRing)
                assert validTokens : "Cannot start gossiping for a node intended to join without valid tokens";

            if (validTokens)
                setGossipTokens(tokens);

            Gossiper.instance.forceNewerGeneration();
            Gossiper.instance.start((int) (System.currentTimeMillis() / 1000));
            gossipActive = true;
        }
    }

    // should only be called via JMX
    public boolean isGossipRunning()
    {
        return Gossiper.instance.isEnabled();
    }

    // should only be called via JMX
    public synchronized void startRPCServer()
    {
        checkServiceAllowedToStart("thrift");

        if (daemon == null)
        {
            throw new IllegalStateException("No configured daemon");
        }

        // We only start transports if bootstrap has completed and we're not in survey mode, OR if we are in
        // survey mode and streaming has completed but we're not using auth.
        // OR if we have not joined the ring yet.
        if (StorageService.instance.hasJoined() &&
                ((!StorageService.instance.isSurveyMode() && !SystemKeyspace.bootstrapComplete()) ||
                (StorageService.instance.isSurveyMode() && StorageService.instance.isBootstrapMode())))
        {
            throw new IllegalStateException("Node is not yet bootstrapped completely. Use nodetool to check bootstrap state and resume. For more, see `nodetool help bootstrap`");
        }
        else if (StorageService.instance.hasJoined() && StorageService.instance.isSurveyMode() &&
                DatabaseDescriptor.getAuthenticator().requireAuthentication())
        {
            // Auth isn't initialised until we join the ring, so if we're in survey mode auth will always fail.
            throw new IllegalStateException("Not starting RPC server as write_survey mode and authentication is enabled");
        }

        daemon.thriftServer.start();
    }

    public void stopRPCServer()
    {
        if (daemon == null)
        {
            throw new IllegalStateException("No configured daemon");
        }
        if (daemon.thriftServer != null)
            daemon.thriftServer.stop();
    }

    public boolean isRPCServerRunning()
    {
        if ((daemon == null) || (daemon.thriftServer == null))
        {
            return false;
        }
        return daemon.thriftServer.isRunning();
    }

    public synchronized void startNativeTransport()
    {
        checkServiceAllowedToStart("native transport");

        if (daemon == null)
        {
            throw new IllegalStateException("No configured daemon");
        }

        try
        {
            daemon.startNativeTransport();
        }
        catch (Exception e)
        {
            throw new RuntimeException("Error starting native transport: " + e.getMessage());
        }
    }

    public void stopNativeTransport()
    {
        if (daemon == null)
        {
            throw new IllegalStateException("No configured daemon");
        }
        daemon.stopNativeTransport();
    }

    public boolean isNativeTransportRunning()
    {
        if (daemon == null)
        {
            return false;
        }
        return daemon.isNativeTransportRunning();
    }

    public void stopTransports()
    {
        if (isGossipActive())
        {
            logger.error("Stopping gossiper");
            stopGossiping();
        }
        if (isRPCServerRunning())
        {
            logger.error("Stopping RPC server");
            stopRPCServer();
        }
        if (isNativeTransportRunning())
        {
            logger.error("Stopping native transport");
            stopNativeTransport();
        }
    }

    /**
     * Set the Gossip flag RPC_READY to false and then
     * shutdown the client services (thrift and CQL).
     *
     * Note that other nodes will do this for us when
     * they get the Gossip shutdown message, so even if
     * we don't get time to broadcast this, it is not a problem.
     *
     * See {@link Gossiper#markAsShutdown(InetAddress)}
     */
    private void shutdownClientServers()
    {
        setRpcReady(false);
        stopRPCServer();
        stopNativeTransport();
    }

    public void stopClient()
    {
        Gossiper.instance.unregister(this);
        Gossiper.instance.stop();
        MessagingService.instance().shutdown();
        // give it a second so that task accepted before the MessagingService shutdown gets submitted to the stage (to avoid RejectedExecutionException)
        Uninterruptibles.sleepUninterruptibly(1, TimeUnit.SECONDS);
        StageManager.shutdownNow();
    }

    public boolean isInitialized()
    {
        return initialized;
    }

    public boolean isGossipActive()
    {
        return gossipActive;
    }

    public boolean isDaemonSetupCompleted()
    {
        return daemon == null
               ? false
               : daemon.setupCompleted();
    }

    public void stopDaemon()
    {
        if (daemon == null)
            throw new IllegalStateException("No configured daemon");
        daemon.deactivate();
    }

    private synchronized UUID prepareForReplacement() throws ConfigurationException
    {
        if (SystemKeyspace.bootstrapComplete())
            throw new RuntimeException("Cannot replace address with a node that is already bootstrapped");

        if (!joinRing)
            throw new ConfigurationException("Cannot set both join_ring=false and attempt to replace a node");

        if (!DatabaseDescriptor.isAutoBootstrap() && !Boolean.getBoolean("cassandra.allow_unsafe_replace"))
            throw new RuntimeException("Replacing a node without bootstrapping risks invalidating consistency " +
                                       "guarantees as the expected data may not be present until repair is run. " +
                                       "To perform this operation, please restart with " +
                                       "-Dcassandra.allow_unsafe_replace=true");

        InetAddress replaceAddress = DatabaseDescriptor.getReplaceAddress();
        logger.info("Gathering node replacement information for {}", replaceAddress);
        Map<InetAddress, EndpointState> epStates = Gossiper.instance.doShadowRound();
        // as we've completed the shadow round of gossip, we should be able to find the node we're replacing
        if (epStates.get(replaceAddress) == null)
            throw new RuntimeException(String.format("Cannot replace_address %s because it doesn't exist in gossip", replaceAddress));

        try
        {
            VersionedValue tokensVersionedValue = epStates.get(replaceAddress).getApplicationState(ApplicationState.TOKENS);
            if (tokensVersionedValue == null)
                throw new RuntimeException(String.format("Could not find tokens for %s to replace", replaceAddress));

            bootstrapTokens = TokenSerializer.deserialize(tokenMetadata.partitioner, new DataInputStream(new ByteArrayInputStream(tokensVersionedValue.toBytes())));
        }
        catch (IOException e)
        {
            throw new RuntimeException(e);
        }

        UUID localHostId = SystemKeyspace.getLocalHostId();

        if (isReplacingSameAddress())
        {
            localHostId = Gossiper.instance.getHostId(replaceAddress, epStates);
            SystemKeyspace.setLocalHostId(localHostId); // use the replacee's host Id as our own so we receive hints, etc
        }

        return localHostId;
    }

    private synchronized void checkForEndpointCollision(UUID localHostId, Set<InetAddress> peers) throws ConfigurationException
    {
        if (Boolean.getBoolean("cassandra.allow_unsafe_join"))
        {
            logger.warn("Skipping endpoint collision check as cassandra.allow_unsafe_join=true");
            return;
        }

        logger.debug("Starting shadow gossip round to check for endpoint collision");
        Map<InetAddress, EndpointState> epStates = Gossiper.instance.doShadowRound(peers);

        if (epStates.isEmpty() && DatabaseDescriptor.getSeeds().contains(FBUtilities.getBroadcastAddress()))
            logger.info("Unable to gossip with any peers but continuing anyway since node is in its own seed list");

        // If bootstrapping, check whether any previously known status for the endpoint makes it unsafe to do so.
        // If not bootstrapping, compare the host id for this endpoint learned from gossip (if any) with the local
        // one, which was either read from system.local or generated at startup. If a learned id is present &
        // doesn't match the local, then the node needs replacing
        if (!Gossiper.instance.isSafeForStartup(FBUtilities.getBroadcastAddress(), localHostId, shouldBootstrap(), epStates))
        {
            throw new RuntimeException(String.format("A node with address %s already exists, cancelling join. " +
                                                     "Use cassandra.replace_address if you want to replace this node.",
                                                     FBUtilities.getBroadcastAddress()));
        }

        if (shouldBootstrap() && useStrictConsistency && !allowSimultaneousMoves())
        {
            for (Map.Entry<InetAddress, EndpointState> entry : epStates.entrySet())
            {
                // ignore local node or empty status
                if (entry.getKey().equals(FBUtilities.getBroadcastAddress()) || entry.getValue().getApplicationState(ApplicationState.STATUS) == null)
                    continue;
                String[] pieces = splitValue(entry.getValue().getApplicationState(ApplicationState.STATUS));
                assert (pieces.length > 0);
                String state = pieces[0];
                if (state.equals(VersionedValue.STATUS_BOOTSTRAPPING) || state.equals(VersionedValue.STATUS_LEAVING) || state.equals(VersionedValue.STATUS_MOVING))
                    throw new UnsupportedOperationException("Other bootstrapping/leaving/moving nodes detected, cannot bootstrap while cassandra.consistent.rangemovement is true");
            }
        }
    }

    private boolean allowSimultaneousMoves()
    {
        return allowSimultaneousMoves && DatabaseDescriptor.getNumTokens() == 1;
    }

    // for testing only
    public void unsafeInitialize() throws ConfigurationException
    {
        initialized = true;
        gossipActive = true;
        Gossiper.instance.register(this);
        Gossiper.instance.start((int) (System.currentTimeMillis() / 1000)); // needed for node-ring gathering.
        Gossiper.instance.addLocalApplicationState(ApplicationState.NET_VERSION, valueFactory.networkVersion());
        if (!MessagingService.instance().isListening())
            MessagingService.instance().listen();
    }

    public void populateTokenMetadata()
    {
        if (Boolean.parseBoolean(System.getProperty("cassandra.load_ring_state", "true")))
        {
            logger.info("Populating token metadata from system tables");
            Multimap<InetAddress, Token> loadedTokens = SystemKeyspace.loadTokens();
            if (!shouldBootstrap()) // if we have not completed bootstrapping, we should not add ourselves as a normal token
                loadedTokens.putAll(FBUtilities.getBroadcastAddress(), SystemKeyspace.getSavedTokens());
            for (InetAddress ep : loadedTokens.keySet())
                tokenMetadata.updateNormalTokens(loadedTokens.get(ep), ep);

            logger.info("Token metadata: {}", tokenMetadata);
        }
    }

    public synchronized void initServer() throws ConfigurationException
    {
        initServer(RING_DELAY);
    }

    public synchronized void initServer(int delay) throws ConfigurationException
    {
        logger.info("Cassandra version: {}", FBUtilities.getReleaseVersionString());
        logger.info("Thrift API version: {}", cassandraConstants.VERSION);
        logger.info("CQL supported versions: {} (default: {})",
                StringUtils.join(ClientState.getCQLSupportedVersion(), ", "), ClientState.DEFAULT_CQL_VERSION);
        logger.info("Native protocol supported versions: {} (default: {})",
                    StringUtils.join(ProtocolVersion.supportedVersions(), ", "), ProtocolVersion.CURRENT);

        try
        {
            // Ensure StorageProxy is initialized on start-up; see CASSANDRA-3797.
            Class.forName("org.apache.cassandra.service.StorageProxy");
            // also IndexSummaryManager, which is otherwise unreferenced
            Class.forName("org.apache.cassandra.io.sstable.IndexSummaryManager");
        }
        catch (ClassNotFoundException e)
        {
            throw new AssertionError(e);
        }

        // daemon threads, like our executors', continue to run while shutdown hooks are invoked
        drainOnShutdown = NamedThreadFactory.createThread(new WrappedRunnable()
        {
            @Override
            public void runMayThrow() throws InterruptedException, ExecutionException, IOException
            {
                drain(true);

                if (FBUtilities.isWindows)
                    WindowsTimer.endTimerPeriod(DatabaseDescriptor.getWindowsTimerInterval());

                LoggingSupportFactory.getLoggingSupport().onShutdown();
            }
        }, "StorageServiceShutdownHook");
        Runtime.getRuntime().addShutdownHook(drainOnShutdown);

        replacing = isReplacing();

        if (!Boolean.parseBoolean(System.getProperty("cassandra.start_gossip", "true")))
        {
            logger.info("Not starting gossip as requested.");
            // load ring state in preparation for starting gossip later
            loadRingState();
            initialized = true;
            return;
        }

        prepareToJoin();

        // Has to be called after the host id has potentially changed in prepareToJoin().
        try
        {
            CacheService.instance.counterCache.loadSavedAsync().get();
        }
        catch (Throwable t)
        {
            JVMStabilityInspector.inspectThrowable(t);
            logger.warn("Error loading counter cache", t);
        }

        if (joinRing)
        {
            joinTokenRing(delay);
        }
        else
        {
            Collection<Token> tokens = SystemKeyspace.getSavedTokens();
            if (!tokens.isEmpty())
            {
                tokenMetadata.updateNormalTokens(tokens, FBUtilities.getBroadcastAddress());
                // order is important here, the gossiper can fire in between adding these two states.  It's ok to send TOKENS without STATUS, but *not* vice versa.
                List<Pair<ApplicationState, VersionedValue>> states = new ArrayList<Pair<ApplicationState, VersionedValue>>();
                states.add(Pair.create(ApplicationState.TOKENS, valueFactory.tokens(tokens)));
                states.add(Pair.create(ApplicationState.STATUS, valueFactory.hibernate(true)));
                Gossiper.instance.addLocalApplicationStates(states);
            }
            doAuthSetup();
            logger.info("Not joining ring as requested. Use JMX (StorageService->joinRing()) to initiate ring joining");
        }

        initialized = true;
    }

    private void loadRingState()
    {
        if (Boolean.parseBoolean(System.getProperty("cassandra.load_ring_state", "true")))
        {
            logger.info("Loading persisted ring state");
            Multimap<InetAddress, Token> loadedTokens = SystemKeyspace.loadTokens();
            Map<InetAddress, UUID> loadedHostIds = SystemKeyspace.loadHostIds();
            for (InetAddress ep : loadedTokens.keySet())
            {
                if (ep.equals(FBUtilities.getBroadcastAddress()))
                {
                    // entry has been mistakenly added, delete it
                    SystemKeyspace.removeEndpoint(ep);
                }
                else
                {
                    if (loadedHostIds.containsKey(ep))
                        tokenMetadata.updateHostId(loadedHostIds.get(ep), ep);
                    Gossiper.runInGossipStageBlocking(() -> Gossiper.instance.addSavedEndpoint(ep));
                }
            }
        }
    }

    private boolean isReplacing()
    {
        if (System.getProperty("cassandra.replace_address_first_boot", null) != null && SystemKeyspace.bootstrapComplete())
        {
            logger.info("Replace address on first boot requested; this node is already bootstrapped");
            return false;
        }
        return DatabaseDescriptor.getReplaceAddress() != null;
    }

    /**
     * In the event of forceful termination we need to remove the shutdown hook to prevent hanging (OOM for instance)
     */
    public void removeShutdownHook()
    {
        if (drainOnShutdown != null)
            Runtime.getRuntime().removeShutdownHook(drainOnShutdown);

        if (FBUtilities.isWindows)
            WindowsTimer.endTimerPeriod(DatabaseDescriptor.getWindowsTimerInterval());
    }

    private boolean shouldBootstrap()
    {
        return DatabaseDescriptor.isAutoBootstrap() && !SystemKeyspace.bootstrapComplete() && !isSeed();
    }

    public static boolean isSeed()
    {
        return DatabaseDescriptor.getSeeds().contains(FBUtilities.getBroadcastAddress());
    }

    @VisibleForTesting
    public void prepareToJoin() throws ConfigurationException
    {
        if (!joined)
        {
            Map<ApplicationState, VersionedValue> appStates = new EnumMap<>(ApplicationState.class);

            if (SystemKeyspace.wasDecommissioned())
            {
                if (Boolean.getBoolean("cassandra.override_decommission"))
                {
                    logger.warn("This node was decommissioned, but overriding by operator request.");
                    SystemKeyspace.setBootstrapState(SystemKeyspace.BootstrapState.COMPLETED);
                }
                else
                    throw new ConfigurationException("This node was decommissioned and will not rejoin the ring unless cassandra.override_decommission=true has been set, or all existing data is removed and the node is bootstrapped again");
            }

            if (DatabaseDescriptor.getReplaceTokens().size() > 0 || DatabaseDescriptor.getReplaceNode() != null)
                throw new RuntimeException("Replace method removed; use cassandra.replace_address instead");

            if (!MessagingService.instance().isListening())
                MessagingService.instance().listen();

            UUID localHostId = SystemKeyspace.getLocalHostId();

            if (replacing)
            {
                localHostId = prepareForReplacement();
                appStates.put(ApplicationState.TOKENS, valueFactory.tokens(bootstrapTokens));

                if (!DatabaseDescriptor.isAutoBootstrap())
                {
                    // Will not do replace procedure, persist the tokens we're taking over locally
                    // so that they don't get clobbered with auto generated ones in joinTokenRing
                    SystemKeyspace.updateTokens(bootstrapTokens);
                }
                else if (isReplacingSameAddress())
                {
                    //only go into hibernate state if replacing the same address (CASSANDRA-8523)
                    logger.warn("Writes will not be forwarded to this node during replacement because it has the same address as " +
                                "the node to be replaced ({}). If the previous node has been down for longer than max_hint_window_in_ms, " +
                                "repair must be run after the replacement process in order to make this node consistent.",
                                DatabaseDescriptor.getReplaceAddress());
                    appStates.put(ApplicationState.STATUS, valueFactory.hibernate(true));
                }
            }
            else
            {
                checkForEndpointCollision(localHostId, SystemKeyspace.loadHostIds().keySet());
            }

            // have to start the gossip service before we can see any info on other nodes.  this is necessary
            // for bootstrap to get the load info it needs.
            // (we won't be part of the storage ring though until we add a counterId to our state, below.)
            // Seed the host ID-to-endpoint map with our own ID.
            getTokenMetadata().updateHostId(localHostId, FBUtilities.getBroadcastAddress());
            appStates.put(ApplicationState.NET_VERSION, valueFactory.networkVersion());
            appStates.put(ApplicationState.HOST_ID, valueFactory.hostId(localHostId));
            appStates.put(ApplicationState.RPC_ADDRESS, valueFactory.rpcaddress(FBUtilities.getBroadcastRpcAddress()));
            appStates.put(ApplicationState.RELEASE_VERSION, valueFactory.releaseVersion());

            // load the persisted ring state. This used to be done earlier in the init process,
            // but now we always perform a shadow round when preparing to join and we have to
            // clear endpoint states after doing that.
            loadRingState();

            logger.info("Starting up server gossip");
            Gossiper.instance.register(this);
            Gossiper.instance.start(SystemKeyspace.incrementAndGetGeneration(), appStates); // needed for node-ring gathering.
            gossipActive = true;
            // gossip snitch infos (local DC and rack)
            gossipSnitchInfo();
            // gossip Schema.emptyVersion forcing immediate check for schema updates (see MigrationManager#maybeScheduleSchemaPull)
            Schema.instance.updateVersionAndAnnounce(); // Ensure we know our own actual Schema UUID in preparation for updates
            LoadBroadcaster.instance.startBroadcasting();
            HintsService.instance.startDispatch();
            BatchlogManager.instance.start();
        }
    }

    public void waitForSchema(int delay)
    {
        // first sleep the delay to make sure we see all our peers
        for (int i = 0; i < delay; i += 1000)
        {
            // if we see schema, we can proceed to the next check directly
            if (!Schema.instance.getVersion().equals(SchemaConstants.emptyVersion))
            {
                logger.debug("got schema: {}", Schema.instance.getVersion());
                break;
            }
            Uninterruptibles.sleepUninterruptibly(1, TimeUnit.SECONDS);
        }
        // if our schema hasn't matched yet, wait until it has
        // we do this by waiting for all in-flight migration requests and responses to complete
        // (post CASSANDRA-1391 we don't expect this to be necessary very often, but it doesn't hurt to be careful)
        if (!MigrationManager.isReadyForBootstrap())
        {
            setMode(Mode.JOINING, "waiting for schema information to complete", true);
            MigrationManager.waitUntilReadyForBootstrap();
        }
    }

    @VisibleForTesting
    public void joinTokenRing(int delay) throws ConfigurationException
{
        joined = true;

        // We bootstrap if we haven't successfully bootstrapped before, as long as we are not a seed.
        // If we are a seed, or if the user manually sets auto_bootstrap to false,
        // we'll skip streaming data from other nodes and jump directly into the ring.
        //
        // The seed check allows us to skip the RING_DELAY sleep for the single-node cluster case,
        // which is useful for both new users and testing.
        //
        // We attempted to replace this with a schema-presence check, but you need a meaningful sleep
        // to get schema info from gossip which defeats the purpose.  See CASSANDRA-4427 for the gory details.
        Set<InetAddress> current = new HashSet<>();
        if (logger.isDebugEnabled())
        {
            logger.debug("Bootstrap variables: {} {} {} {}",
                         DatabaseDescriptor.isAutoBootstrap(),
                         SystemKeyspace.bootstrapInProgress(),
                         SystemKeyspace.bootstrapComplete(),
                         DatabaseDescriptor.getSeeds().contains(FBUtilities.getBroadcastAddress()));
        }
        if (DatabaseDescriptor.isAutoBootstrap() && !SystemKeyspace.bootstrapComplete() && DatabaseDescriptor.getSeeds().contains(FBUtilities.getBroadcastAddress()))
        {
            logger.info("This node will not auto bootstrap because it is configured to be a seed node.");
        }

        boolean dataAvailable = true; // make this to false when bootstrap streaming failed
        boolean bootstrap = shouldBootstrap();
        if (bootstrap)
        {
            if (SystemKeyspace.bootstrapInProgress())
                logger.warn("Detected previous bootstrap failure; retrying");
            else
                SystemKeyspace.setBootstrapState(SystemKeyspace.BootstrapState.IN_PROGRESS);
            setMode(Mode.JOINING, "waiting for ring information", true);
            waitForSchema(delay);
            setMode(Mode.JOINING, "schema complete, ready to bootstrap", true);
            setMode(Mode.JOINING, "waiting for pending range calculation", true);
            PendingRangeCalculatorService.instance.blockUntilFinished();
            setMode(Mode.JOINING, "calculation complete, ready to bootstrap", true);

            logger.debug("... got ring + schema info");

            if (useStrictConsistency && !allowSimultaneousMoves() &&
                    (
                        tokenMetadata.getBootstrapTokens().valueSet().size() > 0 ||
                        tokenMetadata.getLeavingEndpoints().size() > 0 ||
                        tokenMetadata.getMovingEndpoints().size() > 0
                    ))
            {
                String bootstrapTokens = StringUtils.join(tokenMetadata.getBootstrapTokens().valueSet(), ',');
                String leavingTokens = StringUtils.join(tokenMetadata.getLeavingEndpoints(), ',');
                String movingTokens = StringUtils.join(tokenMetadata.getMovingEndpoints().stream().map(e -> e.right).toArray(), ',');
                throw new UnsupportedOperationException(String.format("Other bootstrapping/leaving/moving nodes detected, cannot bootstrap while cassandra.consistent.rangemovement is true. Nodes detected, bootstrapping: %s; leaving: %s; moving: %s;", bootstrapTokens, leavingTokens, movingTokens));
            }

            // get bootstrap tokens
            if (!replacing)
            {
                if (tokenMetadata.isMember(FBUtilities.getBroadcastAddress()))
                {
                    String s = "This node is already a member of the token ring; bootstrap aborted. (If replacing a dead node, remove the old one from the ring first.)";
                    throw new UnsupportedOperationException(s);
                }
                setMode(Mode.JOINING, "getting bootstrap token", true);
                bootstrapTokens = BootStrapper.getBootstrapTokens(tokenMetadata, FBUtilities.getBroadcastAddress(), delay);
            }
            else
            {
                if (!isReplacingSameAddress())
                {
                    try
                    {
                        // Sleep additionally to make sure that the server actually is not alive
                        // and giving it more time to gossip if alive.
                        Thread.sleep(LoadBroadcaster.BROADCAST_INTERVAL);
                    }
                    catch (InterruptedException e)
                    {
                        throw new AssertionError(e);
                    }

                    // check for operator errors...
                    for (Token token : bootstrapTokens)
                    {
                        InetAddress existing = tokenMetadata.getEndpoint(token);
                        if (existing != null)
                        {
                            long nanoDelay = delay * 1000000L;
                            if (Gossiper.instance.getEndpointStateForEndpoint(existing).getUpdateTimestamp() > (System.nanoTime() - nanoDelay))
                                throw new UnsupportedOperationException("Cannot replace a live node... ");
                            current.add(existing);
                        }
                        else
                        {
                            throw new UnsupportedOperationException("Cannot replace token " + token + " which does not exist!");
                        }
                    }
                }
                else
                {
                    try
                    {
                        Thread.sleep(RING_DELAY);
                    }
                    catch (InterruptedException e)
                    {
                        throw new AssertionError(e);
                    }

                }
                setMode(Mode.JOINING, "Replacing a node with token(s): " + bootstrapTokens, true);
            }

            dataAvailable = bootstrap(bootstrapTokens);
        }
        else
        {
            bootstrapTokens = SystemKeyspace.getSavedTokens();
            if (bootstrapTokens.isEmpty())
            {
                bootstrapTokens = BootStrapper.getBootstrapTokens(tokenMetadata, FBUtilities.getBroadcastAddress(), delay);
            }
            else
            {
                if (bootstrapTokens.size() != DatabaseDescriptor.getNumTokens())
                    throw new ConfigurationException("Cannot change the number of tokens from " + bootstrapTokens.size() + " to " + DatabaseDescriptor.getNumTokens());
                else
                    logger.info("Using saved tokens {}", bootstrapTokens);
            }
        }

        // if we don't have system_traces keyspace at this point, then create it manually
        maybeAddOrUpdateKeyspace(TraceKeyspace.metadata());
        maybeAddOrUpdateKeyspace(SystemDistributedKeyspace.metadata());

        if (!isSurveyMode)
        {
            if (dataAvailable)
            {
                finishJoiningRing(bootstrap, bootstrapTokens);
                // remove the existing info about the replaced node.
                if (!current.isEmpty())
                {
                    Gossiper.runInGossipStageBlocking(() -> {
                        for (InetAddress existing : current)
                            Gossiper.instance.replacedEndpoint(existing);
                    });
                }
            }
            else
            {
                logger.warn("Some data streaming failed. Use nodetool to check bootstrap state and resume. For more, see `nodetool help bootstrap`. {}", SystemKeyspace.getBootstrapState());
            }
        }
        else
        {
            if (dataAvailable)
                logger.info("Startup complete, but write survey mode is active, not becoming an active ring member. Use JMX (StorageService->joinRing()) to finalize ring joining.");
            else
                logger.warn("Some data streaming failed. Use nodetool to check bootstrap state and resume. For more, see `nodetool help bootstrap`. {}", SystemKeyspace.getBootstrapState());
        }
    }

    public static boolean isReplacingSameAddress()
    {
        InetAddress replaceAddress = DatabaseDescriptor.getReplaceAddress();
        return replaceAddress != null && replaceAddress.equals(FBUtilities.getBroadcastAddress());
    }

    public void gossipSnitchInfo()
    {
        IEndpointSnitch snitch = DatabaseDescriptor.getEndpointSnitch();
        String dc = snitch.getDatacenter(FBUtilities.getBroadcastAddress());
        String rack = snitch.getRack(FBUtilities.getBroadcastAddress());
        Gossiper.instance.addLocalApplicationState(ApplicationState.DC, StorageService.instance.valueFactory.datacenter(dc));
        Gossiper.instance.addLocalApplicationState(ApplicationState.RACK, StorageService.instance.valueFactory.rack(rack));
    }

    public void joinRing() throws IOException
    {
        SystemKeyspace.BootstrapState state = SystemKeyspace.getBootstrapState();
        joinRing(state.equals(SystemKeyspace.BootstrapState.IN_PROGRESS));
    }

    private synchronized void joinRing(boolean resumedBootstrap) throws IOException
    {
        if (!joined)
        {
            logger.info("Joining ring by operator request");
            try
            {
                joinTokenRing(0);
            }
            catch (ConfigurationException e)
            {
                throw new IOException(e.getMessage());
            }
        }
        else if (isSurveyMode)
        {
            // if isSurveyMode is on then verify isBootstrapMode
            // node can join the ring even if isBootstrapMode is true which should not happen
            if (!isBootstrapMode())
            {
                isSurveyMode = false;
                logger.info("Leaving write survey mode and joining ring at operator request");
                finishJoiningRing(resumedBootstrap, SystemKeyspace.getSavedTokens());
                daemon.start();
            }
            else
            {
                logger.warn("Can't join the ring because in write_survey mode and bootstrap hasn't completed");
            }
        }
        else if (isBootstrapMode())
        {
            // bootstrap is not complete hence node cannot join the ring
            logger.warn("Can't join the ring because bootstrap hasn't completed.");
        }
    }

    private void executePreJoinTasks(boolean bootstrap)
    {
        StreamSupport.stream(ColumnFamilyStore.all().spliterator(), false)
                .filter(cfs -> Schema.instance.getUserKeyspaces().contains(cfs.keyspace.getName()))
                .forEach(cfs -> cfs.indexManager.executePreJoinTasksBlocking(bootstrap));
    }

    private void finishJoiningRing(boolean didBootstrap, Collection<Token> tokens)
    {
        // start participating in the ring.
        setMode(Mode.JOINING, "Finish joining ring", true);
        SystemKeyspace.setBootstrapState(SystemKeyspace.BootstrapState.COMPLETED);
        executePreJoinTasks(didBootstrap);
        setTokens(tokens);

        assert tokenMetadata.sortedTokens().size() > 0;
        doAuthSetup();
    }

    private void doAuthSetup()
    {
        if (!authSetupCalled.getAndSet(true))
        {
            maybeAddOrUpdateKeyspace(AuthKeyspace.metadata());

            DatabaseDescriptor.getRoleManager().setup();
            DatabaseDescriptor.getAuthenticator().setup();
            DatabaseDescriptor.getAuthorizer().setup();
            MigrationManager.instance.register(new AuthMigrationListener());
            authSetupComplete = true;
        }
    }

    public boolean isAuthSetupComplete()
    {
        return authSetupComplete;
    }

    private void maybeAddKeyspace(KeyspaceMetadata ksm)
    {
        try
        {
            /*
             * We use timestamp of 0, intentionally, so that varying timestamps wouldn't cause schema mismatches on
             * newly added nodes.
             *
             * Having the initial/default timestamp as 0 also allows users to make and persist changes to replication
             * of our replicated system keyspaces.
             *
             * In case that we need to make incompatible changes to those kesypaces/tables, we'd need to bump the timestamp
             * on per-keyspace/per-table basis. So far we've never needed to.
             */
            MigrationManager.announceNewKeyspace(ksm, 0, false);
        }
        catch (AlreadyExistsException e)
        {
            logger.debug("Attempted to create new keyspace {}, but it already exists", ksm.name);
        }
    }

    /**
     * Ensure the schema of a pseudo-system keyspace (a distributed system keyspace: traces, auth and the so-called distributedKeyspace),
     * is up to date with what we expected (creating it if it doesn't exist and updating tables that may have been upgraded).
     */
    private void maybeAddOrUpdateKeyspace(KeyspaceMetadata expected)
    {
        // Note that want to deal with the keyspace and its table a bit differently: for the keyspace definition
        // itself, we want to create it if it doesn't exist yet, but if it does exist, we don't want to modify it,
        // because user can modify the definition to change the replication factor (#6016) and we don't want to
        // override it. For the tables however, we have to deal with the fact that new version can add new columns
        // (#8162 being an example), so even if the table definition exists, we still need to force the "current"
        // version of the schema, the one the node will be expecting.

        KeyspaceMetadata defined = Schema.instance.getKSMetaData(expected.name);
        // If the keyspace doesn't exist, create it
        if (defined == null)
        {
            maybeAddKeyspace(expected);
            defined = Schema.instance.getKSMetaData(expected.name);
        }

        // While the keyspace exists, it might miss table or have outdated one
        // There is also the potential for a race, as schema migrations add the bare
        // keyspace into Schema.instance before adding its tables, so double check that
        // all the expected tables are present
        for (CFMetaData expectedTable : expected.tables)
        {
            CFMetaData definedTable = defined.tables.get(expectedTable.cfName).orElse(null);
            if (definedTable == null || !definedTable.equals(expectedTable))
                MigrationManager.forceAnnounceNewColumnFamily(expectedTable);
        }
    }

    public boolean isJoined()
    {
        return tokenMetadata.isMember(FBUtilities.getBroadcastAddress()) && !isSurveyMode;
    }

    public void rebuild(String sourceDc)
    {
        rebuild(sourceDc, null, null, null);
    }

    public void rebuild(String sourceDc, String keyspace, String tokens, String specificSources)
    {
        // check ongoing rebuild
        if (!isRebuilding.compareAndSet(false, true))
        {
            throw new IllegalStateException("Node is still rebuilding. Check nodetool netstats.");
        }

        // check the arguments
        if (keyspace == null && tokens != null)
        {
            throw new IllegalArgumentException("Cannot specify tokens without keyspace.");
        }

        logger.info("rebuild from dc: {}, {}, {}", sourceDc == null ? "(any dc)" : sourceDc,
                    keyspace == null ? "(All keyspaces)" : keyspace,
                    tokens == null ? "(All tokens)" : tokens);

        try
        {
            RangeStreamer streamer = new RangeStreamer(tokenMetadata,
                                                       null,
                                                       FBUtilities.getBroadcastAddress(),
                                                       "Rebuild",
                                                       useStrictConsistency && !replacing,
                                                       DatabaseDescriptor.getEndpointSnitch(),
                                                       streamStateStore,
                                                       false);
            streamer.addSourceFilter(new RangeStreamer.FailureDetectorSourceFilter(FailureDetector.instance));
            if (sourceDc != null)
                streamer.addSourceFilter(new RangeStreamer.SingleDatacenterFilter(DatabaseDescriptor.getEndpointSnitch(), sourceDc));

            if (keyspace == null)
            {
                for (String keyspaceName : Schema.instance.getNonLocalStrategyKeyspaces())
                    streamer.addRanges(keyspaceName, getLocalRanges(keyspaceName));
            }
            else if (tokens == null)
            {
                streamer.addRanges(keyspace, getLocalRanges(keyspace));
            }
            else
            {
                Token.TokenFactory factory = getTokenFactory();
                List<Range<Token>> ranges = new ArrayList<>();
                Pattern rangePattern = Pattern.compile("\\(\\s*(-?\\w+)\\s*,\\s*(-?\\w+)\\s*\\]");
                try (Scanner tokenScanner = new Scanner(tokens))
                {
                    while (tokenScanner.findInLine(rangePattern) != null)
                    {
                        MatchResult range = tokenScanner.match();
                        Token startToken = factory.fromString(range.group(1));
                        Token endToken = factory.fromString(range.group(2));
                        logger.info("adding range: ({},{}]", startToken, endToken);
                        ranges.add(new Range<>(startToken, endToken));
                    }
                    if (tokenScanner.hasNext())
                        throw new IllegalArgumentException("Unexpected string: " + tokenScanner.next());
                }

                // Ensure all specified ranges are actually ranges owned by this host
                Collection<Range<Token>> localRanges = getLocalRanges(keyspace);
                for (Range<Token> specifiedRange : ranges)
                {
                    boolean foundParentRange = false;
                    for (Range<Token> localRange : localRanges)
                    {
                        if (localRange.contains(specifiedRange))
                        {
                            foundParentRange = true;
                            break;
                        }
                    }
                    if (!foundParentRange)
                    {
                        throw new IllegalArgumentException(String.format("The specified range %s is not a range that is owned by this node. Please ensure that all token ranges specified to be rebuilt belong to this node.", specifiedRange.toString()));
                    }
                }

                if (specificSources != null)
                {
                    String[] stringHosts = specificSources.split(",");
                    Set<InetAddress> sources = new HashSet<>(stringHosts.length);
                    for (String stringHost : stringHosts)
                    {
                        try
                        {
                            InetAddress endpoint = InetAddress.getByName(stringHost);
                            if (FBUtilities.getBroadcastAddress().equals(endpoint))
                            {
                                throw new IllegalArgumentException("This host was specified as a source for rebuilding. Sources for a rebuild can only be other nodes in the cluster.");
                            }
                            sources.add(endpoint);
                        }
                        catch (UnknownHostException ex)
                        {
                            throw new IllegalArgumentException("Unknown host specified " + stringHost, ex);
                        }
                    }
                    streamer.addSourceFilter(new RangeStreamer.WhitelistedSourcesFilter(sources));
                }

                streamer.addRanges(keyspace, ranges);
            }

            StreamResultFuture resultFuture = streamer.fetchAsync();
            // wait for result
            resultFuture.get();
        }
        catch (InterruptedException e)
        {
            throw new RuntimeException("Interrupted while waiting on rebuild streaming");
        }
        catch (ExecutionException e)
        {
            // This is used exclusively through JMX, so log the full trace but only throw a simple RTE
            logger.error("Error while rebuilding node", e.getCause());
            throw new RuntimeException("Error while rebuilding node: " + e.getCause().getMessage());
        }
        finally
        {
            // rebuild is done (successfully or not)
            isRebuilding.set(false);
        }
    }

    public void setRpcTimeout(long value)
    {
        DatabaseDescriptor.setRpcTimeout(value);
        logger.info("set rpc timeout to {} ms", value);
    }

    public long getRpcTimeout()
    {
        return DatabaseDescriptor.getRpcTimeout();
    }

    public void setReadRpcTimeout(long value)
    {
        DatabaseDescriptor.setReadRpcTimeout(value);
        logger.info("set read rpc timeout to {} ms", value);
    }

    public long getReadRpcTimeout()
    {
        return DatabaseDescriptor.getReadRpcTimeout();
    }

    public void setRangeRpcTimeout(long value)
    {
        DatabaseDescriptor.setRangeRpcTimeout(value);
        logger.info("set range rpc timeout to {} ms", value);
    }

    public long getRangeRpcTimeout()
    {
        return DatabaseDescriptor.getRangeRpcTimeout();
    }

    public void setWriteRpcTimeout(long value)
    {
        DatabaseDescriptor.setWriteRpcTimeout(value);
        logger.info("set write rpc timeout to {} ms", value);
    }

    public long getWriteRpcTimeout()
    {
        return DatabaseDescriptor.getWriteRpcTimeout();
    }

    public void setCounterWriteRpcTimeout(long value)
    {
        DatabaseDescriptor.setCounterWriteRpcTimeout(value);
        logger.info("set counter write rpc timeout to {} ms", value);
    }

    public long getCounterWriteRpcTimeout()
    {
        return DatabaseDescriptor.getCounterWriteRpcTimeout();
    }

    public void setCasContentionTimeout(long value)
    {
        DatabaseDescriptor.setCasContentionTimeout(value);
        logger.info("set cas contention rpc timeout to {} ms", value);
    }

    public long getCasContentionTimeout()
    {
        return DatabaseDescriptor.getCasContentionTimeout();
    }

    public void setTruncateRpcTimeout(long value)
    {
        DatabaseDescriptor.setTruncateRpcTimeout(value);
        logger.info("set truncate rpc timeout to {} ms", value);
    }

    public long getTruncateRpcTimeout()
    {
        return DatabaseDescriptor.getTruncateRpcTimeout();
    }

    public void setStreamingSocketTimeout(int value)
    {
        DatabaseDescriptor.setStreamingSocketTimeout(value);
        logger.info("set streaming socket timeout to {} ms", value);
    }

    public int getStreamingSocketTimeout()
    {
        return DatabaseDescriptor.getStreamingSocketTimeout();
    }

    public void setStreamThroughputMbPerSec(int value)
    {
        DatabaseDescriptor.setStreamThroughputOutboundMegabitsPerSec(value);
        logger.info("setstreamthroughput: throttle set to {}", value);
    }

    public int getStreamThroughputMbPerSec()
    {
        return DatabaseDescriptor.getStreamThroughputOutboundMegabitsPerSec();
    }

    public void setInterDCStreamThroughputMbPerSec(int value)
    {
        DatabaseDescriptor.setInterDCStreamThroughputOutboundMegabitsPerSec(value);
        logger.info("setinterdcstreamthroughput: throttle set to {}", value);
    }

    public int getInterDCStreamThroughputMbPerSec()
    {
        return DatabaseDescriptor.getInterDCStreamThroughputOutboundMegabitsPerSec();
    }


    public int getCompactionThroughputMbPerSec()
    {
        return DatabaseDescriptor.getCompactionThroughputMbPerSec();
    }

    public void setCompactionThroughputMbPerSec(int value)
    {
        DatabaseDescriptor.setCompactionThroughputMbPerSec(value);
        CompactionManager.instance.setRate(value);
    }

    public int getConcurrentCompactors()
    {
        return DatabaseDescriptor.getConcurrentCompactors();
    }

    public void setConcurrentCompactors(int value)
    {
        if (value <= 0)
            throw new IllegalArgumentException("Number of concurrent compactors should be greater than 0.");
        DatabaseDescriptor.setConcurrentCompactors(value);
        CompactionManager.instance.setConcurrentCompactors(value);
    }

    public boolean isIncrementalBackupsEnabled()
    {
        return DatabaseDescriptor.isIncrementalBackupsEnabled();
    }

    public void setIncrementalBackupsEnabled(boolean value)
    {
        DatabaseDescriptor.setIncrementalBackupsEnabled(value);
    }

    private void setMode(Mode m, boolean log)
    {
        setMode(m, null, log);
    }

    private void setMode(Mode m, String msg, boolean log)
    {
        operationMode = m;
        String logMsg = msg == null ? m.toString() : String.format("%s: %s", m, msg);
        if (log)
            logger.info(logMsg);
        else
            logger.debug(logMsg);
    }

    /**
     * Bootstrap node by fetching data from other nodes.
     * If node is bootstrapping as a new node, then this also announces bootstrapping to the cluster.
     *
     * This blocks until streaming is done.
     *
     * @param tokens bootstrapping tokens
     * @return true if bootstrap succeeds.
     */
    private boolean bootstrap(final Collection<Token> tokens)
    {
        isBootstrapMode = true;
        SystemKeyspace.updateTokens(tokens); // DON'T use setToken, that makes us part of the ring locally which is incorrect until we are done bootstrapping

        if (!replacing || !isReplacingSameAddress())
        {
            // if not an existing token then bootstrap
            List<Pair<ApplicationState, VersionedValue>> states = new ArrayList<>();
            states.add(Pair.create(ApplicationState.TOKENS, valueFactory.tokens(tokens)));
            states.add(Pair.create(ApplicationState.STATUS, replacing?
                                                            valueFactory.bootReplacing(DatabaseDescriptor.getReplaceAddress()) :
                                                            valueFactory.bootstrapping(tokens)));
            Gossiper.instance.addLocalApplicationStates(states);
            setMode(Mode.JOINING, "sleeping " + RING_DELAY + " ms for pending range setup", true);
            Uninterruptibles.sleepUninterruptibly(RING_DELAY, TimeUnit.MILLISECONDS);
        }
        else
        {
            // Dont set any state for the node which is bootstrapping the existing token...
            tokenMetadata.updateNormalTokens(tokens, FBUtilities.getBroadcastAddress());
            SystemKeyspace.removeEndpoint(DatabaseDescriptor.getReplaceAddress());
        }
        if (!Gossiper.instance.seenAnySeed())
            throw new IllegalStateException("Unable to contact any seeds!");

        if (Boolean.getBoolean("cassandra.reset_bootstrap_progress"))
        {
            logger.info("Resetting bootstrap progress to start fresh");
            SystemKeyspace.resetAvailableRanges();
        }

        // Force disk boundary invalidation now that local tokens are set
        invalidateDiskBoundaries();

        setMode(Mode.JOINING, "Starting to bootstrap...", true);
        BootStrapper bootstrapper = new BootStrapper(FBUtilities.getBroadcastAddress(), tokens, tokenMetadata);
        bootstrapper.addProgressListener(progressSupport);
        ListenableFuture<StreamState> bootstrapStream = bootstrapper.bootstrap(streamStateStore, useStrictConsistency && !replacing); // handles token update
        Futures.addCallback(bootstrapStream, new FutureCallback<StreamState>()
        {
            @Override
            public void onSuccess(StreamState streamState)
            {
                bootstrapFinished();
                logger.info("Bootstrap completed! for the tokens {}", tokens);
            }

            @Override
            public void onFailure(Throwable e)
            {
                logger.warn("Error during bootstrap.", e);
            }
        });
        try
        {
            bootstrapStream.get();
            return true;
        }
        catch (Throwable e)
        {
            logger.error("Error while waiting on bootstrap to complete. Bootstrap will have to be restarted.", e);
            return false;
        }
    }

    private void invalidateDiskBoundaries()
    {
        for (Keyspace keyspace : Keyspace.all())
        {
            for (ColumnFamilyStore cfs : keyspace.getColumnFamilyStores())
            {
                for (final ColumnFamilyStore store : cfs.concatWithIndexes())
                {
                    store.invalidateDiskBoundaries();
                }
            }
        }
    }

    /**
     * All MVs have been created during bootstrap, so mark them as built
     */
    private void markViewsAsBuilt() {
        for (String keyspace : Schema.instance.getUserKeyspaces())
        {
            for (ViewDefinition view: Schema.instance.getKSMetaData(keyspace).views)
                SystemKeyspace.finishViewBuildStatus(view.ksName, view.viewName);
        }
    }

    /**
     * Called when bootstrap did finish successfully
     */
    private void bootstrapFinished() {
        markViewsAsBuilt();
        isBootstrapMode = false;
    }

    public boolean resumeBootstrap()
    {
        if (isBootstrapMode && SystemKeyspace.bootstrapInProgress())
        {
            logger.info("Resuming bootstrap...");

            // get bootstrap tokens saved in system keyspace
            final Collection<Token> tokens = SystemKeyspace.getSavedTokens();
            // already bootstrapped ranges are filtered during bootstrap
            BootStrapper bootstrapper = new BootStrapper(FBUtilities.getBroadcastAddress(), tokens, tokenMetadata);
            bootstrapper.addProgressListener(progressSupport);
            ListenableFuture<StreamState> bootstrapStream = bootstrapper.bootstrap(streamStateStore, useStrictConsistency && !replacing); // handles token update
            Futures.addCallback(bootstrapStream, new FutureCallback<StreamState>()
            {
                @Override
                public void onSuccess(StreamState streamState)
                {
                    bootstrapFinished();
                    // start participating in the ring.
                    // pretend we are in survey mode so we can use joinRing() here
                    if (isSurveyMode)
                    {
                        logger.info("Startup complete, but write survey mode is active, not becoming an active ring member. Use JMX (StorageService->joinRing()) to finalize ring joining.");
                    }
                    else
                    {
                        isSurveyMode = false;
                        progressSupport.progress("bootstrap", ProgressEvent.createNotification("Joining ring..."));
                        finishJoiningRing(true, bootstrapTokens);
                    }
                    progressSupport.progress("bootstrap", new ProgressEvent(ProgressEventType.COMPLETE, 1, 1, "Resume bootstrap complete"));
                    daemon.start();
                    logger.info("Resume complete");
                }

                @Override
                public void onFailure(Throwable e)
                {
                    String message = "Error during bootstrap: ";
                    if (e instanceof ExecutionException && e.getCause() != null)
                    {
                        message += e.getCause().getMessage();
                    }
                    else
                    {
                        message += e.getMessage();
                    }
                    logger.error(message, e);
                    progressSupport.progress("bootstrap", new ProgressEvent(ProgressEventType.ERROR, 1, 1, message));
                    progressSupport.progress("bootstrap", new ProgressEvent(ProgressEventType.COMPLETE, 1, 1, "Resume bootstrap complete"));
                }
            });
            return true;
        }
        else
        {
            logger.info("Resuming bootstrap is requested, but the node is already bootstrapped.");
            return false;
        }
    }

    public boolean isBootstrapMode()
    {
        return isBootstrapMode;
    }

    public TokenMetadata getTokenMetadata()
    {
        return tokenMetadata;
    }

    /**
     * for a keyspace, return the ranges and corresponding listen addresses.
     * @param keyspace
     * @return the endpoint map
     */
    public Map<List<String>, List<String>> getRangeToEndpointMap(String keyspace)
    {
        /* All the ranges for the tokens */
        Map<List<String>, List<String>> map = new HashMap<>();
        for (Map.Entry<Range<Token>,List<InetAddress>> entry : getRangeToAddressMap(keyspace).entrySet())
        {
            map.put(entry.getKey().asList(), stringify(entry.getValue()));
        }
        return map;
    }

    /**
     * Return the rpc address associated with an endpoint as a string.
     * @param endpoint The endpoint to get rpc address for
     * @return the rpc address
     */
    public String getRpcaddress(InetAddress endpoint)
    {
        if (endpoint.equals(FBUtilities.getBroadcastAddress()))
            return FBUtilities.getBroadcastRpcAddress().getHostAddress();
        else if (Gossiper.instance.getEndpointStateForEndpoint(endpoint).getApplicationState(ApplicationState.RPC_ADDRESS) == null)
            return endpoint.getHostAddress();
        else
            return Gossiper.instance.getEndpointStateForEndpoint(endpoint).getApplicationState(ApplicationState.RPC_ADDRESS).value;
    }

    /**
     * for a keyspace, return the ranges and corresponding RPC addresses for a given keyspace.
     * @param keyspace
     * @return the endpoint map
     */
    public Map<List<String>, List<String>> getRangeToRpcaddressMap(String keyspace)
    {
        /* All the ranges for the tokens */
        Map<List<String>, List<String>> map = new HashMap<>();
        for (Map.Entry<Range<Token>, List<InetAddress>> entry : getRangeToAddressMap(keyspace).entrySet())
        {
            List<String> rpcaddrs = new ArrayList<>(entry.getValue().size());
            for (InetAddress endpoint: entry.getValue())
            {
                rpcaddrs.add(getRpcaddress(endpoint));
            }
            map.put(entry.getKey().asList(), rpcaddrs);
        }
        return map;
    }

    public Map<List<String>, List<String>> getPendingRangeToEndpointMap(String keyspace)
    {
        // some people just want to get a visual representation of things. Allow null and set it to the first
        // non-system keyspace.
        if (keyspace == null)
            keyspace = Schema.instance.getNonLocalStrategyKeyspaces().get(0);

        Map<List<String>, List<String>> map = new HashMap<>();
        for (Map.Entry<Range<Token>, Collection<InetAddress>> entry : tokenMetadata.getPendingRangesMM(keyspace).asMap().entrySet())
        {
            List<InetAddress> l = new ArrayList<>(entry.getValue());
            map.put(entry.getKey().asList(), stringify(l));
        }
        return map;
    }

    public Map<Range<Token>, List<InetAddress>> getRangeToAddressMap(String keyspace)
    {
        return getRangeToAddressMap(keyspace, tokenMetadata.sortedTokens());
    }

    public Map<Range<Token>, List<InetAddress>> getRangeToAddressMapInLocalDC(String keyspace)
    {
        Predicate<InetAddress> isLocalDC = new Predicate<InetAddress>()
        {
            public boolean apply(InetAddress address)
            {
                return isLocalDC(address);
            }
        };

        Map<Range<Token>, List<InetAddress>> origMap = getRangeToAddressMap(keyspace, getTokensInLocalDC());
        Map<Range<Token>, List<InetAddress>> filteredMap = Maps.newHashMap();
        for (Map.Entry<Range<Token>, List<InetAddress>> entry : origMap.entrySet())
        {
            List<InetAddress> endpointsInLocalDC = Lists.newArrayList(Collections2.filter(entry.getValue(), isLocalDC));
            filteredMap.put(entry.getKey(), endpointsInLocalDC);
        }

        return filteredMap;
    }

    private List<Token> getTokensInLocalDC()
    {
        List<Token> filteredTokens = Lists.newArrayList();
        for (Token token : tokenMetadata.sortedTokens())
        {
            InetAddress endpoint = tokenMetadata.getEndpoint(token);
            if (isLocalDC(endpoint))
                filteredTokens.add(token);
        }
        return filteredTokens;
    }

    private boolean isLocalDC(InetAddress targetHost)
    {
        String remoteDC = DatabaseDescriptor.getEndpointSnitch().getDatacenter(targetHost);
        String localDC = DatabaseDescriptor.getEndpointSnitch().getDatacenter(FBUtilities.getBroadcastAddress());
        return remoteDC.equals(localDC);
    }

    private Map<Range<Token>, List<InetAddress>> getRangeToAddressMap(String keyspace, List<Token> sortedTokens)
    {
        // some people just want to get a visual representation of things. Allow null and set it to the first
        // non-system keyspace.
        if (keyspace == null)
            keyspace = Schema.instance.getNonLocalStrategyKeyspaces().get(0);

        List<Range<Token>> ranges = getAllRanges(sortedTokens);
        return constructRangeToEndpointMap(keyspace, ranges);
    }


    /**
     * The same as {@code describeRing(String)} but converts TokenRange to the String for JMX compatibility
     *
     * @param keyspace The keyspace to fetch information about
     *
     * @return a List of TokenRange(s) converted to String for the given keyspace
     */
    public List<String> describeRingJMX(String keyspace) throws IOException
    {
        List<TokenRange> tokenRanges;
        try
        {
            tokenRanges = describeRing(keyspace);
        }
        catch (InvalidRequestException e)
        {
            throw new IOException(e.getMessage());
        }
        List<String> result = new ArrayList<>(tokenRanges.size());

        for (TokenRange tokenRange : tokenRanges)
            result.add(tokenRange.toString());

        return result;
    }

    /**
     * The TokenRange for a given keyspace.
     *
     * @param keyspace The keyspace to fetch information about
     *
     * @return a List of TokenRange(s) for the given keyspace
     *
     * @throws InvalidRequestException if there is no ring information available about keyspace
     */
    public List<TokenRange> describeRing(String keyspace) throws InvalidRequestException
    {
        return describeRing(keyspace, false);
    }

    /**
     * The same as {@code describeRing(String)} but considers only the part of the ring formed by nodes in the local DC.
     */
    public List<TokenRange> describeLocalRing(String keyspace) throws InvalidRequestException
    {
        return describeRing(keyspace, true);
    }

    private List<TokenRange> describeRing(String keyspace, boolean includeOnlyLocalDC) throws InvalidRequestException
    {
        if (!Schema.instance.getKeyspaces().contains(keyspace))
            throw new InvalidRequestException("No such keyspace: " + keyspace);

        if (keyspace == null || Keyspace.open(keyspace).getReplicationStrategy() instanceof LocalStrategy)
            throw new InvalidRequestException("There is no ring for the keyspace: " + keyspace);

        List<TokenRange> ranges = new ArrayList<>();
        Token.TokenFactory tf = getTokenFactory();

        Map<Range<Token>, List<InetAddress>> rangeToAddressMap =
                includeOnlyLocalDC
                        ? getRangeToAddressMapInLocalDC(keyspace)
                        : getRangeToAddressMap(keyspace);

        for (Map.Entry<Range<Token>, List<InetAddress>> entry : rangeToAddressMap.entrySet())
        {
            Range<Token> range = entry.getKey();
            List<InetAddress> addresses = entry.getValue();
            List<String> endpoints = new ArrayList<>(addresses.size());
            List<String> rpc_endpoints = new ArrayList<>(addresses.size());
            List<EndpointDetails> epDetails = new ArrayList<>(addresses.size());

            for (InetAddress endpoint : addresses)
            {
                EndpointDetails details = new EndpointDetails();
                details.host = endpoint.getHostAddress();
                details.datacenter = DatabaseDescriptor.getEndpointSnitch().getDatacenter(endpoint);
                details.rack = DatabaseDescriptor.getEndpointSnitch().getRack(endpoint);

                endpoints.add(details.host);
                rpc_endpoints.add(getRpcaddress(endpoint));

                epDetails.add(details);
            }

            TokenRange tr = new TokenRange(tf.toString(range.left.getToken()), tf.toString(range.right.getToken()), endpoints)
                                    .setEndpoint_details(epDetails)
                                    .setRpc_endpoints(rpc_endpoints);

            ranges.add(tr);
        }

        return ranges;
    }

    public Map<String, String> getTokenToEndpointMap()
    {
        Map<Token, InetAddress> mapInetAddress = tokenMetadata.getNormalAndBootstrappingTokenToEndpointMap();
        // in order to preserve tokens in ascending order, we use LinkedHashMap here
        Map<String, String> mapString = new LinkedHashMap<>(mapInetAddress.size());
        List<Token> tokens = new ArrayList<>(mapInetAddress.keySet());
        Collections.sort(tokens);
        for (Token token : tokens)
        {
            mapString.put(token.toString(), mapInetAddress.get(token).getHostAddress());
        }
        return mapString;
    }

    public String getLocalHostId()
    {
        return getTokenMetadata().getHostId(FBUtilities.getBroadcastAddress()).toString();
    }

    public UUID getLocalHostUUID()
    {
        return getTokenMetadata().getHostId(FBUtilities.getBroadcastAddress());
    }

    public Map<String, String> getHostIdMap()
    {
        return getEndpointToHostId();
    }

    public Map<String, String> getEndpointToHostId()
    {
        Map<String, String> mapOut = new HashMap<>();
        for (Map.Entry<InetAddress, UUID> entry : getTokenMetadata().getEndpointToHostIdMapForReading().entrySet())
            mapOut.put(entry.getKey().getHostAddress(), entry.getValue().toString());
        return mapOut;
    }

    public Map<String, String> getHostIdToEndpoint()
    {
        Map<String, String> mapOut = new HashMap<>();
        for (Map.Entry<InetAddress, UUID> entry : getTokenMetadata().getEndpointToHostIdMapForReading().entrySet())
            mapOut.put(entry.getValue().toString(), entry.getKey().getHostAddress());
        return mapOut;
    }

    /**
     * Construct the range to endpoint mapping based on the true view
     * of the world.
     * @param ranges
     * @return mapping of ranges to the replicas responsible for them.
    */
    private Map<Range<Token>, List<InetAddress>> constructRangeToEndpointMap(String keyspace, List<Range<Token>> ranges)
    {
        Map<Range<Token>, List<InetAddress>> rangeToEndpointMap = new HashMap<>(ranges.size());
        for (Range<Token> range : ranges)
        {
            rangeToEndpointMap.put(range, Keyspace.open(keyspace).getReplicationStrategy().getNaturalEndpoints(range.right));
        }
        return rangeToEndpointMap;
    }

    public void beforeChange(InetAddress endpoint, EndpointState currentState, ApplicationState newStateKey, VersionedValue newValue)
    {
        // no-op
    }

    /*
     * Handle the reception of a new particular ApplicationState for a particular endpoint. Note that the value of the
     * ApplicationState has not necessarily "changed" since the last known value, if we already received the same update
     * from somewhere else.
     *
     * onChange only ever sees one ApplicationState piece change at a time (even if many ApplicationState updates were
     * received at the same time), so we perform a kind of state machine here. We are concerned with two events: knowing
     * the token associated with an endpoint, and knowing its operation mode. Nodes can start in either bootstrap or
     * normal mode, and from bootstrap mode can change mode to normal. A node in bootstrap mode needs to have
     * pendingranges set in TokenMetadata; a node in normal mode should instead be part of the token ring.
     *
     * Normal progression of ApplicationState.STATUS values for a node should be like this:
     * STATUS_BOOTSTRAPPING,token
     *   if bootstrapping. stays this way until all files are received.
     * STATUS_NORMAL,token
     *   ready to serve reads and writes.
     * STATUS_LEAVING,token
     *   get ready to leave the cluster as part of a decommission
     * STATUS_LEFT,token
     *   set after decommission is completed.
     *
     * Other STATUS values that may be seen (possibly anywhere in the normal progression):
     * STATUS_MOVING,newtoken
     *   set if node is currently moving to a new token in the ring
     * REMOVING_TOKEN,deadtoken
     *   set if the node is dead and is being removed by its REMOVAL_COORDINATOR
     * REMOVED_TOKEN,deadtoken
     *   set if the node is dead and has been removed by its REMOVAL_COORDINATOR
     *
     * Note: Any time a node state changes from STATUS_NORMAL, it will not be visible to new nodes. So it follows that
     * you should never bootstrap a new node during a removenode, decommission or move.
     */
    public void onChange(InetAddress endpoint, ApplicationState state, VersionedValue value)
    {
        if (state == ApplicationState.STATUS)
        {
            String[] pieces = splitValue(value);
            assert (pieces.length > 0);

            String moveName = pieces[0];

            switch (moveName)
            {
                case VersionedValue.STATUS_BOOTSTRAPPING_REPLACE:
                    handleStateBootreplacing(endpoint, pieces);
                    break;
                case VersionedValue.STATUS_BOOTSTRAPPING:
                    handleStateBootstrap(endpoint);
                    break;
                case VersionedValue.STATUS_NORMAL:
                    handleStateNormal(endpoint, VersionedValue.STATUS_NORMAL);
                    break;
                case VersionedValue.SHUTDOWN:
                    handleStateNormal(endpoint, VersionedValue.SHUTDOWN);
                    break;
                case VersionedValue.REMOVING_TOKEN:
                case VersionedValue.REMOVED_TOKEN:
                    handleStateRemoving(endpoint, pieces);
                    break;
                case VersionedValue.STATUS_LEAVING:
                    handleStateLeaving(endpoint);
                    break;
                case VersionedValue.STATUS_LEFT:
                    handleStateLeft(endpoint, pieces);
                    break;
                case VersionedValue.STATUS_MOVING:
                    handleStateMoving(endpoint, pieces);
                    break;
            }
        }
        else
        {
            EndpointState epState = Gossiper.instance.getEndpointStateForEndpoint(endpoint);
            if (epState == null || Gossiper.instance.isDeadState(epState))
            {
                logger.debug("Ignoring state change for dead or unknown endpoint: {}", endpoint);
                return;
            }

            if (getTokenMetadata().isMember(endpoint))
            {
                final ExecutorService executor = StageManager.getStage(Stage.MUTATION);
                switch (state)
                {
                    case RELEASE_VERSION:
                        SystemKeyspace.updatePeerInfo(endpoint, "release_version", value.value, executor);
                        break;
                    case DC:
                        updateTopology(endpoint);
                        SystemKeyspace.updatePeerInfo(endpoint, "data_center", value.value, executor);
                        break;
                    case RACK:
                        updateTopology(endpoint);
                        SystemKeyspace.updatePeerInfo(endpoint, "rack", value.value, executor);
                        break;
                    case RPC_ADDRESS:
                        try
                        {
                            SystemKeyspace.updatePeerInfo(endpoint, "rpc_address", InetAddress.getByName(value.value), executor);
                        }
                        catch (UnknownHostException e)
                        {
                            throw new RuntimeException(e);
                        }
                        break;
                    case SCHEMA:
                        SystemKeyspace.updatePeerInfo(endpoint, "schema_version", UUID.fromString(value.value), executor);
                        MigrationManager.instance.scheduleSchemaPull(endpoint, epState);
                        break;
                    case HOST_ID:
                        SystemKeyspace.updatePeerInfo(endpoint, "host_id", UUID.fromString(value.value), executor);
                        break;
                    case RPC_READY:
                        notifyRpcChange(endpoint, epState.isRpcReady());
                        break;
                    case NET_VERSION:
                        updateNetVersion(endpoint, value);
                        break;
                }
            }
        }
    }

    private static String[] splitValue(VersionedValue value)
    {
        return value.value.split(VersionedValue.DELIMITER_STR, -1);
    }

    private void updateNetVersion(InetAddress endpoint, VersionedValue value)
    {
        try
        {
            MessagingService.instance().setVersion(endpoint, Integer.parseInt(value.value));
        }
        catch (NumberFormatException e)
        {
            throw new AssertionError("Got invalid value for NET_VERSION application state: " + value.value);
        }
    }

    public void updateTopology(InetAddress endpoint)
    {
        if (getTokenMetadata().isMember(endpoint))
        {
            getTokenMetadata().updateTopology(endpoint);
        }
    }

    public void updateTopology()
    {
        getTokenMetadata().updateTopology();
    }

    private void updatePeerInfo(InetAddress endpoint)
    {
        EndpointState epState = Gossiper.instance.getEndpointStateForEndpoint(endpoint);
        final ExecutorService executor = StageManager.getStage(Stage.MUTATION);
        for (Map.Entry<ApplicationState, VersionedValue> entry : epState.states())
        {
            switch (entry.getKey())
            {
                case RELEASE_VERSION:
                    SystemKeyspace.updatePeerInfo(endpoint, "release_version", entry.getValue().value, executor);
                    break;
                case DC:
                    SystemKeyspace.updatePeerInfo(endpoint, "data_center", entry.getValue().value, executor);
                    break;
                case RACK:
                    SystemKeyspace.updatePeerInfo(endpoint, "rack", entry.getValue().value, executor);
                    break;
                case RPC_ADDRESS:
                    try
                    {
                        SystemKeyspace.updatePeerInfo(endpoint, "rpc_address", InetAddress.getByName(entry.getValue().value), executor);
                    }
                    catch (UnknownHostException e)
                    {
                        throw new RuntimeException(e);
                    }
                    break;
                case SCHEMA:
                    SystemKeyspace.updatePeerInfo(endpoint, "schema_version", UUID.fromString(entry.getValue().value), executor);
                    break;
                case HOST_ID:
                    SystemKeyspace.updatePeerInfo(endpoint, "host_id", UUID.fromString(entry.getValue().value), executor);
                    break;
            }
        }
    }

    private void notifyRpcChange(InetAddress endpoint, boolean ready)
    {
        if (ready)
            notifyUp(endpoint);
        else
            notifyDown(endpoint);
    }

    private void notifyUp(InetAddress endpoint)
    {
        if (!isRpcReady(endpoint) || !Gossiper.instance.isAlive(endpoint))
            return;

        for (IEndpointLifecycleSubscriber subscriber : lifecycleSubscribers)
            subscriber.onUp(endpoint);
    }

    private void notifyDown(InetAddress endpoint)
    {
        for (IEndpointLifecycleSubscriber subscriber : lifecycleSubscribers)
            subscriber.onDown(endpoint);
    }

    private void notifyJoined(InetAddress endpoint)
    {
        if (!isStatus(endpoint, VersionedValue.STATUS_NORMAL))
            return;

        for (IEndpointLifecycleSubscriber subscriber : lifecycleSubscribers)
            subscriber.onJoinCluster(endpoint);
    }

    private void notifyMoved(InetAddress endpoint)
    {
        for (IEndpointLifecycleSubscriber subscriber : lifecycleSubscribers)
            subscriber.onMove(endpoint);
    }

    private void notifyLeft(InetAddress endpoint)
    {
        for (IEndpointLifecycleSubscriber subscriber : lifecycleSubscribers)
            subscriber.onLeaveCluster(endpoint);
    }

    private boolean isStatus(InetAddress endpoint, String status)
    {
        EndpointState state = Gossiper.instance.getEndpointStateForEndpoint(endpoint);
        return state != null && state.getStatus().equals(status);
    }

    public boolean isRpcReady(InetAddress endpoint)
    {
        if (MessagingService.instance().getVersion(endpoint) < MessagingService.VERSION_22)
            return true;
        EndpointState state = Gossiper.instance.getEndpointStateForEndpoint(endpoint);
        return state != null && state.isRpcReady();
    }

    /**
     * Set the RPC status. Because when draining a node we need to set the RPC
     * status to not ready, and drain is called by the shutdown hook, it may be that value is false
     * and there is no local endpoint state. In this case it's OK to just do nothing. Therefore,
     * we assert that the local endpoint state is not null only when value is true.
     *
     * @param value - true indicates that RPC is ready, false indicates the opposite.
     */
    public void setRpcReady(boolean value)
    {
        EndpointState state = Gossiper.instance.getEndpointStateForEndpoint(FBUtilities.getBroadcastAddress());
        // if value is false we're OK with a null state, if it is true we are not.
        assert !value || state != null;

        if (state != null)
            Gossiper.instance.addLocalApplicationState(ApplicationState.RPC_READY, valueFactory.rpcReady(value));
    }

    private Collection<Token> getTokensFor(InetAddress endpoint)
    {
        try
        {
            EndpointState state = Gossiper.instance.getEndpointStateForEndpoint(endpoint);
            if (state == null)
                return Collections.emptyList();

            VersionedValue versionedValue = state.getApplicationState(ApplicationState.TOKENS);
            if (versionedValue == null)
                return Collections.emptyList();

            return TokenSerializer.deserialize(tokenMetadata.partitioner, new DataInputStream(new ByteArrayInputStream(versionedValue.toBytes())));
        }
        catch (IOException e)
        {
            throw new RuntimeException(e);
        }
    }

    /**
     * Handle node bootstrap
     *
     * @param endpoint bootstrapping node
     */
    private void handleStateBootstrap(InetAddress endpoint)
    {
        Collection<Token> tokens;
        // explicitly check for TOKENS, because a bootstrapping node might be bootstrapping in legacy mode; that is, not using vnodes and no token specified
        tokens = getTokensFor(endpoint);

        if (logger.isDebugEnabled())
            logger.debug("Node {} state bootstrapping, token {}", endpoint, tokens);

        // if this node is present in token metadata, either we have missed intermediate states
        // or the node had crashed. Print warning if needed, clear obsolete stuff and
        // continue.
        if (tokenMetadata.isMember(endpoint))
        {
            // If isLeaving is false, we have missed both LEAVING and LEFT. However, if
            // isLeaving is true, we have only missed LEFT. Waiting time between completing
            // leave operation and rebootstrapping is relatively short, so the latter is quite
            // common (not enough time for gossip to spread). Therefore we report only the
            // former in the log.
            if (!tokenMetadata.isLeaving(endpoint))
                logger.info("Node {} state jump to bootstrap", endpoint);
            tokenMetadata.removeEndpoint(endpoint);
        }

        tokenMetadata.addBootstrapTokens(tokens, endpoint);
        PendingRangeCalculatorService.instance.update();

        tokenMetadata.updateHostId(Gossiper.instance.getHostId(endpoint), endpoint);
    }

    private void handleStateBootreplacing(InetAddress newNode, String[] pieces)
    {
        InetAddress oldNode;
        try
        {
            oldNode = InetAddress.getByName(pieces[1]);
        }
        catch (Exception e)
        {
            logger.error("Node {} tried to replace malformed endpoint {}.", newNode, pieces[1], e);
            return;
        }

        if (FailureDetector.instance.isAlive(oldNode))
        {
            throw new RuntimeException(String.format("Node %s is trying to replace alive node %s.", newNode, oldNode));
        }

        Optional<InetAddress> replacingNode = tokenMetadata.getReplacingNode(newNode);
        if (replacingNode.isPresent() && !replacingNode.get().equals(oldNode))
        {
            throw new RuntimeException(String.format("Node %s is already replacing %s but is trying to replace %s.",
                                                     newNode, replacingNode.get(), oldNode));
        }

        Collection<Token> tokens = getTokensFor(newNode);

        if (logger.isDebugEnabled())
            logger.debug("Node {} is replacing {}, tokens {}", newNode, oldNode, tokens);

        tokenMetadata.addReplaceTokens(tokens, newNode, oldNode);
        PendingRangeCalculatorService.instance.update();

        tokenMetadata.updateHostId(Gossiper.instance.getHostId(newNode), newNode);
    }

    private void ensureUpToDateTokenMetadata(String status, InetAddress endpoint)
    {
        Set<Token> tokens = new TreeSet<>(getTokensFor(endpoint));

        if (logger.isDebugEnabled())
            logger.debug("Node {} state {}, tokens {}", endpoint, status, tokens);

        // If the node is previously unknown or tokens do not match, update tokenmetadata to
        // have this node as 'normal' (it must have been using this token before the
        // leave). This way we'll get pending ranges right.
        if (!tokenMetadata.isMember(endpoint))
        {
            logger.info("Node {} state jump to {}", endpoint, status);
            updateTokenMetadata(endpoint, tokens);
        }
        else if (!tokens.equals(new TreeSet<>(tokenMetadata.getTokens(endpoint))))
        {
            logger.warn("Node {} '{}' token mismatch. Long network partition?", endpoint, status);
            updateTokenMetadata(endpoint, tokens);
        }
    }

    private void updateTokenMetadata(InetAddress endpoint, Iterable<Token> tokens)
    {
        updateTokenMetadata(endpoint, tokens, new HashSet<>());
    }

    private void updateTokenMetadata(InetAddress endpoint, Iterable<Token> tokens, Set<InetAddress> endpointsToRemove)
    {
        Set<Token> tokensToUpdateInMetadata = new HashSet<>();
        Set<Token> tokensToUpdateInSystemKeyspace = new HashSet<>();

        for (final Token token : tokens)
        {
            // we don't want to update if this node is responsible for the token and it has a later startup time than endpoint.
            InetAddress currentOwner = tokenMetadata.getEndpoint(token);
            if (currentOwner == null)
            {
                logger.debug("New node {} at token {}", endpoint, token);
                tokensToUpdateInMetadata.add(token);
                tokensToUpdateInSystemKeyspace.add(token);
            }
            else if (endpoint.equals(currentOwner))
            {
                // set state back to normal, since the node may have tried to leave, but failed and is now back up
                tokensToUpdateInMetadata.add(token);
                tokensToUpdateInSystemKeyspace.add(token);
            }
            else if (Gossiper.instance.compareEndpointStartup(endpoint, currentOwner) > 0)
            {
                tokensToUpdateInMetadata.add(token);
                tokensToUpdateInSystemKeyspace.add(token);

                // currentOwner is no longer current, endpoint is.  Keep track of these moves, because when
                // a host no longer has any tokens, we'll want to remove it.
                Multimap<InetAddress, Token> epToTokenCopy = getTokenMetadata().getEndpointToTokenMapForReading();
                epToTokenCopy.get(currentOwner).remove(token);
                if (epToTokenCopy.get(currentOwner).isEmpty())
                    endpointsToRemove.add(currentOwner);

                logger.info("Nodes {} and {} have the same token {}. {} is the new owner", endpoint, currentOwner, token, endpoint);
            }
            else
            {
                logger.info("Nodes () and {} have the same token {}.  Ignoring {}", endpoint, currentOwner, token, endpoint);
            }
        }

        tokenMetadata.updateNormalTokens(tokensToUpdateInMetadata, endpoint);
        for (InetAddress ep : endpointsToRemove)
        {
            removeEndpoint(ep);
            if (replacing && ep.equals(DatabaseDescriptor.getReplaceAddress()))
                Gossiper.instance.replacementQuarantine(ep); // quarantine locally longer than normally; see CASSANDRA-8260
        }
        if (!tokensToUpdateInSystemKeyspace.isEmpty())
            SystemKeyspace.updateTokens(endpoint, tokensToUpdateInSystemKeyspace, StageManager.getStage(Stage.MUTATION));
    }

    /**
     * Handle node move to normal state. That is, node is entering token ring and participating
     * in reads.
     *
     * @param endpoint node
     */
    private void handleStateNormal(final InetAddress endpoint, final String status)
    {
        Collection<Token> tokens = getTokensFor(endpoint);
        Set<InetAddress> endpointsToRemove = new HashSet<>();

        if (logger.isDebugEnabled())
            logger.debug("Node {} state {}, token {}", endpoint, status, tokens);

        if (tokenMetadata.isMember(endpoint))
            logger.info("Node {} state jump to {}", endpoint, status);

        if (tokens.isEmpty() && status.equals(VersionedValue.STATUS_NORMAL))
            logger.error("Node {} is in state normal but it has no tokens, state: {}",
                         endpoint,
                         Gossiper.instance.getEndpointStateForEndpoint(endpoint));

        Optional<InetAddress> replacingNode = tokenMetadata.getReplacingNode(endpoint);
        if (replacingNode.isPresent())
        {
            assert !endpoint.equals(replacingNode.get()) : "Pending replacement endpoint with same address is not supported";
            logger.info("Node {} will complete replacement of {} for tokens {}", endpoint, replacingNode.get(), tokens);
            if (FailureDetector.instance.isAlive(replacingNode.get()))
            {
                logger.error("Node {} cannot complete replacement of alive node {}.", endpoint, replacingNode.get());
                return;
            }
            endpointsToRemove.add(replacingNode.get());
        }

        Optional<InetAddress> replacementNode = tokenMetadata.getReplacementNode(endpoint);
        if (replacementNode.isPresent())
        {
            logger.warn("Node {} is currently being replaced by node {}.", endpoint, replacementNode.get());
        }

        updatePeerInfo(endpoint);
        // Order Matters, TM.updateHostID() should be called before TM.updateNormalToken(), (see CASSANDRA-4300).
        UUID hostId = Gossiper.instance.getHostId(endpoint);
        InetAddress existing = tokenMetadata.getEndpointForHostId(hostId);
        if (replacing && isReplacingSameAddress() && Gossiper.instance.getEndpointStateForEndpoint(DatabaseDescriptor.getReplaceAddress()) != null
            && (hostId.equals(Gossiper.instance.getHostId(DatabaseDescriptor.getReplaceAddress()))))
            logger.warn("Not updating token metadata for {} because I am replacing it", endpoint);
        else
        {
            if (existing != null && !existing.equals(endpoint))
            {
                if (existing.equals(FBUtilities.getBroadcastAddress()))
                {
                    logger.warn("Not updating host ID {} for {} because it's mine", hostId, endpoint);
                    tokenMetadata.removeEndpoint(endpoint);
                    endpointsToRemove.add(endpoint);
                }
                else if (Gossiper.instance.compareEndpointStartup(endpoint, existing) > 0)
                {
                    logger.warn("Host ID collision for {} between {} and {}; {} is the new owner", hostId, existing, endpoint, endpoint);
                    tokenMetadata.removeEndpoint(existing);
                    endpointsToRemove.add(existing);
                    tokenMetadata.updateHostId(hostId, endpoint);
                }
                else
                {
                    logger.warn("Host ID collision for {} between {} and {}; ignored {}", hostId, existing, endpoint, endpoint);
                    tokenMetadata.removeEndpoint(endpoint);
                    endpointsToRemove.add(endpoint);
                }
            }
            else
                tokenMetadata.updateHostId(hostId, endpoint);
        }

        // capture because updateNormalTokens clears moving and member status
        boolean isMember = tokenMetadata.isMember(endpoint);
        boolean isMoving = tokenMetadata.isMoving(endpoint);

        updateTokenMetadata(endpoint, tokens, endpointsToRemove);

        if (isMoving || operationMode == Mode.MOVING)
        {
            tokenMetadata.removeFromMoving(endpoint);
            notifyMoved(endpoint);
        }
        else if (!isMember) // prior to this, the node was not a member
        {
            notifyJoined(endpoint);
        }

        PendingRangeCalculatorService.instance.update();
    }

    /**
     * Handle node preparing to leave the ring
     *
     * @param endpoint node
     */
    private void handleStateLeaving(InetAddress endpoint)
    {
        // If the node is previously unknown or tokens do not match, update tokenmetadata to
        // have this node as 'normal' (it must have been using this token before the
        // leave). This way we'll get pending ranges right.

        ensureUpToDateTokenMetadata(VersionedValue.STATUS_LEAVING, endpoint);

        // at this point the endpoint is certainly a member with this token, so let's proceed
        // normally
        tokenMetadata.addLeavingEndpoint(endpoint);
        PendingRangeCalculatorService.instance.update();
    }

    /**
     * Handle node leaving the ring. This will happen when a node is decommissioned
     *
     * @param endpoint If reason for leaving is decommission, endpoint is the leaving node.
     * @param pieces STATE_LEFT,token
     */
    private void handleStateLeft(InetAddress endpoint, String[] pieces)
    {
        assert pieces.length >= 2;
        Collection<Token> tokens = getTokensFor(endpoint);

        if (logger.isDebugEnabled())
            logger.debug("Node {} state left, tokens {}", endpoint, tokens);

        excise(tokens, endpoint, extractExpireTime(pieces));
    }

    /**
     * Handle node moving inside the ring.
     *
     * @param endpoint moving endpoint address
     * @param pieces STATE_MOVING, token
     */
    private void handleStateMoving(InetAddress endpoint, String[] pieces)
    {
        ensureUpToDateTokenMetadata(VersionedValue.STATUS_MOVING, endpoint);

        assert pieces.length >= 2;
        Token token = getTokenFactory().fromString(pieces[1]);

        if (logger.isDebugEnabled())
            logger.debug("Node {} state moving, new token {}", endpoint, token);

        tokenMetadata.addMovingEndpoint(token, endpoint);

        PendingRangeCalculatorService.instance.update();
    }

    /**
     * Handle notification that a node being actively removed from the ring via 'removenode'
     *
     * @param endpoint node
     * @param pieces either REMOVED_TOKEN (node is gone) or REMOVING_TOKEN (replicas need to be restored)
     */
    private void handleStateRemoving(InetAddress endpoint, String[] pieces)
    {
        assert (pieces.length > 0);

        if (endpoint.equals(FBUtilities.getBroadcastAddress()))
        {
            logger.info("Received removenode gossip about myself. Is this node rejoining after an explicit removenode?");
            try
            {
                drain();
            }
            catch (Exception e)
            {
                throw new RuntimeException(e);
            }
            return;
        }
        if (tokenMetadata.isMember(endpoint))
        {
            String state = pieces[0];
            Collection<Token> removeTokens = tokenMetadata.getTokens(endpoint);

            if (VersionedValue.REMOVED_TOKEN.equals(state))
            {
                excise(removeTokens, endpoint, extractExpireTime(pieces));
            }
            else if (VersionedValue.REMOVING_TOKEN.equals(state))
            {
                ensureUpToDateTokenMetadata(state, endpoint);

                if (logger.isDebugEnabled())
                    logger.debug("Tokens {} removed manually (endpoint was {})", removeTokens, endpoint);

                // Note that the endpoint is being removed
                tokenMetadata.addLeavingEndpoint(endpoint);
                PendingRangeCalculatorService.instance.update();

                // find the endpoint coordinating this removal that we need to notify when we're done
                String[] coordinator = splitValue(Gossiper.instance.getEndpointStateForEndpoint(endpoint).getApplicationState(ApplicationState.REMOVAL_COORDINATOR));
                UUID hostId = UUID.fromString(coordinator[1]);
                // grab any data we are now responsible for and notify responsible node
                restoreReplicaCount(endpoint, tokenMetadata.getEndpointForHostId(hostId));
            }
        }
        else // now that the gossiper has told us about this nonexistent member, notify the gossiper to remove it
        {
            if (VersionedValue.REMOVED_TOKEN.equals(pieces[0]))
                addExpireTimeIfFound(endpoint, extractExpireTime(pieces));
            removeEndpoint(endpoint);
        }
    }

    private void excise(Collection<Token> tokens, InetAddress endpoint)
    {
        logger.info("Removing tokens {} for {}", tokens, endpoint);

        UUID hostId = tokenMetadata.getHostId(endpoint);
        if (hostId != null && tokenMetadata.isMember(endpoint))
        {
            // enough time for writes to expire and MessagingService timeout reporter callback to fire, which is where
            // hints are mostly written from - using getMinRpcTimeout() / 2 for the interval.
            long delay = DatabaseDescriptor.getMinRpcTimeout() + DatabaseDescriptor.getWriteRpcTimeout();
            ScheduledExecutors.optionalTasks.schedule(() -> HintsService.instance.excise(hostId), delay, TimeUnit.MILLISECONDS);
        }

        removeEndpoint(endpoint);
        tokenMetadata.removeEndpoint(endpoint);
        if (!tokens.isEmpty())
            tokenMetadata.removeBootstrapTokens(tokens);
        notifyLeft(endpoint);
        PendingRangeCalculatorService.instance.update();
    }

    private void excise(Collection<Token> tokens, InetAddress endpoint, long expireTime)
    {
        addExpireTimeIfFound(endpoint, expireTime);
        excise(tokens, endpoint);
    }

    /** unlike excise we just need this endpoint gone without going through any notifications **/
    private void removeEndpoint(InetAddress endpoint)
    {
        Gossiper.runInGossipStageBlocking(() -> Gossiper.instance.removeEndpoint(endpoint));
        SystemKeyspace.removeEndpoint(endpoint);
    }

    protected void addExpireTimeIfFound(InetAddress endpoint, long expireTime)
    {
        if (expireTime != 0L)
        {
            Gossiper.instance.addExpireTimeForEndpoint(endpoint, expireTime);
        }
    }

    protected long extractExpireTime(String[] pieces)
    {
        return Long.parseLong(pieces[2]);
    }

    /**
     * Finds living endpoints responsible for the given ranges
     *
     * @param keyspaceName the keyspace ranges belong to
     * @param ranges the ranges to find sources for
     * @return multimap of addresses to ranges the address is responsible for
     */
    private Multimap<InetAddress, Range<Token>> getNewSourceRanges(String keyspaceName, Set<Range<Token>> ranges)
    {
        InetAddress myAddress = FBUtilities.getBroadcastAddress();
        Multimap<Range<Token>, InetAddress> rangeAddresses = Keyspace.open(keyspaceName).getReplicationStrategy().getRangeAddresses(tokenMetadata.cloneOnlyTokenMap());
        Multimap<InetAddress, Range<Token>> sourceRanges = HashMultimap.create();
        IFailureDetector failureDetector = FailureDetector.instance;

        // find alive sources for our new ranges
        for (Range<Token> range : ranges)
        {
            Collection<InetAddress> possibleRanges = rangeAddresses.get(range);
            IEndpointSnitch snitch = DatabaseDescriptor.getEndpointSnitch();
            List<InetAddress> sources = snitch.getSortedListByProximity(myAddress, possibleRanges);

            assert (!sources.contains(myAddress));

            for (InetAddress source : sources)
            {
                if (failureDetector.isAlive(source))
                {
                    sourceRanges.put(source, range);
                    break;
                }
            }
        }
        return sourceRanges;
    }

    /**
     * Sends a notification to a node indicating we have finished replicating data.
     *
     * @param remote node to send notification to
     */
    private void sendReplicationNotification(InetAddress remote)
    {
        // notify the remote token
        MessageOut msg = new MessageOut(MessagingService.Verb.REPLICATION_FINISHED);
        IFailureDetector failureDetector = FailureDetector.instance;
        if (logger.isDebugEnabled())
            logger.debug("Notifying {} of replication completion\n", remote);
        while (failureDetector.isAlive(remote))
        {
            AsyncOneResponse iar = MessagingService.instance().sendRR(msg, remote);
            try
            {
                iar.get(DatabaseDescriptor.getRpcTimeout(), TimeUnit.MILLISECONDS);
                return; // done
            }
            catch(TimeoutException e)
            {
                // try again
            }
        }
    }

    /**
     * Called when an endpoint is removed from the ring. This function checks
     * whether this node becomes responsible for new ranges as a
     * consequence and streams data if needed.
     *
     * This is rather ineffective, but it does not matter so much
     * since this is called very seldom
     *
     * @param endpoint the node that left
     */
    private void restoreReplicaCount(InetAddress endpoint, final InetAddress notifyEndpoint)
    {
        Multimap<String, Map.Entry<InetAddress, Collection<Range<Token>>>> rangesToFetch = HashMultimap.create();

        InetAddress myAddress = FBUtilities.getBroadcastAddress();

        for (String keyspaceName : Schema.instance.getNonLocalStrategyKeyspaces())
        {
            Multimap<Range<Token>, InetAddress> changedRanges = getChangedRangesForLeaving(keyspaceName, endpoint);
            Set<Range<Token>> myNewRanges = new HashSet<>();
            for (Map.Entry<Range<Token>, InetAddress> entry : changedRanges.entries())
            {
                if (entry.getValue().equals(myAddress))
                    myNewRanges.add(entry.getKey());
            }
            Multimap<InetAddress, Range<Token>> sourceRanges = getNewSourceRanges(keyspaceName, myNewRanges);
            for (Map.Entry<InetAddress, Collection<Range<Token>>> entry : sourceRanges.asMap().entrySet())
            {
                rangesToFetch.put(keyspaceName, entry);
            }
        }

        StreamPlan stream = new StreamPlan("Restore replica count");
        for (String keyspaceName : rangesToFetch.keySet())
        {
            for (Map.Entry<InetAddress, Collection<Range<Token>>> entry : rangesToFetch.get(keyspaceName))
            {
                InetAddress source = entry.getKey();
                InetAddress preferred = SystemKeyspace.getPreferredIP(source);
                Collection<Range<Token>> ranges = entry.getValue();
                if (logger.isDebugEnabled())
                    logger.debug("Requesting from {} ranges {}", source, StringUtils.join(ranges, ", "));
                stream.requestRanges(source, preferred, keyspaceName, ranges);
            }
        }
        StreamResultFuture future = stream.execute();
        Futures.addCallback(future, new FutureCallback<StreamState>()
        {
            public void onSuccess(StreamState finalState)
            {
                sendReplicationNotification(notifyEndpoint);
            }

            public void onFailure(Throwable t)
            {
                logger.warn("Streaming to restore replica count failed", t);
                // We still want to send the notification
                sendReplicationNotification(notifyEndpoint);
            }
        });
    }

    // needs to be modified to accept either a keyspace or ARS.
    private Multimap<Range<Token>, InetAddress> getChangedRangesForLeaving(String keyspaceName, InetAddress endpoint)
    {
        // First get all ranges the leaving endpoint is responsible for
        Collection<Range<Token>> ranges = getRangesForEndpoint(keyspaceName, endpoint);

        if (logger.isDebugEnabled())
            logger.debug("Node {} ranges [{}]", endpoint, StringUtils.join(ranges, ", "));

        Map<Range<Token>, List<InetAddress>> currentReplicaEndpoints = new HashMap<>(ranges.size());

        // Find (for each range) all nodes that store replicas for these ranges as well
        TokenMetadata metadata = tokenMetadata.cloneOnlyTokenMap(); // don't do this in the loop! #7758
        for (Range<Token> range : ranges)
            currentReplicaEndpoints.put(range, Keyspace.open(keyspaceName).getReplicationStrategy().calculateNaturalEndpoints(range.right, metadata));

        TokenMetadata temp = tokenMetadata.cloneAfterAllLeft();

        // endpoint might or might not be 'leaving'. If it was not leaving (that is, removenode
        // command was used), it is still present in temp and must be removed.
        if (temp.isMember(endpoint))
            temp.removeEndpoint(endpoint);

        Multimap<Range<Token>, InetAddress> changedRanges = HashMultimap.create();

        // Go through the ranges and for each range check who will be
        // storing replicas for these ranges when the leaving endpoint
        // is gone. Whoever is present in newReplicaEndpoints list, but
        // not in the currentReplicaEndpoints list, will be needing the
        // range.
        for (Range<Token> range : ranges)
        {
            Collection<InetAddress> newReplicaEndpoints = Keyspace.open(keyspaceName).getReplicationStrategy().calculateNaturalEndpoints(range.right, temp);
            newReplicaEndpoints.removeAll(currentReplicaEndpoints.get(range));
            if (logger.isDebugEnabled())
                if (newReplicaEndpoints.isEmpty())
                    logger.debug("Range {} already in all replicas", range);
                else
                    logger.debug("Range {} will be responsibility of {}", range, StringUtils.join(newReplicaEndpoints, ", "));
            changedRanges.putAll(range, newReplicaEndpoints);
        }

        return changedRanges;
    }

    public void onJoin(InetAddress endpoint, EndpointState epState)
    {
        for (Map.Entry<ApplicationState, VersionedValue> entry : epState.states())
        {
            onChange(endpoint, entry.getKey(), entry.getValue());
        }
        MigrationManager.instance.scheduleSchemaPull(endpoint, epState);
    }

    public void onAlive(InetAddress endpoint, EndpointState state)
    {
        MigrationManager.instance.scheduleSchemaPull(endpoint, state);

        if (tokenMetadata.isMember(endpoint))
            notifyUp(endpoint);
    }

    public void onRemove(InetAddress endpoint)
    {
        tokenMetadata.removeEndpoint(endpoint);
        PendingRangeCalculatorService.instance.update();
    }

    public void onDead(InetAddress endpoint, EndpointState state)
    {
        MessagingService.instance().convict(endpoint);
        notifyDown(endpoint);
    }

    public void onRestart(InetAddress endpoint, EndpointState state)
    {
        // If we have restarted before the node was even marked down, we need to reset the connection pool
        if (state.isAlive())
            onDead(endpoint, state);

        // Then, the node may have been upgraded and changed its messaging protocol version. If so, we
        // want to update that before we mark the node live again to avoid problems like CASSANDRA-11128.
        VersionedValue netVersion = state.getApplicationState(ApplicationState.NET_VERSION);
        if (netVersion != null)
            updateNetVersion(endpoint, netVersion);
    }


    public String getLoadString()
    {
        return FileUtils.stringifyFileSize(StorageMetrics.load.getCount());
    }

    public Map<String, String> getLoadMap()
    {
        Map<String, String> map = new HashMap<>();
        for (Map.Entry<InetAddress,Double> entry : LoadBroadcaster.instance.getLoadInfo().entrySet())
        {
            map.put(entry.getKey().getHostAddress(), FileUtils.stringifyFileSize(entry.getValue()));
        }
        // gossiper doesn't see its own updates, so we need to special-case the local node
        map.put(FBUtilities.getBroadcastAddress().getHostAddress(), getLoadString());
        return map;
    }

    // TODO
    public final void deliverHints(String host)
    {
        throw new UnsupportedOperationException();
    }

    public Collection<Token> getLocalTokens()
    {
        Collection<Token> tokens = SystemKeyspace.getSavedTokens();
        assert tokens != null && !tokens.isEmpty(); // should not be called before initServer sets this
        return tokens;
    }

    @Nullable
    public InetAddress getEndpointForHostId(UUID hostId)
    {
        return tokenMetadata.getEndpointForHostId(hostId);
    }

    @Nullable
    public UUID getHostIdForEndpoint(InetAddress address)
    {
        return tokenMetadata.getHostId(address);
    }

    /* These methods belong to the MBean interface */

    public List<String> getTokens()
    {
        return getTokens(FBUtilities.getBroadcastAddress());
    }

    public List<String> getTokens(String endpoint) throws UnknownHostException
    {
        return getTokens(InetAddress.getByName(endpoint));
    }

    private List<String> getTokens(InetAddress endpoint)
    {
        List<String> strTokens = new ArrayList<>();
        for (Token tok : getTokenMetadata().getTokens(endpoint))
            strTokens.add(tok.toString());
        return strTokens;
    }

    public String getReleaseVersion()
    {
        return FBUtilities.getReleaseVersionString();
    }

    public String getSchemaVersion()
    {
        return Schema.instance.getVersion().toString();
    }

    public List<String> getLeavingNodes()
    {
        return stringify(tokenMetadata.getLeavingEndpoints());
    }

    public List<String> getMovingNodes()
    {
        List<String> endpoints = new ArrayList<>();

        for (Pair<Token, InetAddress> node : tokenMetadata.getMovingEndpoints())
        {
            endpoints.add(node.right.getHostAddress());
        }

        return endpoints;
    }

    public List<String> getJoiningNodes()
    {
        return stringify(tokenMetadata.getBootstrapTokens().valueSet());
    }

    public List<String> getLiveNodes()
    {
        return stringify(Gossiper.instance.getLiveMembers());
    }

    public Set<InetAddress> getLiveRingMembers()
    {
        return getLiveRingMembers(false);
    }

    public Set<InetAddress> getLiveRingMembers(boolean excludeDeadStates)
    {
        Set<InetAddress> ret = new HashSet<>();
        for (InetAddress ep : Gossiper.instance.getLiveMembers())
        {
            if (excludeDeadStates)
            {
                EndpointState epState = Gossiper.instance.getEndpointStateForEndpoint(ep);
                if (epState == null || Gossiper.instance.isDeadState(epState))
                    continue;
            }

            if (tokenMetadata.isMember(ep))
                ret.add(ep);
        }
        return ret;
    }


    public List<String> getUnreachableNodes()
    {
        return stringify(Gossiper.instance.getUnreachableMembers());
    }

    public String[] getAllDataFileLocations()
    {
        String[] locations = DatabaseDescriptor.getAllDataFileLocations();
        for (int i = 0; i < locations.length; i++)
            locations[i] = FileUtils.getCanonicalPath(locations[i]);
        return locations;
    }

    public String getCommitLogLocation()
    {
        return FileUtils.getCanonicalPath(DatabaseDescriptor.getCommitLogLocation());
    }

    public String getSavedCachesLocation()
    {
        return FileUtils.getCanonicalPath(DatabaseDescriptor.getSavedCachesLocation());
    }

    private List<String> stringify(Iterable<InetAddress> endpoints)
    {
        List<String> stringEndpoints = new ArrayList<>();
        for (InetAddress ep : endpoints)
        {
            stringEndpoints.add(ep.getHostAddress());
        }
        return stringEndpoints;
    }

    public int getCurrentGenerationNumber()
    {
        return Gossiper.instance.getCurrentGenerationNumber(FBUtilities.getBroadcastAddress());
    }

    public int forceKeyspaceCleanup(String keyspaceName, String... tables) throws IOException, ExecutionException, InterruptedException
    {
        return forceKeyspaceCleanup(0, keyspaceName, tables);
    }

    public int forceKeyspaceCleanup(int jobs, String keyspaceName, String... tables) throws IOException, ExecutionException, InterruptedException
    {
        if (SchemaConstants.isLocalSystemKeyspace(keyspaceName))
            throw new RuntimeException("Cleanup of the system keyspace is neither necessary nor wise");

        CompactionManager.AllSSTableOpStatus status = CompactionManager.AllSSTableOpStatus.SUCCESSFUL;
        for (ColumnFamilyStore cfStore : getValidColumnFamilies(false, false, keyspaceName, tables))
        {
            CompactionManager.AllSSTableOpStatus oneStatus = cfStore.forceCleanup(jobs);
            if (oneStatus != CompactionManager.AllSSTableOpStatus.SUCCESSFUL)
                status = oneStatus;
        }
        return status.statusCode;
    }

    public int scrub(boolean disableSnapshot, boolean skipCorrupted, String keyspaceName, String... tables) throws IOException, ExecutionException, InterruptedException
    {
        return scrub(disableSnapshot, skipCorrupted, true, 0, keyspaceName, tables);
    }

    public int scrub(boolean disableSnapshot, boolean skipCorrupted, boolean checkData, String keyspaceName, String... tables) throws IOException, ExecutionException, InterruptedException
    {
        return scrub(disableSnapshot, skipCorrupted, checkData, 0, keyspaceName, tables);
    }

    public int scrub(boolean disableSnapshot, boolean skipCorrupted, boolean checkData, int jobs, String keyspaceName, String... tables) throws IOException, ExecutionException, InterruptedException
    {
        return scrub(disableSnapshot, skipCorrupted, checkData, false, jobs, keyspaceName, tables);
    }

    public int scrub(boolean disableSnapshot, boolean skipCorrupted, boolean checkData, boolean reinsertOverflowedTTL, int jobs, String keyspaceName, String... tables) throws IOException, ExecutionException, InterruptedException
    {
        CompactionManager.AllSSTableOpStatus status = CompactionManager.AllSSTableOpStatus.SUCCESSFUL;
        for (ColumnFamilyStore cfStore : getValidColumnFamilies(true, false, keyspaceName, tables))
        {
            CompactionManager.AllSSTableOpStatus oneStatus = cfStore.scrub(disableSnapshot, skipCorrupted, reinsertOverflowedTTL, checkData, jobs);
            if (oneStatus != CompactionManager.AllSSTableOpStatus.SUCCESSFUL)
                status = oneStatus;
        }
        return status.statusCode;
    }

    public int verify(boolean extendedVerify, String keyspaceName, String... tableNames) throws IOException, ExecutionException, InterruptedException
    {
        CompactionManager.AllSSTableOpStatus status = CompactionManager.AllSSTableOpStatus.SUCCESSFUL;
        for (ColumnFamilyStore cfStore : getValidColumnFamilies(false, false, keyspaceName, tableNames))
        {
            CompactionManager.AllSSTableOpStatus oneStatus = cfStore.verify(extendedVerify);
            if (oneStatus != CompactionManager.AllSSTableOpStatus.SUCCESSFUL)
                status = oneStatus;
        }
        return status.statusCode;
    }

    public int upgradeSSTables(String keyspaceName, boolean excludeCurrentVersion, String... tableNames) throws IOException, ExecutionException, InterruptedException
    {
        return upgradeSSTables(keyspaceName, excludeCurrentVersion, 0, tableNames);
    }

    public int upgradeSSTables(String keyspaceName, boolean excludeCurrentVersion, int jobs, String... tableNames) throws IOException, ExecutionException, InterruptedException
    {
        CompactionManager.AllSSTableOpStatus status = CompactionManager.AllSSTableOpStatus.SUCCESSFUL;
        for (ColumnFamilyStore cfStore : getValidColumnFamilies(true, true, keyspaceName, tableNames))
        {
            CompactionManager.AllSSTableOpStatus oneStatus = cfStore.sstablesRewrite(excludeCurrentVersion, jobs);
            if (oneStatus != CompactionManager.AllSSTableOpStatus.SUCCESSFUL)
                status = oneStatus;
        }
        return status.statusCode;
    }

    public void forceKeyspaceCompaction(boolean splitOutput, String keyspaceName, String... tableNames) throws IOException, ExecutionException, InterruptedException
    {
        for (ColumnFamilyStore cfStore : getValidColumnFamilies(true, false, keyspaceName, tableNames))
        {
            cfStore.forceMajorCompaction(splitOutput);
        }
    }

    public int relocateSSTables(String keyspaceName, String ... columnFamilies) throws IOException, ExecutionException, InterruptedException
    {
        return relocateSSTables(0, keyspaceName, columnFamilies);
    }

    public int relocateSSTables(int jobs, String keyspaceName, String ... columnFamilies) throws IOException, ExecutionException, InterruptedException
    {
        CompactionManager.AllSSTableOpStatus status = CompactionManager.AllSSTableOpStatus.SUCCESSFUL;
        for (ColumnFamilyStore cfs : getValidColumnFamilies(false, false, keyspaceName, columnFamilies))
        {
            CompactionManager.AllSSTableOpStatus oneStatus = cfs.relocateSSTables(jobs);
            if (oneStatus != CompactionManager.AllSSTableOpStatus.SUCCESSFUL)
                status = oneStatus;
        }
        return status.statusCode;
    }

    public int garbageCollect(String tombstoneOptionString, int jobs, String keyspaceName, String ... columnFamilies) throws IOException, ExecutionException, InterruptedException
    {
        TombstoneOption tombstoneOption = TombstoneOption.valueOf(tombstoneOptionString);
        CompactionManager.AllSSTableOpStatus status = CompactionManager.AllSSTableOpStatus.SUCCESSFUL;
        for (ColumnFamilyStore cfs : getValidColumnFamilies(false, false, keyspaceName, columnFamilies))
        {
            CompactionManager.AllSSTableOpStatus oneStatus = cfs.garbageCollect(tombstoneOption, jobs);
            if (oneStatus != CompactionManager.AllSSTableOpStatus.SUCCESSFUL)
                status = oneStatus;
        }
        return status.statusCode;
    }

    /**
     * Takes the snapshot of a multiple column family from different keyspaces. A snapshot name must be specified.
     *
     * @param tag
     *            the tag given to the snapshot; may not be null or empty
     * @param options
     *            Map of options (skipFlush is the only supported option for now)
     * @param entities
     *            list of keyspaces / tables in the form of empty | ks1 ks2 ... | ks1.cf1,ks2.cf2,...
     */
    @Override
    public void takeSnapshot(String tag, Map<String, String> options, String... entities) throws IOException
    {
        boolean skipFlush = Boolean.parseBoolean(options.getOrDefault("skipFlush", "false"));

        if (entities != null && entities.length > 0 && entities[0].contains("."))
        {
            takeMultipleTableSnapshot(tag, skipFlush, entities);
        }
        else
        {
            takeSnapshot(tag, skipFlush, entities);
        }
    }

    /**
     * Takes the snapshot of a specific table. A snapshot name must be
     * specified.
     *
     * @param keyspaceName
     *            the keyspace which holds the specified table
     * @param tableName
     *            the table to snapshot
     * @param tag
     *            the tag given to the snapshot; may not be null or empty
     */
    public void takeTableSnapshot(String keyspaceName, String tableName, String tag)
            throws IOException
    {
        takeMultipleTableSnapshot(tag, false, keyspaceName + "." + tableName);
    }

    public void forceKeyspaceCompactionForTokenRange(String keyspaceName, String startToken, String endToken, String... tableNames) throws IOException, ExecutionException, InterruptedException
    {
        Collection<Range<Token>> tokenRanges = createRepairRangeFrom(startToken, endToken);

        for (ColumnFamilyStore cfStore : getValidColumnFamilies(true, false, keyspaceName, tableNames))
        {
            cfStore.forceCompactionForTokenRange(tokenRanges);
        }
    }

    /**
     * Takes the snapshot for the given keyspaces. A snapshot name must be specified.
     *
     * @param tag the tag given to the snapshot; may not be null or empty
     * @param keyspaceNames the names of the keyspaces to snapshot; empty means "all."
     */
    public void takeSnapshot(String tag, String... keyspaceNames) throws IOException
    {
        takeSnapshot(tag, false, keyspaceNames);
    }

    /**
     * Takes the snapshot of a multiple column family from different keyspaces. A snapshot name must be specified.
     *
     * @param tag
     *            the tag given to the snapshot; may not be null or empty
     * @param tableList
     *            list of tables from different keyspace in the form of ks1.cf1 ks2.cf2
     */
    public void takeMultipleTableSnapshot(String tag, String... tableList)
            throws IOException
    {
        takeMultipleTableSnapshot(tag, false, tableList);
    }

    /**
     * Takes the snapshot for the given keyspaces. A snapshot name must be specified.
     *
     * @param tag the tag given to the snapshot; may not be null or empty
     * @param skipFlush Skip blocking flush of memtable
     * @param keyspaceNames the names of the keyspaces to snapshot; empty means "all."
     */
    private void takeSnapshot(String tag, boolean skipFlush, String... keyspaceNames) throws IOException
    {
        if (operationMode == Mode.JOINING)
            throw new IOException("Cannot snapshot until bootstrap completes");
        if (tag == null || tag.equals(""))
            throw new IOException("You must supply a snapshot name.");

        Iterable<Keyspace> keyspaces;
        if (keyspaceNames.length == 0)
        {
            keyspaces = Keyspace.all();
        }
        else
        {
            ArrayList<Keyspace> t = new ArrayList<>(keyspaceNames.length);
            for (String keyspaceName : keyspaceNames)
                t.add(getValidKeyspace(keyspaceName));
            keyspaces = t;
        }

        // Do a check to see if this snapshot exists before we actually snapshot
        for (Keyspace keyspace : keyspaces)
            if (keyspace.snapshotExists(tag))
                throw new IOException("Snapshot " + tag + " already exists.");


        for (Keyspace keyspace : keyspaces)
            keyspace.snapshot(tag, null, skipFlush);
    }

    /**
     * Takes the snapshot of a multiple column family from different keyspaces. A snapshot name must be specified.
     *
     *
     * @param tag
     *            the tag given to the snapshot; may not be null or empty
     * @param skipFlush
     *            Skip blocking flush of memtable
     * @param tableList
     *            list of tables from different keyspace in the form of ks1.cf1 ks2.cf2
     */
    private void takeMultipleTableSnapshot(String tag, boolean skipFlush, String... tableList)
            throws IOException
    {
        Map<Keyspace, List<String>> keyspaceColumnfamily = new HashMap<Keyspace, List<String>>();
        for (String table : tableList)
        {
            String splittedString[] = StringUtils.split(table, '.');
            if (splittedString.length == 2)
            {
                String keyspaceName = splittedString[0];
                String tableName = splittedString[1];

                if (keyspaceName == null)
                    throw new IOException("You must supply a keyspace name");
                if (operationMode.equals(Mode.JOINING))
                    throw new IOException("Cannot snapshot until bootstrap completes");

                if (tableName == null)
                    throw new IOException("You must supply a table name");
                if (tag == null || tag.equals(""))
                    throw new IOException("You must supply a snapshot name.");

                Keyspace keyspace = getValidKeyspace(keyspaceName);
                ColumnFamilyStore columnFamilyStore = keyspace.getColumnFamilyStore(tableName);
                // As there can be multiple column family from same keyspace check if snapshot exist for that specific
                // columnfamily and not for whole keyspace

                if (columnFamilyStore.snapshotExists(tag))
                    throw new IOException("Snapshot " + tag + " already exists.");
                if (!keyspaceColumnfamily.containsKey(keyspace))
                {
                    keyspaceColumnfamily.put(keyspace, new ArrayList<String>());
                }

                // Add Keyspace columnfamily to map in order to support atomicity for snapshot process.
                // So no snapshot should happen if any one of the above conditions fail for any keyspace or columnfamily
                keyspaceColumnfamily.get(keyspace).add(tableName);

            }
            else
            {
                throw new IllegalArgumentException(
                        "Cannot take a snapshot on secondary index or invalid column family name. You must supply a column family name in the form of keyspace.columnfamily");
            }
        }

        for (Entry<Keyspace, List<String>> entry : keyspaceColumnfamily.entrySet())
        {
            for (String table : entry.getValue())
                entry.getKey().snapshot(tag, table, skipFlush);
        }

    }

    private Keyspace getValidKeyspace(String keyspaceName) throws IOException
    {
        if (!Schema.instance.getKeyspaces().contains(keyspaceName))
        {
            throw new IOException("Keyspace " + keyspaceName + " does not exist");
        }
        return Keyspace.open(keyspaceName);
    }

    /**
     * Remove the snapshot with the given name from the given keyspaces.
     * If no tag is specified we will remove all snapshots.
     */
    public void clearSnapshot(String tag, String... keyspaceNames) throws IOException
    {
        if(tag == null)
            tag = "";

        Set<String> keyspaces = new HashSet<>();
        for (String dataDir : DatabaseDescriptor.getAllDataFileLocations())
        {
            for(String keyspaceDir : new File(dataDir).list())
            {
                // Only add a ks if it has been specified as a param, assuming params were actually provided.
                if (keyspaceNames.length > 0 && !Arrays.asList(keyspaceNames).contains(keyspaceDir))
                    continue;
                keyspaces.add(keyspaceDir);
            }
        }

        for (String keyspace : keyspaces)
            Keyspace.clearSnapshot(tag, keyspace);

        if (logger.isDebugEnabled())
            logger.debug("Cleared out snapshot directories");
    }

    public Map<String, TabularData> getSnapshotDetails()
    {
        Map<String, TabularData> snapshotMap = new HashMap<>();
        for (Keyspace keyspace : Keyspace.all())
        {
            if (SchemaConstants.isLocalSystemKeyspace(keyspace.getName()))
                continue;

            for (ColumnFamilyStore cfStore : keyspace.getColumnFamilyStores())
            {
                for (Map.Entry<String, Pair<Long,Long>> snapshotDetail : cfStore.getSnapshotDetails().entrySet())
                {
                    TabularDataSupport data = (TabularDataSupport)snapshotMap.get(snapshotDetail.getKey());
                    if (data == null)
                    {
                        data = new TabularDataSupport(SnapshotDetailsTabularData.TABULAR_TYPE);
                        snapshotMap.put(snapshotDetail.getKey(), data);
                    }

                    SnapshotDetailsTabularData.from(snapshotDetail.getKey(), keyspace.getName(), cfStore.getColumnFamilyName(), snapshotDetail, data);
                }
            }
        }
        return snapshotMap;
    }

    public long trueSnapshotsSize()
    {
        long total = 0;
        for (Keyspace keyspace : Keyspace.all())
        {
            if (SchemaConstants.isLocalSystemKeyspace(keyspace.getName()))
                continue;

            for (ColumnFamilyStore cfStore : keyspace.getColumnFamilyStores())
            {
                total += cfStore.trueSnapshotsSize();
            }
        }

        return total;
    }

    public void refreshSizeEstimates() throws ExecutionException
    {
        cleanupSizeEstimates();
        FBUtilities.waitOnFuture(ScheduledExecutors.optionalTasks.submit(SizeEstimatesRecorder.instance));
    }

    public void cleanupSizeEstimates()
    {
        SetMultimap<String, String> sizeEstimates = SystemKeyspace.getTablesWithSizeEstimates();

        for (Entry<String, Collection<String>> tablesByKeyspace : sizeEstimates.asMap().entrySet())
        {
            String keyspace = tablesByKeyspace.getKey();
            if (!Schema.instance.getKeyspaces().contains(keyspace))
            {
                SystemKeyspace.clearSizeEstimates(keyspace);
            }
            else
            {
                for (String table : tablesByKeyspace.getValue())
                {
                    if (!Schema.instance.hasCF(Pair.create(keyspace, table)))
                        SystemKeyspace.clearSizeEstimates(keyspace, table);
                }
            }
        }
    }

    /**
     * @param allowIndexes Allow index CF names to be passed in
     * @param autoAddIndexes Automatically add secondary indexes if a CF has them
     * @param keyspaceName keyspace
     * @param cfNames CFs
     * @throws java.lang.IllegalArgumentException when given CF name does not exist
     */
    public Iterable<ColumnFamilyStore> getValidColumnFamilies(boolean allowIndexes, boolean autoAddIndexes, String keyspaceName, String... cfNames) throws IOException
    {
        Keyspace keyspace = getValidKeyspace(keyspaceName);
        return keyspace.getValidColumnFamilies(allowIndexes, autoAddIndexes, cfNames);
    }

    /**
     * Flush all memtables for a keyspace and column families.
     * @param keyspaceName
     * @param tableNames
     * @throws IOException
     */
    public void forceKeyspaceFlush(String keyspaceName, String... tableNames) throws IOException
    {
        for (ColumnFamilyStore cfStore : getValidColumnFamilies(true, false, keyspaceName, tableNames))
        {
            logger.debug("Forcing flush on keyspace {}, CF {}", keyspaceName, cfStore.name);
            cfStore.forceBlockingFlush();
        }
    }

    public int repairAsync(String keyspace, Map<String, String> repairSpec)
    {
        RepairOption option = RepairOption.parse(repairSpec, tokenMetadata.partitioner);
        // if ranges are not specified
        if (option.getRanges().isEmpty())
        {
            if (option.isPrimaryRange())
            {
                // when repairing only primary range, neither dataCenters nor hosts can be set
                if (option.getDataCenters().isEmpty() && option.getHosts().isEmpty())
                    option.getRanges().addAll(getPrimaryRanges(keyspace));
                    // except dataCenters only contain local DC (i.e. -local)
                else if (option.isInLocalDCOnly())
                    option.getRanges().addAll(getPrimaryRangesWithinDC(keyspace));
                else
                    throw new IllegalArgumentException("You need to run primary range repair on all nodes in the cluster.");
            }
            else
            {
                option.getRanges().addAll(getLocalRanges(keyspace));
            }
        }
        return forceRepairAsync(keyspace, option, false);
    }

    @Deprecated
    public int forceRepairAsync(String keyspace,
                                boolean isSequential,
                                Collection<String> dataCenters,
                                Collection<String> hosts,
                                boolean primaryRange,
                                boolean fullRepair,
                                String... tableNames)
    {
        return forceRepairAsync(keyspace, isSequential ? RepairParallelism.SEQUENTIAL.ordinal() : RepairParallelism.PARALLEL.ordinal(), dataCenters, hosts, primaryRange, fullRepair, tableNames);
    }

    @Deprecated
    public int forceRepairAsync(String keyspace,
                                int parallelismDegree,
                                Collection<String> dataCenters,
                                Collection<String> hosts,
                                boolean primaryRange,
                                boolean fullRepair,
                                String... tableNames)
    {
        if (parallelismDegree < 0 || parallelismDegree > RepairParallelism.values().length - 1)
        {
            throw new IllegalArgumentException("Invalid parallelism degree specified: " + parallelismDegree);
        }
        RepairParallelism parallelism = RepairParallelism.values()[parallelismDegree];
        if (FBUtilities.isWindows && parallelism != RepairParallelism.PARALLEL)
        {
            logger.warn("Snapshot-based repair is not yet supported on Windows.  Reverting to parallel repair.");
            parallelism = RepairParallelism.PARALLEL;
        }

        RepairOption options = new RepairOption(parallelism, primaryRange, !fullRepair, false, 1, Collections.<Range<Token>>emptyList(), false, false);
        if (dataCenters != null)
        {
            options.getDataCenters().addAll(dataCenters);
        }
        if (hosts != null)
        {
            options.getHosts().addAll(hosts);
        }
        if (primaryRange)
        {
            // when repairing only primary range, neither dataCenters nor hosts can be set
            if (options.getDataCenters().isEmpty() && options.getHosts().isEmpty())
                options.getRanges().addAll(getPrimaryRanges(keyspace));
                // except dataCenters only contain local DC (i.e. -local)
            else if (options.getDataCenters().size() == 1 && options.getDataCenters().contains(DatabaseDescriptor.getLocalDataCenter()))
                options.getRanges().addAll(getPrimaryRangesWithinDC(keyspace));
            else
                throw new IllegalArgumentException("You need to run primary range repair on all nodes in the cluster.");
        }
        else
        {
            options.getRanges().addAll(getLocalRanges(keyspace));
        }
        if (tableNames != null)
        {
            for (String table : tableNames)
            {
                options.getColumnFamilies().add(table);
            }
        }
        return forceRepairAsync(keyspace, options, true);
    }

    @Deprecated
    public int forceRepairAsync(String keyspace,
                                boolean isSequential,
                                boolean isLocal,
                                boolean primaryRange,
                                boolean fullRepair,
                                String... tableNames)
    {
        Set<String> dataCenters = null;
        if (isLocal)
        {
            dataCenters = Sets.newHashSet(DatabaseDescriptor.getLocalDataCenter());
        }
        return forceRepairAsync(keyspace, isSequential, dataCenters, null, primaryRange, fullRepair, tableNames);
    }

    @Deprecated
    public int forceRepairRangeAsync(String beginToken,
                                     String endToken,
                                     String keyspaceName,
                                     boolean isSequential,
                                     Collection<String> dataCenters,
                                     Collection<String> hosts,
                                     boolean fullRepair,
                                     String... tableNames)
    {
        return forceRepairRangeAsync(beginToken, endToken, keyspaceName,
                                     isSequential ? RepairParallelism.SEQUENTIAL.ordinal() : RepairParallelism.PARALLEL.ordinal(),
                                     dataCenters, hosts, fullRepair, tableNames);
    }

    @Deprecated
    public int forceRepairRangeAsync(String beginToken,
                                     String endToken,
                                     String keyspaceName,
                                     int parallelismDegree,
                                     Collection<String> dataCenters,
                                     Collection<String> hosts,
                                     boolean fullRepair,
                                     String... tableNames)
    {
        if (parallelismDegree < 0 || parallelismDegree > RepairParallelism.values().length - 1)
        {
            throw new IllegalArgumentException("Invalid parallelism degree specified: " + parallelismDegree);
        }
        RepairParallelism parallelism = RepairParallelism.values()[parallelismDegree];
        if (FBUtilities.isWindows && parallelism != RepairParallelism.PARALLEL)
        {
            logger.warn("Snapshot-based repair is not yet supported on Windows.  Reverting to parallel repair.");
            parallelism = RepairParallelism.PARALLEL;
        }

        if (!fullRepair)
            logger.warn("Incremental repair can't be requested with subrange repair " +
                        "because each subrange repair would generate an anti-compacted table. " +
                        "The repair will occur but without anti-compaction.");
        Collection<Range<Token>> repairingRange = createRepairRangeFrom(beginToken, endToken);

        RepairOption options = new RepairOption(parallelism, false, !fullRepair, false, 1, repairingRange, true, false);
        if (dataCenters != null)
        {
            options.getDataCenters().addAll(dataCenters);
        }
        if (hosts != null)
        {
            options.getHosts().addAll(hosts);
        }
        if (tableNames != null)
        {
            for (String table : tableNames)
            {
                options.getColumnFamilies().add(table);
            }
        }

        logger.info("starting user-requested repair of range {} for keyspace {} and column families {}",
                    repairingRange, keyspaceName, tableNames);
        return forceRepairAsync(keyspaceName, options, true);
    }

    @Deprecated
    public int forceRepairRangeAsync(String beginToken,
                                     String endToken,
                                     String keyspaceName,
                                     boolean isSequential,
                                     boolean isLocal,
                                     boolean fullRepair,
                                     String... tableNames)
    {
        Set<String> dataCenters = null;
        if (isLocal)
        {
            dataCenters = Sets.newHashSet(DatabaseDescriptor.getLocalDataCenter());
        }
        return forceRepairRangeAsync(beginToken, endToken, keyspaceName, isSequential, dataCenters, null, fullRepair, tableNames);
    }

    /**
     * Create collection of ranges that match ring layout from given tokens.
     *
     * @param beginToken beginning token of the range
     * @param endToken end token of the range
     * @return collection of ranges that match ring layout in TokenMetadata
     */
    @VisibleForTesting
    Collection<Range<Token>> createRepairRangeFrom(String beginToken, String endToken)
    {
        Token parsedBeginToken = getTokenFactory().fromString(beginToken);
        Token parsedEndToken = getTokenFactory().fromString(endToken);

        // Break up given range to match ring layout in TokenMetadata
        ArrayList<Range<Token>> repairingRange = new ArrayList<>();

        ArrayList<Token> tokens = new ArrayList<>(tokenMetadata.sortedTokens());
        if (!tokens.contains(parsedBeginToken))
        {
            tokens.add(parsedBeginToken);
        }
        if (!tokens.contains(parsedEndToken))
        {
            tokens.add(parsedEndToken);
        }
        // tokens now contain all tokens including our endpoints
        Collections.sort(tokens);

        int start = tokens.indexOf(parsedBeginToken), end = tokens.indexOf(parsedEndToken);
        for (int i = start; i != end; i = (i+1) % tokens.size())
        {
            Range<Token> range = new Range<>(tokens.get(i), tokens.get((i+1) % tokens.size()));
            repairingRange.add(range);
        }

        return repairingRange;
    }

    public TokenFactory getTokenFactory()
    {
        return tokenMetadata.partitioner.getTokenFactory();
    }

    public int forceRepairAsync(String keyspace, RepairOption options, boolean legacy)
    {
        if (options.getRanges().isEmpty() || Keyspace.open(keyspace).getReplicationStrategy().getReplicationFactor() < 2)
            return 0;

        int cmd = nextRepairCommand.incrementAndGet();
        NamedThreadFactory.createThread(createRepairTask(cmd, keyspace, options, legacy), "Repair-Task-" + threadCounter.incrementAndGet()).start();
        return cmd;
    }

    private FutureTask<Object> createRepairTask(final int cmd, final String keyspace, final RepairOption options, boolean legacy)
    {
        if (!options.getDataCenters().isEmpty() && !options.getDataCenters().contains(DatabaseDescriptor.getLocalDataCenter()))
        {
            throw new IllegalArgumentException("the local data center must be part of the repair");
        }

        RepairRunnable task = new RepairRunnable(this, cmd, options, keyspace);
        task.addProgressListener(progressSupport);
        if (legacy)
            task.addProgressListener(legacyProgressSupport);
        return new FutureTask<>(task, null);
    }

    public void forceTerminateAllRepairSessions()
    {
        ActiveRepairService.instance.terminateSessions();
    }

    public void setRepairSessionMaxTreeDepth(int depth)
    {
        DatabaseDescriptor.setRepairSessionMaxTreeDepth(depth);
    }

    public int getRepairSessionMaxTreeDepth()
    {
        return DatabaseDescriptor.getRepairSessionMaxTreeDepth();
    }

    /* End of MBean interface methods */

    /**
     * Get the "primary ranges" for the specified keyspace and endpoint.
     * "Primary ranges" are the ranges that the node is responsible for storing replica primarily.
     * The node that stores replica primarily is defined as the first node returned
     * by {@link AbstractReplicationStrategy#calculateNaturalEndpoints}.
     *
     * @param keyspace Keyspace name to check primary ranges
     * @param ep endpoint we are interested in.
     * @return primary ranges for the specified endpoint.
     */
    public Collection<Range<Token>> getPrimaryRangesForEndpoint(String keyspace, InetAddress ep)
    {
        AbstractReplicationStrategy strategy = Keyspace.open(keyspace).getReplicationStrategy();
        Collection<Range<Token>> primaryRanges = new HashSet<>();
        TokenMetadata metadata = tokenMetadata.cloneOnlyTokenMap();
        for (Token token : metadata.sortedTokens())
        {
            List<InetAddress> endpoints = strategy.calculateNaturalEndpoints(token, metadata);
            if (endpoints.size() > 0 && endpoints.get(0).equals(ep))
                primaryRanges.add(new Range<>(metadata.getPredecessor(token), token));
        }
        return primaryRanges;
    }

    /**
     * Get the "primary ranges" within local DC for the specified keyspace and endpoint.
     *
     * @see #getPrimaryRangesForEndpoint(String, java.net.InetAddress)
     * @param keyspace Keyspace name to check primary ranges
     * @param referenceEndpoint endpoint we are interested in.
     * @return primary ranges within local DC for the specified endpoint.
     */
    public Collection<Range<Token>> getPrimaryRangeForEndpointWithinDC(String keyspace, InetAddress referenceEndpoint)
    {
        TokenMetadata metadata = tokenMetadata.cloneOnlyTokenMap();
        String localDC = DatabaseDescriptor.getEndpointSnitch().getDatacenter(referenceEndpoint);
        Collection<InetAddress> localDcNodes = metadata.getTopology().getDatacenterEndpoints().get(localDC);
        AbstractReplicationStrategy strategy = Keyspace.open(keyspace).getReplicationStrategy();

        Collection<Range<Token>> localDCPrimaryRanges = new HashSet<>();
        for (Token token : metadata.sortedTokens())
        {
            List<InetAddress> endpoints = strategy.calculateNaturalEndpoints(token, metadata);
            for (InetAddress endpoint : endpoints)
            {
                if (localDcNodes.contains(endpoint))
                {
                    if (endpoint.equals(referenceEndpoint))
                    {
                        localDCPrimaryRanges.add(new Range<>(metadata.getPredecessor(token), token));
                    }
                    break;
                }
            }
        }

        return localDCPrimaryRanges;
    }

    /**
     * Get all ranges an endpoint is responsible for (by keyspace)
     * @param ep endpoint we are interested in.
     * @return ranges for the specified endpoint.
     */
    Collection<Range<Token>> getRangesForEndpoint(String keyspaceName, InetAddress ep)
    {
        return Keyspace.open(keyspaceName).getReplicationStrategy().getAddressRanges().get(ep);
    }

    /**
     * Get all ranges that span the ring given a set
     * of tokens. All ranges are in sorted order of
     * ranges.
     * @return ranges in sorted order
    */
    public List<Range<Token>> getAllRanges(List<Token> sortedTokens)
    {
        if (logger.isTraceEnabled())
            logger.trace("computing ranges for {}", StringUtils.join(sortedTokens, ", "));

        if (sortedTokens.isEmpty())
            return Collections.emptyList();
        int size = sortedTokens.size();
        List<Range<Token>> ranges = new ArrayList<>(size + 1);
        for (int i = 1; i < size; ++i)
        {
            Range<Token> range = new Range<>(sortedTokens.get(i - 1), sortedTokens.get(i));
            ranges.add(range);
        }
        Range<Token> range = new Range<>(sortedTokens.get(size - 1), sortedTokens.get(0));
        ranges.add(range);

        return ranges;
    }

    /**
     * This method returns the N endpoints that are responsible for storing the
     * specified key i.e for replication.
     *
     * @param keyspaceName keyspace name also known as keyspace
     * @param cf Column family name
     * @param key key for which we need to find the endpoint
     * @return the endpoint responsible for this key
     */
    public List<InetAddress> getNaturalEndpoints(String keyspaceName, String cf, String key)
    {
        KeyspaceMetadata ksMetaData = Schema.instance.getKSMetaData(keyspaceName);
        if (ksMetaData == null)
            throw new IllegalArgumentException("Unknown keyspace '" + keyspaceName + "'");

        CFMetaData cfMetaData = ksMetaData.getTableOrViewNullable(cf);
        if (cfMetaData == null)
            throw new IllegalArgumentException("Unknown table '" + cf + "' in keyspace '" + keyspaceName + "'");

        return getNaturalEndpoints(keyspaceName, tokenMetadata.partitioner.getToken(cfMetaData.getKeyValidator().fromString(key)));
    }

    public List<InetAddress> getNaturalEndpoints(String keyspaceName, ByteBuffer key)
    {
        return getNaturalEndpoints(keyspaceName, tokenMetadata.partitioner.getToken(key));
    }

    /**
     * This method returns the N endpoints that are responsible for storing the
     * specified key i.e for replication.
     *
     * @param keyspaceName keyspace name also known as keyspace
     * @param pos position for which we need to find the endpoint
     * @return the endpoint responsible for this token
     */
    public List<InetAddress> getNaturalEndpoints(String keyspaceName, RingPosition pos)
    {
        return Keyspace.open(keyspaceName).getReplicationStrategy().getNaturalEndpoints(pos);
    }

    /**
     * Returns the endpoints currently responsible for storing the token plus pending ones
     */
    public Iterable<InetAddress> getNaturalAndPendingEndpoints(String keyspaceName, Token token)
    {
        return Iterables.concat(getNaturalEndpoints(keyspaceName, token), tokenMetadata.pendingEndpointsFor(token, keyspaceName));
    }

    /**
     * This method attempts to return N endpoints that are responsible for storing the
     * specified key i.e for replication.
     *
     * @param keyspace keyspace name also known as keyspace
     * @param key key for which we need to find the endpoint
     * @return the endpoint responsible for this key
     */
    public List<InetAddress> getLiveNaturalEndpoints(Keyspace keyspace, ByteBuffer key)
    {
        return getLiveNaturalEndpoints(keyspace, tokenMetadata.decorateKey(key));
    }

    public List<InetAddress> getLiveNaturalEndpoints(Keyspace keyspace, RingPosition pos)
    {
        List<InetAddress> liveEps = new ArrayList<>();
        getLiveNaturalEndpoints(keyspace, pos, liveEps);
        return liveEps;
    }

    /**
     * This method attempts to return N endpoints that are responsible for storing the
     * specified key i.e for replication.
     *
     * @param keyspace keyspace name also known as keyspace
     * @param pos position for which we need to find the endpoint
     * @param liveEps the list of endpoints to mutate
     */
    public void getLiveNaturalEndpoints(Keyspace keyspace, RingPosition pos, List<InetAddress> liveEps)
    {
        List<InetAddress> endpoints = keyspace.getReplicationStrategy().getNaturalEndpoints(pos);

        for (InetAddress endpoint : endpoints)
        {
            if (FailureDetector.instance.isAlive(endpoint))
                liveEps.add(endpoint);
        }
    }

    public void setLoggingLevel(String classQualifier, String rawLevel) throws Exception
    {
        LoggingSupportFactory.getLoggingSupport().setLoggingLevel(classQualifier, rawLevel);
    }

    /**
     * @return the runtime logging levels for all the configured loggers
     */
    @Override
    public Map<String,String> getLoggingLevels()
    {
        return LoggingSupportFactory.getLoggingSupport().getLoggingLevels();
    }

    /**
     * @return list of Token ranges (_not_ keys!) together with estimated key count,
     *      breaking up the data this node is responsible for into pieces of roughly keysPerSplit
     */
    public List<Pair<Range<Token>, Long>> getSplits(String keyspaceName, String cfName, Range<Token> range, int keysPerSplit)
    {
        Keyspace t = Keyspace.open(keyspaceName);
        ColumnFamilyStore cfs = t.getColumnFamilyStore(cfName);
        List<DecoratedKey> keys = keySamples(Collections.singleton(cfs), range);

        long totalRowCountEstimate = cfs.estimatedKeysForRange(range);

        // splitCount should be much smaller than number of key samples, to avoid huge sampling error
        int minSamplesPerSplit = 4;
        int maxSplitCount = keys.size() / minSamplesPerSplit + 1;
        int splitCount = Math.max(1, Math.min(maxSplitCount, (int)(totalRowCountEstimate / keysPerSplit)));

        List<Token> tokens = keysToTokens(range, keys);
        return getSplits(tokens, splitCount, cfs);
    }

    private List<Pair<Range<Token>, Long>> getSplits(List<Token> tokens, int splitCount, ColumnFamilyStore cfs)
    {
        double step = (double) (tokens.size() - 1) / splitCount;
        Token prevToken = tokens.get(0);
        List<Pair<Range<Token>, Long>> splits = Lists.newArrayListWithExpectedSize(splitCount);
        for (int i = 1; i <= splitCount; i++)
        {
            int index = (int) Math.round(i * step);
            Token token = tokens.get(index);
            Range<Token> range = new Range<>(prevToken, token);
            // always return an estimate > 0 (see CASSANDRA-7322)
            splits.add(Pair.create(range, Math.max(cfs.metadata.params.minIndexInterval, cfs.estimatedKeysForRange(range))));
            prevToken = token;
        }
        return splits;
    }

    private List<Token> keysToTokens(Range<Token> range, List<DecoratedKey> keys)
    {
        List<Token> tokens = Lists.newArrayListWithExpectedSize(keys.size() + 2);
        tokens.add(range.left);
        for (DecoratedKey key : keys)
            tokens.add(key.getToken());
        tokens.add(range.right);
        return tokens;
    }

    private List<DecoratedKey> keySamples(Iterable<ColumnFamilyStore> cfses, Range<Token> range)
    {
        List<DecoratedKey> keys = new ArrayList<>();
        for (ColumnFamilyStore cfs : cfses)
            Iterables.addAll(keys, cfs.keySamples(range));
        FBUtilities.sortSampledKeys(keys, range);
        return keys;
    }

    /**
     * Broadcast leaving status and update local tokenMetadata accordingly
     */
    private void startLeaving()
    {
        Gossiper.instance.addLocalApplicationState(ApplicationState.STATUS, valueFactory.leaving(getLocalTokens()));
        tokenMetadata.addLeavingEndpoint(FBUtilities.getBroadcastAddress());
        PendingRangeCalculatorService.instance.update();
    }

    public void decommission() throws InterruptedException
    {
        if (!tokenMetadata.isMember(FBUtilities.getBroadcastAddress()))
            throw new UnsupportedOperationException("local node is not a member of the token ring yet");
        if (tokenMetadata.cloneAfterAllLeft().sortedTokens().size() < 2)
            throw new UnsupportedOperationException("no other normal nodes in the ring; decommission would be pointless");
        if (operationMode != Mode.LEAVING && operationMode != Mode.NORMAL)
            throw new UnsupportedOperationException("Node in " + operationMode + " state; wait for status to become normal or restart");
        if (isDecommissioning.compareAndSet(true, true))
            throw new IllegalStateException("Node is still decommissioning. Check nodetool netstats.");

        if (logger.isDebugEnabled())
            logger.debug("DECOMMISSIONING");

        try
        {
            PendingRangeCalculatorService.instance.blockUntilFinished();
            for (String keyspaceName : Schema.instance.getNonLocalStrategyKeyspaces())
            {
                if (tokenMetadata.getPendingRanges(keyspaceName, FBUtilities.getBroadcastAddress()).size() > 0)
                    throw new UnsupportedOperationException("data is currently moving to this node; unable to leave the ring");
            }

            startLeaving();
            long timeout = Math.max(RING_DELAY, BatchlogManager.instance.getBatchlogTimeout());
            setMode(Mode.LEAVING, "sleeping " + timeout + " ms for batch processing and pending range setup", true);
            Thread.sleep(timeout);

            Runnable finishLeaving = new Runnable()
            {
                public void run()
                {
                    shutdownClientServers();
                    Gossiper.instance.stop();
                    try
                    {
                        MessagingService.instance().shutdown();
                    }
                    catch (IOError ioe)
                    {
                        logger.info("failed to shutdown message service: {}", ioe);
                    }
                    StageManager.shutdownNow();
                    SystemKeyspace.setBootstrapState(SystemKeyspace.BootstrapState.DECOMMISSIONED);
                    setMode(Mode.DECOMMISSIONED, true);
                    // let op be responsible for killing the process
                }
            };
            unbootstrap(finishLeaving);
        }
        catch (InterruptedException e)
        {
            throw new RuntimeException("Node interrupted while decommissioning");
        }
        catch (ExecutionException e)
        {
            logger.error("Error while decommissioning node ", e.getCause());
            throw new RuntimeException("Error while decommissioning node: " + e.getCause().getMessage());
        }
        finally
        {
            isDecommissioning.set(false);
        }
    }

    private void leaveRing()
    {
        SystemKeyspace.setBootstrapState(SystemKeyspace.BootstrapState.NEEDS_BOOTSTRAP);
        tokenMetadata.removeEndpoint(FBUtilities.getBroadcastAddress());
        PendingRangeCalculatorService.instance.update();

        Gossiper.instance.addLocalApplicationState(ApplicationState.STATUS, valueFactory.left(getLocalTokens(),Gossiper.computeExpireTime()));
        int delay = Math.max(RING_DELAY, Gossiper.intervalInMillis * 2);
        logger.info("Announcing that I have left the ring for {}ms", delay);
        Uninterruptibles.sleepUninterruptibly(delay, TimeUnit.MILLISECONDS);
    }

    private void unbootstrap(Runnable onFinish) throws ExecutionException, InterruptedException
    {
        Map<String, Multimap<Range<Token>, InetAddress>> rangesToStream = new HashMap<>();

        for (String keyspaceName : Schema.instance.getNonLocalStrategyKeyspaces())
        {
            Multimap<Range<Token>, InetAddress> rangesMM = getChangedRangesForLeaving(keyspaceName, FBUtilities.getBroadcastAddress());

            if (logger.isDebugEnabled())
                logger.debug("Ranges needing transfer are [{}]", StringUtils.join(rangesMM.keySet(), ","));

            rangesToStream.put(keyspaceName, rangesMM);
        }

        setMode(Mode.LEAVING, "replaying batch log and streaming data to other nodes", true);

        // Start with BatchLog replay, which may create hints but no writes since this is no longer a valid endpoint.
        Future<?> batchlogReplay = BatchlogManager.instance.startBatchlogReplay();
        Future<StreamState> streamSuccess = streamRanges(rangesToStream);

        // Wait for batch log to complete before streaming hints.
        logger.debug("waiting for batch log processing.");
        batchlogReplay.get();

        setMode(Mode.LEAVING, "streaming hints to other nodes", true);

        Future hintsSuccess = streamHints();

        // wait for the transfer runnables to signal the latch.
        logger.debug("waiting for stream acks.");
        streamSuccess.get();
        hintsSuccess.get();
        logger.debug("stream acks all received.");
        leaveRing();
        onFinish.run();
    }

    private Future streamHints()
    {
        return HintsService.instance.transferHints(this::getPreferredHintsStreamTarget);
    }

    /**
     * Find the best target to stream hints to. Currently the closest peer according to the snitch
     */
    private UUID getPreferredHintsStreamTarget()
    {
        List<InetAddress> candidates = new ArrayList<>(StorageService.instance.getTokenMetadata().cloneAfterAllLeft().getAllEndpoints());
        candidates.remove(FBUtilities.getBroadcastAddress());
        for (Iterator<InetAddress> iter = candidates.iterator(); iter.hasNext(); )
        {
            InetAddress address = iter.next();
            if (!FailureDetector.instance.isAlive(address))
                iter.remove();
        }

        if (candidates.isEmpty())
        {
            logger.warn("Unable to stream hints since no live endpoints seen");
            throw new RuntimeException("Unable to stream hints since no live endpoints seen");
        }
        else
        {
            // stream to the closest peer as chosen by the snitch
            DatabaseDescriptor.getEndpointSnitch().sortByProximity(FBUtilities.getBroadcastAddress(), candidates);
            InetAddress hintsDestinationHost = candidates.get(0);
            return tokenMetadata.getHostId(hintsDestinationHost);
        }
    }

    public void move(String newToken) throws IOException
    {
        try
        {
            getTokenFactory().validate(newToken);
        }
        catch (ConfigurationException e)
        {
            throw new IOException(e.getMessage());
        }
        move(getTokenFactory().fromString(newToken));
    }

    /**
     * move the node to new token or find a new token to boot to according to load
     *
     * @param newToken new token to boot to, or if null, find balanced token to boot to
     *
     * @throws IOException on any I/O operation error
     */
    private void move(Token newToken) throws IOException
    {
        if (newToken == null)
            throw new IOException("Can't move to the undefined (null) token.");

        if (tokenMetadata.sortedTokens().contains(newToken))
            throw new IOException("target token " + newToken + " is already owned by another node.");

        // address of the current node
        InetAddress localAddress = FBUtilities.getBroadcastAddress();

        // This doesn't make any sense in a vnodes environment.
        if (getTokenMetadata().getTokens(localAddress).size() > 1)
        {
            logger.error("Invalid request to move(Token); This node has more than one token and cannot be moved thusly.");
            throw new UnsupportedOperationException("This node has more than one token and cannot be moved thusly.");
        }

        List<String> keyspacesToProcess = Schema.instance.getNonLocalStrategyKeyspaces();

        PendingRangeCalculatorService.instance.blockUntilFinished();
        // checking if data is moving to this node
        for (String keyspaceName : keyspacesToProcess)
        {
            if (tokenMetadata.getPendingRanges(keyspaceName, localAddress).size() > 0)
                throw new UnsupportedOperationException("data is currently moving to this node; unable to leave the ring");
        }

        Gossiper.instance.addLocalApplicationState(ApplicationState.STATUS, valueFactory.moving(newToken));
        setMode(Mode.MOVING, String.format("Moving %s from %s to %s.", localAddress, getLocalTokens().iterator().next(), newToken), true);

        setMode(Mode.MOVING, String.format("Sleeping %s ms before start streaming/fetching ranges", RING_DELAY), true);
        Uninterruptibles.sleepUninterruptibly(RING_DELAY, TimeUnit.MILLISECONDS);

        RangeRelocator relocator = new RangeRelocator(Collections.singleton(newToken), keyspacesToProcess);

        if (relocator.streamsNeeded())
        {
            setMode(Mode.MOVING, "fetching new ranges and streaming old ranges", true);
            try
            {
                relocator.stream().get();
            }
            catch (ExecutionException | InterruptedException e)
            {
                throw new RuntimeException("Interrupted while waiting for stream/fetch ranges to finish: " + e.getMessage());
            }
        }
        else
        {
            setMode(Mode.MOVING, "No ranges to fetch/stream", true);
        }

        setTokens(Collections.singleton(newToken)); // setting new token as we have everything settled

        if (logger.isDebugEnabled())
            logger.debug("Successfully moved to new token {}", getLocalTokens().iterator().next());
    }

    private class RangeRelocator
    {
        private final StreamPlan streamPlan = new StreamPlan("Relocation");

        private RangeRelocator(Collection<Token> tokens, List<String> keyspaceNames)
        {
            calculateToFromStreams(tokens, keyspaceNames);
        }

        private void calculateToFromStreams(Collection<Token> newTokens, List<String> keyspaceNames)
        {
            InetAddress localAddress = FBUtilities.getBroadcastAddress();
            IEndpointSnitch snitch = DatabaseDescriptor.getEndpointSnitch();
            TokenMetadata tokenMetaCloneAllSettled = tokenMetadata.cloneAfterAllSettled();
            // clone to avoid concurrent modification in calculateNaturalEndpoints
            TokenMetadata tokenMetaClone = tokenMetadata.cloneOnlyTokenMap();

            for (String keyspace : keyspaceNames)
            {
                // replication strategy of the current keyspace
                AbstractReplicationStrategy strategy = Keyspace.open(keyspace).getReplicationStrategy();
                Multimap<InetAddress, Range<Token>> endpointToRanges = strategy.getAddressRanges();

                logger.debug("Calculating ranges to stream and request for keyspace {}", keyspace);
                for (Token newToken : newTokens)
                {
                    // getting collection of the currently used ranges by this keyspace
                    Collection<Range<Token>> currentRanges = endpointToRanges.get(localAddress);
                    // collection of ranges which this node will serve after move to the new token
                    Collection<Range<Token>> updatedRanges = strategy.getPendingAddressRanges(tokenMetaClone, newToken, localAddress);

                    // ring ranges and endpoints associated with them
                    // this used to determine what nodes should we ping about range data
                    Multimap<Range<Token>, InetAddress> rangeAddresses = strategy.getRangeAddresses(tokenMetaClone);

                    // calculated parts of the ranges to request/stream from/to nodes in the ring
                    Pair<Set<Range<Token>>, Set<Range<Token>>> rangesPerKeyspace = calculateStreamAndFetchRanges(currentRanges, updatedRanges);

                    /**
                     * In this loop we are going through all ranges "to fetch" and determining
                     * nodes in the ring responsible for data we are interested in
                     */
                    Multimap<Range<Token>, InetAddress> rangesToFetchWithPreferredEndpoints = ArrayListMultimap.create();
                    for (Range<Token> toFetch : rangesPerKeyspace.right)
                    {
                        for (Range<Token> range : rangeAddresses.keySet())
                        {
                            if (range.contains(toFetch))
                            {
                                List<InetAddress> endpoints = null;

                                if (useStrictConsistency)
                                {
                                    Set<InetAddress> oldEndpoints = Sets.newHashSet(rangeAddresses.get(range));
                                    Set<InetAddress> newEndpoints = Sets.newHashSet(strategy.calculateNaturalEndpoints(toFetch.right, tokenMetaCloneAllSettled));

                                    //Due to CASSANDRA-5953 we can have a higher RF then we have endpoints.
                                    //So we need to be careful to only be strict when endpoints == RF
                                    if (oldEndpoints.size() == strategy.getReplicationFactor())
                                    {
                                        oldEndpoints.removeAll(newEndpoints);

                                        //No relocation required
                                        if (oldEndpoints.isEmpty())
                                            continue;

                                        assert oldEndpoints.size() == 1 : "Expected 1 endpoint but found " + oldEndpoints.size();
                                    }

                                    endpoints = Lists.newArrayList(oldEndpoints.iterator().next());
                                }
                                else
                                {
                                    endpoints = snitch.getSortedListByProximity(localAddress, rangeAddresses.get(range));
                                }

                                // storing range and preferred endpoint set
                                rangesToFetchWithPreferredEndpoints.putAll(toFetch, endpoints);
                            }
                        }

                        Collection<InetAddress> addressList = rangesToFetchWithPreferredEndpoints.get(toFetch);
                        if (addressList == null || addressList.isEmpty())
                            continue;

                        if (useStrictConsistency)
                        {
                            if (addressList.size() > 1)
                                throw new IllegalStateException("Multiple strict sources found for " + toFetch);

                            InetAddress sourceIp = addressList.iterator().next();
                            if (Gossiper.instance.isEnabled() && !Gossiper.instance.getEndpointStateForEndpoint(sourceIp).isAlive())
                                throw new RuntimeException("A node required to move the data consistently is down ("+sourceIp+").  If you wish to move the data from a potentially inconsistent replica, restart the node with -Dcassandra.consistent.rangemovement=false");
                        }
                    }

                    // calculating endpoints to stream current ranges to if needed
                    // in some situations node will handle current ranges as part of the new ranges
                    Multimap<InetAddress, Range<Token>> endpointRanges = HashMultimap.create();
                    for (Range<Token> toStream : rangesPerKeyspace.left)
                    {
                        Set<InetAddress> currentEndpoints = ImmutableSet.copyOf(strategy.calculateNaturalEndpoints(toStream.right, tokenMetaClone));
                        Set<InetAddress> newEndpoints = ImmutableSet.copyOf(strategy.calculateNaturalEndpoints(toStream.right, tokenMetaCloneAllSettled));
                        logger.debug("Range: {} Current endpoints: {} New endpoints: {}", toStream, currentEndpoints, newEndpoints);
                        for (InetAddress address : Sets.difference(newEndpoints, currentEndpoints))
                        {
                            logger.debug("Range {} has new owner {}", toStream, address);
                            endpointRanges.put(address, toStream);
                        }
                    }

                    // stream ranges
                    for (InetAddress address : endpointRanges.keySet())
                    {
                        logger.debug("Will stream range {} of keyspace {} to endpoint {}", endpointRanges.get(address), keyspace, address);
                        InetAddress preferred = SystemKeyspace.getPreferredIP(address);
                        streamPlan.transferRanges(address, preferred, keyspace, endpointRanges.get(address));
                    }

                    // stream requests
                    Multimap<InetAddress, Range<Token>> workMap = RangeStreamer.getWorkMap(rangesToFetchWithPreferredEndpoints, keyspace, FailureDetector.instance, useStrictConsistency);
                    for (InetAddress address : workMap.keySet())
                    {
                        logger.debug("Will request range {} of keyspace {} from endpoint {}", workMap.get(address), keyspace, address);
                        InetAddress preferred = SystemKeyspace.getPreferredIP(address);
                        streamPlan.requestRanges(address, preferred, keyspace, workMap.get(address));
                    }

                    logger.debug("Keyspace {}: work map {}.", keyspace, workMap);
                }
            }
        }

        public Future<StreamState> stream()
        {
            return streamPlan.execute();
        }

        public boolean streamsNeeded()
        {
            return !streamPlan.isEmpty();
        }
    }

    /**
     * Get the status of a token removal.
     */
    public String getRemovalStatus()
    {
        if (removingNode == null)
        {
            return "No token removals in process.";
        }
        return String.format("Removing token (%s). Waiting for replication confirmation from [%s].",
                             tokenMetadata.getToken(removingNode),
                             StringUtils.join(replicatingNodes, ","));
    }

    /**
     * Force a remove operation to complete. This may be necessary if a remove operation
     * blocks forever due to node/stream failure. removeNode() must be called
     * first, this is a last resort measure.  No further attempt will be made to restore replicas.
     */
    public void forceRemoveCompletion()
    {
        if (!replicatingNodes.isEmpty()  || !tokenMetadata.getLeavingEndpoints().isEmpty())
        {
            logger.warn("Removal not confirmed for for {}", StringUtils.join(this.replicatingNodes, ","));
            for (InetAddress endpoint : tokenMetadata.getLeavingEndpoints())
            {
                UUID hostId = tokenMetadata.getHostId(endpoint);
                Gossiper.instance.advertiseTokenRemoved(endpoint, hostId);
                excise(tokenMetadata.getTokens(endpoint), endpoint);
            }
            replicatingNodes.clear();
            removingNode = null;
        }
        else
        {
            logger.warn("No nodes to force removal on, call 'removenode' first");
        }
    }

    /**
     * Remove a node that has died, attempting to restore the replica count.
     * If the node is alive, decommission should be attempted.  If decommission
     * fails, then removeNode should be called.  If we fail while trying to
     * restore the replica count, finally forceRemoveCompleteion should be
     * called to forcibly remove the node without regard to replica count.
     *
     * @param hostIdString Host ID for the node
     */
    public void removeNode(String hostIdString)
    {
        InetAddress myAddress = FBUtilities.getBroadcastAddress();
        UUID localHostId = tokenMetadata.getHostId(myAddress);
        UUID hostId = UUID.fromString(hostIdString);
        InetAddress endpoint = tokenMetadata.getEndpointForHostId(hostId);

        if (endpoint == null)
            throw new UnsupportedOperationException("Host ID not found.");

        if (!tokenMetadata.isMember(endpoint))
            throw new UnsupportedOperationException("Node to be removed is not a member of the token ring");

        if (endpoint.equals(myAddress))
             throw new UnsupportedOperationException("Cannot remove self");

        if (Gossiper.instance.getLiveMembers().contains(endpoint))
            throw new UnsupportedOperationException("Node " + endpoint + " is alive and owns this ID. Use decommission command to remove it from the ring");

        // A leaving endpoint that is dead is already being removed.
        if (tokenMetadata.isLeaving(endpoint))
            logger.warn("Node {} is already being removed, continuing removal anyway", endpoint);

        if (!replicatingNodes.isEmpty())
            throw new UnsupportedOperationException("This node is already processing a removal. Wait for it to complete, or use 'removenode force' if this has failed.");

        Collection<Token> tokens = tokenMetadata.getTokens(endpoint);

        // Find the endpoints that are going to become responsible for data
        for (String keyspaceName : Schema.instance.getNonLocalStrategyKeyspaces())
        {
            // if the replication factor is 1 the data is lost so we shouldn't wait for confirmation
            if (Keyspace.open(keyspaceName).getReplicationStrategy().getReplicationFactor() == 1)
                continue;

            // get all ranges that change ownership (that is, a node needs
            // to take responsibility for new range)
            Multimap<Range<Token>, InetAddress> changedRanges = getChangedRangesForLeaving(keyspaceName, endpoint);
            IFailureDetector failureDetector = FailureDetector.instance;
            for (InetAddress ep : changedRanges.values())
            {
                if (failureDetector.isAlive(ep))
                    replicatingNodes.add(ep);
                else
                    logger.warn("Endpoint {} is down and will not receive data for re-replication of {}", ep, endpoint);
            }
        }
        removingNode = endpoint;

        tokenMetadata.addLeavingEndpoint(endpoint);
        PendingRangeCalculatorService.instance.update();

        // the gossiper will handle spoofing this node's state to REMOVING_TOKEN for us
        // we add our own token so other nodes to let us know when they're done
        Gossiper.instance.advertiseRemoving(endpoint, hostId, localHostId);

        // kick off streaming commands
        restoreReplicaCount(endpoint, myAddress);

        // wait for ReplicationFinishedVerbHandler to signal we're done
        while (!replicatingNodes.isEmpty())
        {
            Uninterruptibles.sleepUninterruptibly(100, TimeUnit.MILLISECONDS);
        }

        excise(tokens, endpoint);

        // gossiper will indicate the token has left
        Gossiper.instance.advertiseTokenRemoved(endpoint, hostId);

        replicatingNodes.clear();
        removingNode = null;
    }

    public void confirmReplication(InetAddress node)
    {
        // replicatingNodes can be empty in the case where this node used to be a removal coordinator,
        // but restarted before all 'replication finished' messages arrived. In that case, we'll
        // still go ahead and acknowledge it.
        if (!replicatingNodes.isEmpty())
        {
            replicatingNodes.remove(node);
        }
        else
        {
            logger.info("Received unexpected REPLICATION_FINISHED message from {}. Was this node recently a removal coordinator?", node);
        }
    }

    public String getOperationMode()
    {
        return operationMode.toString();
    }

    public boolean isStarting()
    {
        return operationMode == Mode.STARTING;
    }

    public boolean isMoving()
    {
        return operationMode == Mode.MOVING;
    }

    public boolean isJoining()
    {
        return operationMode == Mode.JOINING;
    }

    public boolean isDrained()
    {
        return operationMode == Mode.DRAINED;
    }

    public boolean isDraining()
    {
        return operationMode == Mode.DRAINING;
    }

    public String getDrainProgress()
    {
        return String.format("Drained %s/%s ColumnFamilies", remainingCFs, totalCFs);
    }

    /**
     * Shuts node off to writes, empties memtables and the commit log.
     */
    public synchronized void drain() throws IOException, InterruptedException, ExecutionException
    {
        drain(false);
    }

    protected synchronized void drain(boolean isFinalShutdown) throws IOException, InterruptedException, ExecutionException
    {
        ExecutorService counterMutationStage = StageManager.getStage(Stage.COUNTER_MUTATION);
        ExecutorService viewMutationStage = StageManager.getStage(Stage.VIEW_MUTATION);
        ExecutorService mutationStage = StageManager.getStage(Stage.MUTATION);

        if (mutationStage.isTerminated()
            && counterMutationStage.isTerminated()
            && viewMutationStage.isTerminated())
        {
            if (!isFinalShutdown)
                logger.warn("Cannot drain node (did it already happen?)");
            return;
        }

        assert !isShutdown;
        isShutdown = true;

        Throwable preShutdownHookThrowable = Throwables.perform(null, preShutdownHooks.stream().map(h -> h::run));
        if (preShutdownHookThrowable != null)
            logger.error("Attempting to continue draining after pre-shutdown hooks returned exception", preShutdownHookThrowable);

        try
        {
            setMode(Mode.DRAINING, "starting drain process", !isFinalShutdown);

            BatchlogManager.instance.shutdown();
            HintsService.instance.pauseDispatch();

            if (daemon != null)
                shutdownClientServers();
            ScheduledExecutors.optionalTasks.shutdown();
            Gossiper.instance.stop();

            if (!isFinalShutdown)
                setMode(Mode.DRAINING, "shutting down MessageService", false);

            // In-progress writes originating here could generate hints to be written, so shut down MessagingService
            // before mutation stage, so we can get all the hints saved before shutting down
            MessagingService.instance().shutdown();

            if (!isFinalShutdown)
                setMode(Mode.DRAINING, "clearing mutation stage", false);
            viewMutationStage.shutdown();
            counterMutationStage.shutdown();
            mutationStage.shutdown();
            viewMutationStage.awaitTermination(3600, TimeUnit.SECONDS);
            counterMutationStage.awaitTermination(3600, TimeUnit.SECONDS);
            mutationStage.awaitTermination(3600, TimeUnit.SECONDS);

            StorageProxy.instance.verifyNoHintsInProgress();

            if (!isFinalShutdown)
                setMode(Mode.DRAINING, "flushing column families", false);

            // disable autocompaction - we don't want to start any new compactions while we are draining
            for (Keyspace keyspace : Keyspace.all())
                for (ColumnFamilyStore cfs : keyspace.getColumnFamilyStores())
                    cfs.disableAutoCompaction();

            // count CFs first, since forceFlush could block for the flushWriter to get a queue slot empty
            totalCFs = 0;
            for (Keyspace keyspace : Keyspace.nonSystem())
                totalCFs += keyspace.getColumnFamilyStores().size();
            remainingCFs = totalCFs;
            // flush
            List<Future<?>> flushes = new ArrayList<>();
            for (Keyspace keyspace : Keyspace.nonSystem())
            {
                for (ColumnFamilyStore cfs : keyspace.getColumnFamilyStores())
                    flushes.add(cfs.forceFlush());
            }
            // wait for the flushes.
            // TODO this is a godawful way to track progress, since they flush in parallel.  a long one could
            // thus make several short ones "instant" if we wait for them later.
            for (Future f : flushes)
            {
                try
                {
                    FBUtilities.waitOnFuture(f);
                }
                catch (Throwable t)
                {
                    JVMStabilityInspector.inspectThrowable(t);
                    // don't let this stop us from shutting down the commitlog and other thread pools
                    logger.warn("Caught exception while waiting for memtable flushes during shutdown hook", t);
                }

                remainingCFs--;
            }

            // Interrupt ongoing compactions and shutdown CM to prevent further compactions.
            CompactionManager.instance.forceShutdown();
            // Flush the system tables after all other tables are flushed, just in case flushing modifies any system state
            // like CASSANDRA-5151. Don't bother with progress tracking since system data is tiny.
            // Flush system tables after stopping compactions since they modify
            // system tables (for example compactions can obsolete sstables and the tidiers in SSTableReader update
            // system tables, see SSTableReader.GlobalTidy)
            flushes.clear();
            for (Keyspace keyspace : Keyspace.system())
            {
                for (ColumnFamilyStore cfs : keyspace.getColumnFamilyStores())
                    flushes.add(cfs.forceFlush());
            }
            FBUtilities.waitOnFutures(flushes);

            HintsService.instance.shutdownBlocking();

            // Interrupt ongoing compactions and shutdown CM to prevent further compactions.
            CompactionManager.instance.forceShutdown();

            // whilst we've flushed all the CFs, which will have recycled all completed segments, we want to ensure
            // there are no segments to replay, so we force the recycling of any remaining (should be at most one)
            CommitLog.instance.forceRecycleAllSegments();

            CommitLog.instance.shutdownBlocking();

            // wait for miscellaneous tasks like sstable and commitlog segment deletion
            ScheduledExecutors.nonPeriodicTasks.shutdown();
            if (!ScheduledExecutors.nonPeriodicTasks.awaitTermination(1, TimeUnit.MINUTES))
                logger.warn("Failed to wait for non periodic tasks to shutdown");

            ColumnFamilyStore.shutdownPostFlushExecutor();
            setMode(Mode.DRAINED, !isFinalShutdown);
        }
        catch (Throwable t)
        {
            logger.error("Caught an exception while draining ", t);
        }
        finally
        {
            Throwable postShutdownHookThrowable = Throwables.perform(null, postShutdownHooks.stream().map(h -> h::run));
            if (postShutdownHookThrowable != null)
                logger.error("Post-shutdown hooks returned exception", postShutdownHookThrowable);
        }
    }

    /**
     * Add a runnable which will be called before shut down or drain. This is useful for other
     * applications running in the same JVM which may want to shut down first rather than time
     * out attempting to use Cassandra calls which will no longer work.
     * @param hook: the code to run
     * @return true on success, false if Cassandra is already shutting down, in which case the runnable
     * has NOT been added.
     */
    public synchronized boolean addPreShutdownHook(Runnable hook)
    {
        if (!isDraining() && !isDrained())
            return preShutdownHooks.add(hook);

        return false;
    }

    /**
     * Remove a preshutdown hook
     */
    public synchronized boolean removePreShutdownHook(Runnable hook)
    {
        return preShutdownHooks.remove(hook);
    }

    /**
     * Add a runnable which will be called after shutdown or drain. This is useful for other applications
     * running in the same JVM that Cassandra needs to work and should shut down later.
     * @param hook: the code to run
     * @return true on success, false if Cassandra is already shutting down, in which case the runnable has NOT been
     * added.
     */
    public synchronized boolean addPostShutdownHook(Runnable hook)
    {
        if (!isDraining() && !isDrained())
            return postShutdownHooks.add(hook);

        return false;
    }

    /**
     * Remove a postshutdownhook
     */
    public synchronized boolean removePostShutdownHook(Runnable hook)
    {
        return postShutdownHooks.remove(hook);
    }

    /**
     * Some services are shutdown during draining and we should not attempt to start them again.
     *
     * @param service - the name of the service we are trying to start.
     * @throws IllegalStateException - an exception that nodetool is able to convert into a message to display to the user
     */
    synchronized void checkServiceAllowedToStart(String service)
    {
        if (isDraining()) // when draining isShutdown is also true, so we check first to return a more accurate message
            throw new IllegalStateException(String.format("Unable to start %s because the node is draining.", service));

        if (isShutdown()) // do not rely on operationMode in case it gets changed to decomissioned or other
            throw new IllegalStateException(String.format("Unable to start %s because the node was drained.", service));
    }

    // Never ever do this at home. Used by tests.
    @VisibleForTesting
    public IPartitioner setPartitionerUnsafe(IPartitioner newPartitioner)
    {
        IPartitioner oldPartitioner = DatabaseDescriptor.setPartitionerUnsafe(newPartitioner);
        tokenMetadata = tokenMetadata.cloneWithNewPartitioner(newPartitioner);
        valueFactory = new VersionedValue.VersionedValueFactory(newPartitioner);
        return oldPartitioner;
    }

    TokenMetadata setTokenMetadataUnsafe(TokenMetadata tmd)
    {
        TokenMetadata old = tokenMetadata;
        tokenMetadata = tmd;
        return old;
    }

    public void truncate(String keyspace, String table) throws TimeoutException, IOException
    {
        try
        {
            StorageProxy.truncateBlocking(keyspace, table);
        }
        catch (UnavailableException e)
        {
            throw new IOException(e.getMessage());
        }
    }

    public Map<InetAddress, Float> getOwnership()
    {
        List<Token> sortedTokens = tokenMetadata.sortedTokens();
        // describeOwnership returns tokens in an unspecified order, let's re-order them
        Map<Token, Float> tokenMap = new TreeMap<Token, Float>(tokenMetadata.partitioner.describeOwnership(sortedTokens));
        Map<InetAddress, Float> nodeMap = new LinkedHashMap<>();
        for (Map.Entry<Token, Float> entry : tokenMap.entrySet())
        {
            InetAddress endpoint = tokenMetadata.getEndpoint(entry.getKey());
            Float tokenOwnership = entry.getValue();
            if (nodeMap.containsKey(endpoint))
                nodeMap.put(endpoint, nodeMap.get(endpoint) + tokenOwnership);
            else
                nodeMap.put(endpoint, tokenOwnership);
        }
        return nodeMap;
    }

    /**
     * Calculates ownership. If there are multiple DC's and the replication strategy is DC aware then ownership will be
     * calculated per dc, i.e. each DC will have total ring ownership divided amongst its nodes. Without replication
     * total ownership will be a multiple of the number of DC's and this value will then go up within each DC depending
     * on the number of replicas within itself. For DC unaware replication strategies, ownership without replication
     * will be 100%.
     *
     * @throws IllegalStateException when node is not configured properly.
     */
    public LinkedHashMap<InetAddress, Float> effectiveOwnership(String keyspace) throws IllegalStateException
    {
        AbstractReplicationStrategy strategy;
        if (keyspace != null)
        {
            Keyspace keyspaceInstance = Schema.instance.getKeyspaceInstance(keyspace);
            if (keyspaceInstance == null)
                throw new IllegalArgumentException("The keyspace " + keyspace + ", does not exist");

            if (keyspaceInstance.getReplicationStrategy() instanceof LocalStrategy)
                throw new IllegalStateException("Ownership values for keyspaces with LocalStrategy are meaningless");
            strategy = keyspaceInstance.getReplicationStrategy();
        }
        else
        {
            List<String> userKeyspaces = Schema.instance.getUserKeyspaces();

            if (userKeyspaces.size() > 0)
            {
                keyspace = userKeyspaces.get(0);
                AbstractReplicationStrategy replicationStrategy = Schema.instance.getKeyspaceInstance(keyspace).getReplicationStrategy();
                for (String keyspaceName : userKeyspaces)
                {
                    if (!Schema.instance.getKeyspaceInstance(keyspaceName).getReplicationStrategy().hasSameSettings(replicationStrategy))
                        throw new IllegalStateException("Non-system keyspaces don't have the same replication settings, effective ownership information is meaningless");
                }
            }
            else
            {
                keyspace = "system_traces";
            }

            Keyspace keyspaceInstance = Schema.instance.getKeyspaceInstance(keyspace);
            if (keyspaceInstance == null)
                throw new IllegalArgumentException("The node does not have " + keyspace + " yet, probably still bootstrapping");
            strategy = keyspaceInstance.getReplicationStrategy();
        }

        TokenMetadata metadata = tokenMetadata.cloneOnlyTokenMap();

        Collection<Collection<InetAddress>> endpointsGroupedByDc = new ArrayList<>();
        // mapping of dc's to nodes, use sorted map so that we get dcs sorted
        SortedMap<String, Collection<InetAddress>> sortedDcsToEndpoints = new TreeMap<>();
        sortedDcsToEndpoints.putAll(metadata.getTopology().getDatacenterEndpoints().asMap());
        for (Collection<InetAddress> endpoints : sortedDcsToEndpoints.values())
            endpointsGroupedByDc.add(endpoints);

        Map<Token, Float> tokenOwnership = tokenMetadata.partitioner.describeOwnership(tokenMetadata.sortedTokens());
        LinkedHashMap<InetAddress, Float> finalOwnership = Maps.newLinkedHashMap();

        Multimap<InetAddress, Range<Token>> endpointToRanges = strategy.getAddressRanges();
        // calculate ownership per dc
        for (Collection<InetAddress> endpoints : endpointsGroupedByDc)
        {
            // calculate the ownership with replication and add the endpoint to the final ownership map
            for (InetAddress endpoint : endpoints)
            {
                float ownership = 0.0f;
                for (Range<Token> range : endpointToRanges.get(endpoint))
                {
                    if (tokenOwnership.containsKey(range.right))
                        ownership += tokenOwnership.get(range.right);
                }
                finalOwnership.put(endpoint, ownership);
            }
        }
        return finalOwnership;
    }

    public List<String> getKeyspaces()
    {
        List<String> keyspaceNamesList = new ArrayList<>(Schema.instance.getKeyspaces());
        return Collections.unmodifiableList(keyspaceNamesList);
    }

    public List<String> getNonSystemKeyspaces()
    {
        List<String> nonKeyspaceNamesList = new ArrayList<>(Schema.instance.getNonSystemKeyspaces());
        return Collections.unmodifiableList(nonKeyspaceNamesList);
    }

    public List<String> getNonLocalStrategyKeyspaces()
    {
        return Collections.unmodifiableList(Schema.instance.getNonLocalStrategyKeyspaces());
    }

    public Map<String, String> getViewBuildStatuses(String keyspace, String view)
    {
        Map<UUID, String> coreViewStatus = SystemDistributedKeyspace.viewStatus(keyspace, view);
        Map<InetAddress, UUID> hostIdToEndpoint = tokenMetadata.getEndpointToHostIdMapForReading();
        Map<String, String> result = new HashMap<>();

        for (Map.Entry<InetAddress, UUID> entry : hostIdToEndpoint.entrySet())
        {
            UUID hostId = entry.getValue();
            InetAddress endpoint = entry.getKey();
            result.put(endpoint.toString(),
                       coreViewStatus.containsKey(hostId)
                       ? coreViewStatus.get(hostId)
                       : "UNKNOWN");
        }

        return Collections.unmodifiableMap(result);
    }

    public void setDynamicUpdateInterval(int dynamicUpdateInterval)
    {
        if (DatabaseDescriptor.getEndpointSnitch() instanceof DynamicEndpointSnitch)
        {

            try
            {
                updateSnitch(null, true, dynamicUpdateInterval, null, null);
            }
            catch (ClassNotFoundException e)
            {
                throw new RuntimeException(e);
            }
        }
    }

    public int getDynamicUpdateInterval()
    {
        return DatabaseDescriptor.getDynamicUpdateInterval();
    }

    public void updateSnitch(String epSnitchClassName, Boolean dynamic, Integer dynamicUpdateInterval, Integer dynamicResetInterval, Double dynamicBadnessThreshold) throws ClassNotFoundException
    {
        // apply dynamic snitch configuration
        if (dynamicUpdateInterval != null)
            DatabaseDescriptor.setDynamicUpdateInterval(dynamicUpdateInterval);
        if (dynamicResetInterval != null)
            DatabaseDescriptor.setDynamicResetInterval(dynamicResetInterval);
        if (dynamicBadnessThreshold != null)
            DatabaseDescriptor.setDynamicBadnessThreshold(dynamicBadnessThreshold);

        IEndpointSnitch oldSnitch = DatabaseDescriptor.getEndpointSnitch();

        // new snitch registers mbean during construction
        if(epSnitchClassName != null)
        {

            // need to unregister the mbean _before_ the new dynamic snitch is instantiated (and implicitly initialized
            // and its mbean registered)
            if (oldSnitch instanceof DynamicEndpointSnitch)
                ((DynamicEndpointSnitch)oldSnitch).close();

            IEndpointSnitch newSnitch;
            try
            {
                newSnitch = DatabaseDescriptor.createEndpointSnitch(dynamic != null && dynamic, epSnitchClassName);
            }
            catch (ConfigurationException e)
            {
                throw new ClassNotFoundException(e.getMessage());
            }

            if (newSnitch instanceof DynamicEndpointSnitch)
            {
                logger.info("Created new dynamic snitch {} with update-interval={}, reset-interval={}, badness-threshold={}",
                            ((DynamicEndpointSnitch)newSnitch).subsnitch.getClass().getName(), DatabaseDescriptor.getDynamicUpdateInterval(),
                            DatabaseDescriptor.getDynamicResetInterval(), DatabaseDescriptor.getDynamicBadnessThreshold());
            }
            else
            {
                logger.info("Created new non-dynamic snitch {}", newSnitch.getClass().getName());
            }

            // point snitch references to the new instance
            DatabaseDescriptor.setEndpointSnitch(newSnitch);
            for (String ks : Schema.instance.getKeyspaces())
            {
                Keyspace.open(ks).getReplicationStrategy().snitch = newSnitch;
            }
        }
        else
        {
            if (oldSnitch instanceof DynamicEndpointSnitch)
            {
                logger.info("Applying config change to dynamic snitch {} with update-interval={}, reset-interval={}, badness-threshold={}",
                            ((DynamicEndpointSnitch)oldSnitch).subsnitch.getClass().getName(), DatabaseDescriptor.getDynamicUpdateInterval(),
                            DatabaseDescriptor.getDynamicResetInterval(), DatabaseDescriptor.getDynamicBadnessThreshold());

                DynamicEndpointSnitch snitch = (DynamicEndpointSnitch)oldSnitch;
                snitch.applyConfigChanges();
            }
        }

        updateTopology();
    }

    /**
     * Seed data to the endpoints that will be responsible for it at the future
     *
     * @param rangesToStreamByKeyspace keyspaces and data ranges with endpoints included for each
     * @return async Future for whether stream was success
     */
    private Future<StreamState> streamRanges(Map<String, Multimap<Range<Token>, InetAddress>> rangesToStreamByKeyspace)
    {
        // First, we build a list of ranges to stream to each host, per table
        Map<String, Map<InetAddress, List<Range<Token>>>> sessionsToStreamByKeyspace = new HashMap<>();

        for (Map.Entry<String, Multimap<Range<Token>, InetAddress>> entry : rangesToStreamByKeyspace.entrySet())
        {
            String keyspace = entry.getKey();
            Multimap<Range<Token>, InetAddress> rangesWithEndpoints = entry.getValue();

            if (rangesWithEndpoints.isEmpty())
                continue;

            Map<InetAddress, Set<Range<Token>>> transferredRangePerKeyspace = SystemKeyspace.getTransferredRanges("Unbootstrap",
                                                                                                                  keyspace,
                                                                                                                  StorageService.instance.getTokenMetadata().partitioner);
            Map<InetAddress, List<Range<Token>>> rangesPerEndpoint = new HashMap<>();
            for (Map.Entry<Range<Token>, InetAddress> endPointEntry : rangesWithEndpoints.entries())
            {
                Range<Token> range = endPointEntry.getKey();
                InetAddress endpoint = endPointEntry.getValue();

                Set<Range<Token>> transferredRanges = transferredRangePerKeyspace.get(endpoint);
                if (transferredRanges != null && transferredRanges.contains(range))
                {
                    logger.debug("Skipping transferred range {} of keyspace {}, endpoint {}", range, keyspace, endpoint);
                    continue;
                }

                List<Range<Token>> curRanges = rangesPerEndpoint.get(endpoint);
                if (curRanges == null)
                {
                    curRanges = new LinkedList<>();
                    rangesPerEndpoint.put(endpoint, curRanges);
                }
                curRanges.add(range);
            }

            sessionsToStreamByKeyspace.put(keyspace, rangesPerEndpoint);
        }

        StreamPlan streamPlan = new StreamPlan("Unbootstrap");

        // Vinculate StreamStateStore to current StreamPlan to update transferred ranges per StreamSession
        streamPlan.listeners(streamStateStore);

        for (Map.Entry<String, Map<InetAddress, List<Range<Token>>>> entry : sessionsToStreamByKeyspace.entrySet())
        {
            String keyspaceName = entry.getKey();
            Map<InetAddress, List<Range<Token>>> rangesPerEndpoint = entry.getValue();

            for (Map.Entry<InetAddress, List<Range<Token>>> rangesEntry : rangesPerEndpoint.entrySet())
            {
                List<Range<Token>> ranges = rangesEntry.getValue();
                InetAddress newEndpoint = rangesEntry.getKey();
                InetAddress preferred = SystemKeyspace.getPreferredIP(newEndpoint);

                // TODO each call to transferRanges re-flushes, this is potentially a lot of waste
                streamPlan.transferRanges(newEndpoint, preferred, keyspaceName, ranges);
            }
        }
        return streamPlan.execute();
    }

    /**
     * Calculate pair of ranges to stream/fetch for given two range collections
     * (current ranges for keyspace and ranges after move to new token)
     *
     * @param current collection of the ranges by current token
     * @param updated collection of the ranges after token is changed
     * @return pair of ranges to stream/fetch for given current and updated range collections
     */
    public Pair<Set<Range<Token>>, Set<Range<Token>>> calculateStreamAndFetchRanges(Collection<Range<Token>> current, Collection<Range<Token>> updated)
    {
        Set<Range<Token>> toStream = new HashSet<>();
        Set<Range<Token>> toFetch  = new HashSet<>();


        for (Range<Token> r1 : current)
        {
            boolean intersect = false;
            for (Range<Token> r2 : updated)
            {
                if (r1.intersects(r2))
                {
                    // adding difference ranges to fetch from a ring
                    toStream.addAll(r1.subtract(r2));
                    intersect = true;
                }
            }
            if (!intersect)
            {
                toStream.add(r1); // should seed whole old range
            }
        }

        for (Range<Token> r2 : updated)
        {
            boolean intersect = false;
            for (Range<Token> r1 : current)
            {
                if (r2.intersects(r1))
                {
                    // adding difference ranges to fetch from a ring
                    toFetch.addAll(r2.subtract(r1));
                    intersect = true;
                }
            }
            if (!intersect)
            {
                toFetch.add(r2); // should fetch whole old range
            }
        }

        return Pair.create(toStream, toFetch);
    }

    public void bulkLoad(String directory)
    {
        try
        {
            bulkLoadInternal(directory).get();
        }
        catch (Exception e)
        {
            throw new RuntimeException(e);
        }
    }

    public String bulkLoadAsync(String directory)
    {
        return bulkLoadInternal(directory).planId.toString();
    }

    private StreamResultFuture bulkLoadInternal(String directory)
    {
        File dir = new File(directory);

        if (!dir.exists() || !dir.isDirectory())
            throw new IllegalArgumentException("Invalid directory " + directory);

        SSTableLoader.Client client = new SSTableLoader.Client()
        {
            private String keyspace;

            public void init(String keyspace)
            {
                this.keyspace = keyspace;
                try
                {
                    for (Map.Entry<Range<Token>, List<InetAddress>> entry : StorageService.instance.getRangeToAddressMap(keyspace).entrySet())
                    {
                        Range<Token> range = entry.getKey();
                        for (InetAddress endpoint : entry.getValue())
                            addRangeForEndpoint(range, endpoint);
                    }
                }
                catch (Exception e)
                {
                    throw new RuntimeException(e);
                }
            }

            public CFMetaData getTableMetadata(String tableName)
            {
                return Schema.instance.getCFMetaData(keyspace, tableName);
            }
        };

        return new SSTableLoader(dir, client, new OutputHandler.LogOutput()).stream();
    }

    public void rescheduleFailedDeletions()
    {
        LifecycleTransaction.rescheduleFailedDeletions();
    }

    /**
     * #{@inheritDoc}
     */
    public void loadNewSSTables(String ksName, String cfName)
    {
        if (!isInitialized())
            throw new RuntimeException("Not yet initialized, can't load new sstables");
        ColumnFamilyStore.loadNewSSTables(ksName, cfName);
    }

    /**
     * #{@inheritDoc}
     */
    public List<String> sampleKeyRange() // do not rename to getter - see CASSANDRA-4452 for details
    {
        List<DecoratedKey> keys = new ArrayList<>();
        for (Keyspace keyspace : Keyspace.nonLocalStrategy())
        {
            for (Range<Token> range : getPrimaryRangesForEndpoint(keyspace.getName(), FBUtilities.getBroadcastAddress()))
                keys.addAll(keySamples(keyspace.getColumnFamilyStores(), range));
        }

        List<String> sampledKeys = new ArrayList<>(keys.size());
        for (DecoratedKey key : keys)
            sampledKeys.add(key.getToken().toString());
        return sampledKeys;
    }

    public void rebuildSecondaryIndex(String ksName, String cfName, String... idxNames)
    {
        String[] indices = asList(idxNames).stream()
                                           .map(p -> isIndexColumnFamily(p) ? getIndexName(p) : p)
                                           .collect(toList())
                                           .toArray(new String[idxNames.length]);

        ColumnFamilyStore.rebuildSecondaryIndex(ksName, cfName, indices);
    }

    public void resetLocalSchema() throws IOException
    {
        MigrationManager.resetLocalSchema();
    }

    public void reloadLocalSchema()
    {
        SchemaKeyspace.reloadSchemaAndAnnounceVersion();
    }

    public void setTraceProbability(double probability)
    {
        this.traceProbability = probability;
    }

    public double getTraceProbability()
    {
        return traceProbability;
    }

    public void disableAutoCompaction(String ks, String... tables) throws IOException
    {
        for (ColumnFamilyStore cfs : getValidColumnFamilies(true, true, ks, tables))
        {
            cfs.disableAutoCompaction();
        }
    }

    public synchronized void enableAutoCompaction(String ks, String... tables) throws IOException
    {
        checkServiceAllowedToStart("auto compaction");

        for (ColumnFamilyStore cfs : getValidColumnFamilies(true, true, ks, tables))
        {
            cfs.enableAutoCompaction();
        }
    }

    /** Returns the name of the cluster */
    public String getClusterName()
    {
        return DatabaseDescriptor.getClusterName();
    }

    /** Returns the cluster partitioner */
    public String getPartitionerName()
    {
        return DatabaseDescriptor.getPartitionerName();
    }

    public int getTombstoneWarnThreshold()
    {
        return DatabaseDescriptor.getTombstoneWarnThreshold();
    }

    public void setTombstoneWarnThreshold(int threshold)
    {
        DatabaseDescriptor.setTombstoneWarnThreshold(threshold);
    }

    public int getTombstoneFailureThreshold()
    {
        return DatabaseDescriptor.getTombstoneFailureThreshold();
    }

    public void setTombstoneFailureThreshold(int threshold)
    {
        DatabaseDescriptor.setTombstoneFailureThreshold(threshold);
    }

    public int getBatchSizeFailureThreshold()
    {
        return DatabaseDescriptor.getBatchSizeFailThresholdInKB();
    }

    public void setBatchSizeFailureThreshold(int threshold)
    {
        DatabaseDescriptor.setBatchSizeFailThresholdInKB(threshold);
    }

    public void setHintedHandoffThrottleInKB(int throttleInKB)
    {
        DatabaseDescriptor.setHintedHandoffThrottleInKB(throttleInKB);
        logger.info("Updated hinted_handoff_throttle_in_kb to {}", throttleInKB);
    }
<<<<<<< HEAD
=======

    @VisibleForTesting
    public void shutdownServer()
    {
        if (drainOnShutdown != null)
        {
            Runtime.getRuntime().removeShutdownHook(drainOnShutdown);
        }
    }
>>>>>>> 1fb5e62c
}<|MERGE_RESOLUTION|>--- conflicted
+++ resolved
@@ -5286,8 +5286,6 @@
         DatabaseDescriptor.setHintedHandoffThrottleInKB(throttleInKB);
         logger.info("Updated hinted_handoff_throttle_in_kb to {}", throttleInKB);
     }
-<<<<<<< HEAD
-=======
 
     @VisibleForTesting
     public void shutdownServer()
@@ -5297,5 +5295,4 @@
             Runtime.getRuntime().removeShutdownHook(drainOnShutdown);
         }
     }
->>>>>>> 1fb5e62c
 }