/**
 * Licensed to the Apache Software Foundation (ASF) under one
 * or more contributor license agreements.  See the NOTICE file
 * distributed with this work for additional information
 * regarding copyright ownership.  The ASF licenses this file
 * to you under the Apache License, Version 2.0 (the
 * "License"); you may not use this file except in compliance
 * with the License.  You may obtain a copy of the License at
 *
 *     http://www.apache.org/licenses/LICENSE-2.0
 *
 * Unless required by applicable law or agreed to in writing, software
 * distributed under the License is distributed on an "AS IS" BASIS,
 * WITHOUT WARRANTIES OR CONDITIONS OF ANY KIND, either express or implied.
 * See the License for the specific language governing permissions and
 * limitations under the License.
 */

package org.apache.cassandra.service;

import java.io.*;
import java.lang.management.ManagementFactory;
import java.net.InetAddress;
import java.nio.ByteBuffer;
import java.util.*;
import java.util.concurrent.*;
import javax.management.MBeanServer;
import javax.management.ObjectName;

import com.google.common.collect.HashMultimap;
import com.google.common.collect.Iterables;
import com.google.common.collect.Multimap;
import org.apache.commons.lang.ArrayUtils;
import org.apache.commons.lang.StringUtils;
import org.slf4j.Logger;
import org.slf4j.LoggerFactory;

import org.apache.cassandra.concurrent.Stage;
import org.apache.cassandra.concurrent.StageManager;
import org.apache.cassandra.config.CFMetaData;
import org.apache.cassandra.config.DatabaseDescriptor;
import org.apache.cassandra.db.*;
import org.apache.cassandra.db.filter.QueryFilter;
import org.apache.cassandra.dht.AbstractBounds;
import org.apache.cassandra.dht.Bounds;
import org.apache.cassandra.dht.IPartitioner;
import org.apache.cassandra.dht.Token;
import org.apache.cassandra.gms.Gossiper;
import org.apache.cassandra.locator.AbstractReplicationStrategy;
import org.apache.cassandra.locator.TokenMetadata;
import org.apache.cassandra.net.IAsyncCallback;
import org.apache.cassandra.net.Message;
import org.apache.cassandra.net.MessagingService;
import org.apache.cassandra.utils.*;
import org.apache.cassandra.thrift.ConsistencyLevel;
import org.apache.cassandra.thrift.IndexClause;
import org.apache.cassandra.thrift.InvalidRequestException;
import org.apache.cassandra.thrift.SlicePredicate;
import org.apache.cassandra.thrift.UnavailableException;

import static com.google.common.base.Charsets.UTF_8;

public class StorageProxy implements StorageProxyMBean
{
    private static final Logger logger = LoggerFactory.getLogger(StorageProxy.class);

    private static ScheduledExecutorService repairExecutor = new ScheduledThreadPoolExecutor(1); // TODO JMX-enable this

    private static final ThreadLocal<Random> random = new ThreadLocal<Random>()
    {
        @Override
        protected Random initialValue()
        {
            return new Random();
        }
    };

    // mbean stuff
    private static final LatencyTracker readStats = new LatencyTracker();
    private static final LatencyTracker rangeStats = new LatencyTracker();
    private static final LatencyTracker writeStats = new LatencyTracker();
    // we keep counter latency appart from normal write because write with
    // consistency > CL.ONE involves a read in the write path
    private static final LatencyTracker counterWriteStats = new LatencyTracker();
    private static boolean hintedHandoffEnabled = DatabaseDescriptor.hintedHandoffEnabled();
    private static int maxHintWindow = DatabaseDescriptor.getMaxHintWindow();
    private static final String UNREACHABLE = "UNREACHABLE";

    private static final WritePerformer standardWritePerformer;
    private static final WritePerformer counterWritePerformer;

    private StorageProxy() {}
    static
    {
        MBeanServer mbs = ManagementFactory.getPlatformMBeanServer();
        try
        {
            mbs.registerMBean(new StorageProxy(), new ObjectName("org.apache.cassandra.db:type=StorageProxy"));
        }
        catch (Exception e)
        {
            throw new RuntimeException(e);
        }

        standardWritePerformer = new WritePerformer()
        {
            public void apply(IMutation mutation, Multimap<InetAddress, InetAddress> hintedEndpoints, IWriteResponseHandler responseHandler, String localDataCenter) throws IOException
            {
                assert mutation instanceof RowMutation;
                sendToHintedEndpoints((RowMutation) mutation, hintedEndpoints, responseHandler, localDataCenter, true);
            }
        };

        counterWritePerformer = new WritePerformer()
        {
            public void apply(IMutation mutation, Multimap<InetAddress, InetAddress> hintedEndpoints, IWriteResponseHandler responseHandler, String localDataCenter) throws IOException
            {
                applyCounterMutation(mutation, hintedEndpoints, responseHandler, localDataCenter);
            }
        };
    }

    /**
     * Use this method to have these RowMutations applied
     * across all replicas. This method will take care
     * of the possibility of a replica being down and hint
     * the data across to some other replica.
     *
     * @param mutations the mutations to be applied across the replicas
     * @param consistency_level the consistency level for the operation
    */
    public static void mutate(List<RowMutation> mutations, ConsistencyLevel consistency_level) throws UnavailableException, TimeoutException
    {
        write(mutations, consistency_level, standardWritePerformer, true);
    }

    /**
     * Perform the write of a batch of mutations given a WritePerformer.
     * For each mutation, gather the list of write endpoints, apply locally and/or
     * forward the mutation to said write endpoint (deletaged to the actual
     * WritePerformer) and wait for the responses based on consistency level.
     *
     * @param mutations the mutations to be applied
     * @param consistency_level the consistency level for the write operation
     * @param performer the WritePerformer in charge of appliying the mutation
     * given the list of write endpoints (either standardWritePerformer for
     * standard writes or counterWritePerformer for counter writes).
     * @param updateStats whether or not to update the writeStats. This must be
     * true for standard writes but false for counter writes as the latency of
     * the latter is tracked in mutateCounters() by counterWriteStats.
     */
    public static void write(List<? extends IMutation> mutations, ConsistencyLevel consistency_level, WritePerformer performer, boolean updateStats) throws UnavailableException, TimeoutException
    {
        final String localDataCenter = DatabaseDescriptor.getEndpointSnitch().getDatacenter(FBUtilities.getLocalAddress());

        long startTime = System.nanoTime();
        List<IWriteResponseHandler> responseHandlers = new ArrayList<IWriteResponseHandler>();

        IMutation mostRecentMutation = null;
        try
        {
            for (IMutation mutation : mutations)
            {
                mostRecentMutation = mutation;
                String table = mutation.getTable();
                AbstractReplicationStrategy rs = Table.open(table).getReplicationStrategy();

                Collection<InetAddress> writeEndpoints = getWriteEndpoints(table, mutation.key());
                Multimap<InetAddress, InetAddress> hintedEndpoints = rs.getHintedEndpoints(writeEndpoints);

                final IWriteResponseHandler responseHandler = rs.getWriteResponseHandler(writeEndpoints, hintedEndpoints, consistency_level);

                // exit early if we can't fulfill the CL at this time
                responseHandler.assureSufficientLiveNodes();

                responseHandlers.add(responseHandler);
<<<<<<< HEAD
                performer.apply(mutation, hintedEndpoints, responseHandler, localDataCenter);
            }
            // wait for writes.  throws timeoutexception if necessary
            for (IWriteResponseHandler responseHandler : responseHandlers)
            {
                responseHandler.get();
            }
        }
        catch (IOException e)
        {
            assert mostRecentMutation != null;
            throw new RuntimeException("error writing key " + ByteBufferUtil.bytesToHex(mostRecentMutation.key()), e);
        }
        finally
        {
            if (updateStats)
                writeStats.addNano(System.nanoTime() - startTime);
        }
    }
=======
                
                // Multimap that holds onto all the messages and addresses meant for a specific datacenter
                Map<String, Multimap<Message, InetAddress>> dcMessages = new HashMap<String, Multimap<Message, InetAddress>>(hintedEndpoints.size());
>>>>>>> 855d997c

    private static Collection<InetAddress> getWriteEndpoints(String table, ByteBuffer key)
    {
        StorageService ss = StorageService.instance;
        List<InetAddress> naturalEndpoints = ss.getNaturalEndpoints(table, key);
        return ss.getTokenMetadata().getWriteEndpoints(StorageService.getPartitioner().getToken(key), table, naturalEndpoints);
    }

    private static void sendToHintedEndpoints(RowMutation rm, Multimap<InetAddress, InetAddress> hintedEndpoints, IWriteResponseHandler responseHandler, String localDataCenter, boolean insertLocalMessages)
    throws IOException
    {
        // Multimap that holds onto all the messages and addresses meant for a specific datacenter
        Map<String, Multimap<Message, InetAddress>> dcMessages = new HashMap<String, Multimap<Message, InetAddress>>(hintedEndpoints.size());
        Message unhintedMessage = null;

        for (Map.Entry<InetAddress, Collection<InetAddress>> entry : hintedEndpoints.asMap().entrySet())
        {
            InetAddress destination = entry.getKey();
            Collection<InetAddress> targets = entry.getValue();

            String dc = DatabaseDescriptor.getEndpointSnitch().getDatacenter(destination);

            if (targets.size() == 1 && targets.iterator().next().equals(destination))
            {
                // unhinted writes
                if (destination.equals(FBUtilities.getLocalAddress()))
                {
                    if (insertLocalMessages)
                        insertLocalMessage(rm, responseHandler);
                }
                else
                {
                    // belongs on a different server
                    if (unhintedMessage == null)
                    {
<<<<<<< HEAD
                        unhintedMessage = rm.makeRowMutationMessage();
                        MessagingService.instance().addCallback(responseHandler, unhintedMessage.getMessageId());
                    }
                    if (logger.isDebugEnabled())
                        logger.debug("insert writing key " + ByteBufferUtil.bytesToHex(rm.key()) + " to " + unhintedMessage.getMessageId() + "@" + destination);
=======
                        // unhinted writes
                        if (destination.equals(FBUtilities.getLocalAddress()))
                        {
                            insertLocalMessage(rm, responseHandler);
                        }
                        else
                        {
                            // belongs on a different server
                            Message unhintedMessage = rm.makeRowMutationMessage();
                            if (logger.isDebugEnabled())
                                logger.debug("insert writing key " + ByteBufferUtil.bytesToHex(rm.key()) + " to " + unhintedMessage.getMessageId() + "@" + destination);
                            
                            Multimap<Message, InetAddress> messages = dcMessages.get(dc);
                            if (messages == null)
                            {
                               messages = HashMultimap.create();
                               dcMessages.put(dc, messages);
                            }
                            
                            messages.put(unhintedMessage, destination);
                        }
                    }
                    else
                    {
                        // hinted
                        Message hintedMessage = rm.makeRowMutationMessage();
                        for (InetAddress target : targets)
                        {
                            if (!target.equals(destination))
                            {
                                addHintHeader(hintedMessage, target);
                                if (logger.isDebugEnabled())
                                    logger.debug("insert writing key " + ByteBufferUtil.bytesToHex(rm.key()) + " to " + hintedMessage.getMessageId() + "@" + destination + " for " + target);
                            }
                        }
                        // (non-destination hints are part of the callback and count towards consistency only under CL.ANY)
                        // (non-destination hints are part of the callback and count towards consistency only under CL.ANY)
                        if (writeEndpoints.contains(destination) || consistency_level == ConsistencyLevel.ANY)
                            MessagingService.instance().sendRR(hintedMessage, destination, responseHandler);
                        else
                            MessagingService.instance().sendOneWay(hintedMessage, destination);
>>>>>>> 855d997c

                    Multimap<Message, InetAddress> messages = dcMessages.get(dc);
                    if (messages == null)
                    {
                        messages = HashMultimap.create();
                        dcMessages.put(dc, messages);
                    }

                    messages.put(unhintedMessage, destination);
                }
            }
            else
            {
                // hinted
                Message hintedMessage = rm.makeRowMutationMessage();
                for (InetAddress target : targets)
                {
                    if (!target.equals(destination))
                    {
                        addHintHeader(hintedMessage, target);
                        if (logger.isDebugEnabled())
                            logger.debug("insert writing key " + ByteBufferUtil.bytesToHex(rm.key()) + " to " + hintedMessage.getMessageId() + "@" + destination + " for " + target);
                    }
                }
                responseHandler.addHintCallback(hintedMessage, destination);

                Multimap<Message, InetAddress> messages = dcMessages.get(dc);

<<<<<<< HEAD
                if (messages == null)
                {
                    messages = HashMultimap.create();
                    dcMessages.put(dc, messages);
                }

                messages.put(hintedMessage, destination);
=======
                sendMessages(localDataCenter, dcMessages, responseHandler);
>>>>>>> 855d997c
            }
        }

        sendMessages(localDataCenter, dcMessages);
    }

    /**
     * for each datacenter, send a message to one node to relay the write to other replicas
     */
    private static void sendMessages(String localDataCenter, Map<String, Multimap<Message, InetAddress>> dcMessages, IWriteResponseHandler handler)
    throws IOException
    {
        for (Map.Entry<String, Multimap<Message, InetAddress>> entry: dcMessages.entrySet())
        {
            String dataCenter = entry.getKey();

            // send the messages corresponding to this datacenter
            for (Map.Entry<Message, Collection<InetAddress>> messages: entry.getValue().asMap().entrySet())
            {
                Message message = messages.getKey();

                if (dataCenter.equals(localDataCenter))
                {
                    // direct writes to local DC
                    for (InetAddress destination : messages.getValue())
                        MessagingService.instance().sendRR(message, destination, handler);
                }
                else
                {
                    // Non-local DC. First endpoint in list is the destination for this group
                    Iterator<InetAddress> iter = messages.getValue().iterator();
                    InetAddress target = iter.next();
                    // Add all the other destinations of the same message as a header in the primary message.
                    while (iter.hasNext())
                    {
                        InetAddress destination = iter.next();
                        // group all nodes in this DC as forward headers on the primary message
                        ByteArrayOutputStream bos = new ByteArrayOutputStream();
                        DataOutputStream dos = new DataOutputStream(bos);

                        // append to older addresses
                        byte[] previousHints = message.getHeader(RowMutation.FORWARD_HEADER);
                        if (previousHints != null)
                            dos.write(previousHints);

                        dos.write(destination.getAddress());
                        message.setHeader(RowMutation.FORWARD_HEADER, bos.toByteArray());
                    }
                    // send the combined message + forward headers
                    MessagingService.instance().sendRR(message, target, handler);
                }
            }
        }
    }

    private static void addHintHeader(Message message, InetAddress target) throws IOException
    {
        ByteArrayOutputStream bos = new ByteArrayOutputStream();
        DataOutputStream dos = new DataOutputStream(bos);
        byte[] previousHints = message.getHeader(RowMutation.HINT);
        if (previousHints != null)
        {
            dos.write(previousHints);
        }
        ByteBufferUtil.writeWithShortLength(ByteBuffer.wrap(target.getHostAddress().getBytes(UTF_8)), dos);
        message.setHeader(RowMutation.HINT, bos.toByteArray());
    }

    private static void insertLocalMessage(final RowMutation rm, final IWriteResponseHandler responseHandler)
    {
        if (logger.isDebugEnabled())
            logger.debug("insert writing local " + rm.toString(true));
        Runnable runnable = new WrappedRunnable()
        {
            public void runMayThrow() throws IOException
            {
                rm.deepCopy().apply();
                responseHandler.response(null);
            }
        };
        StageManager.getStage(Stage.MUTATION).execute(runnable);
    }

    /**
     * The equivalent of mutate() for counters.
     * (Note that each CounterMutation ship the consistency level)
     *
     * A counter mutation needs to first be applied to a replica (that we'll call the leader for the mutation) before being
     * replicated to the other endpoint. To achieve so, there is two case:
     *   1) the coordinator host is a replica: we proceed to applying the update locally and replicate throug
     *   applyCounterMutationOnLeader
     *   2) the coordinator is not a replica: we forward the (counter)mutation to a chosen replica (that will proceed through
     *   applyCounterMutationOnLeader upon receive) and wait for its acknowledgment.
     *
     * Implementation note: We check if we can fulfill the CL on the coordinator host even if he is not a replica to allow
     * quicker response and because the WriteResponseHandlers don't make it easy to send back an error. We also always gather
     * the write latencies at the coordinator node to make gathering point similar to the case of standard writes.
     */
    public static void mutateCounters(List<CounterMutation> mutations) throws UnavailableException, TimeoutException
    {
        long startTime = System.nanoTime();
        ArrayList<IWriteResponseHandler> responseHandlers = new ArrayList<IWriteResponseHandler>();

        CounterMutation mostRecentMutation = null;
        StorageService ss = StorageService.instance;

        try
        {
            for (CounterMutation cm : mutations)
            {
                mostRecentMutation = cm;
                InetAddress endpoint = findSuitableEndpoint(cm.getTable(), cm.key());

                if (endpoint.equals(FBUtilities.getLocalAddress()))
                {
                    applyCounterMutationOnLeader(cm);
                }
                else
                {
                    // Exit now if we can't fulfill the CL here instead of forwarding to the leader replica 
                    String table = cm.getTable();
                    AbstractReplicationStrategy rs = Table.open(table).getReplicationStrategy();
                    Collection<InetAddress> writeEndpoints = getWriteEndpoints(table, cm.key());
                    Multimap<InetAddress, InetAddress> hintedEndpoints = rs.getHintedEndpoints(writeEndpoints);
                    rs.getWriteResponseHandler(writeEndpoints, hintedEndpoints, cm.consistency()).assureSufficientLiveNodes();

                    // Forward the actual update to the chosen leader replica
                    IWriteResponseHandler responseHandler = WriteResponseHandler.create(endpoint);
                    responseHandlers.add(responseHandler);

                    Message msg = cm.makeMutationMessage();
                    MessagingService.instance().addCallback(responseHandler, msg.getMessageId());
                    if (logger.isDebugEnabled())
                        logger.debug("forwarding counter update of key " + ByteBufferUtil.bytesToHex(cm.key()) + " to " + msg.getMessageId() + "@" + endpoint);
                    MessagingService.instance().sendOneWay(msg, endpoint);
                }
            }
            // wait for writes.  throws timeoutexception if necessary
            for (IWriteResponseHandler responseHandler : responseHandlers)
            {
                responseHandler.get();
            }
        }
        catch (IOException e)
        {
            if (mostRecentMutation == null)
                throw new RuntimeException("no mutations were seen but found an error during write anyway", e);
            else
                throw new RuntimeException("error writing key " + ByteBufferUtil.bytesToHex(mostRecentMutation.key()), e);
        }
        finally
        {
            counterWriteStats.addNano(System.nanoTime() - startTime);
        }
    }

    private static InetAddress findSuitableEndpoint(String table, ByteBuffer key) throws UnavailableException
    {
        List<InetAddress> endpoints = StorageService.instance.getLiveNaturalEndpoints(table, key);
        DatabaseDescriptor.getEndpointSnitch().sortByProximity(FBUtilities.getLocalAddress(), endpoints);
        if (endpoints.isEmpty())
            throw new UnavailableException();
        return endpoints.get(0);
    }

    // Must be called on a replica of the mutation. This replica becomes the
    // leader of this mutation.
    public static void applyCounterMutationOnLeader(CounterMutation cm) throws UnavailableException, TimeoutException, IOException
    {
        write(Collections.singletonList(cm), cm.consistency(), counterWritePerformer, false);
    }

    private static void applyCounterMutation(final IMutation mutation, final Multimap<InetAddress, InetAddress> hintedEndpoints, final IWriteResponseHandler responseHandler, final String localDataCenter)
    {
        // we apply locally first, then send it to other replica
        if (logger.isDebugEnabled())
            logger.debug("insert writing local & replicate " + mutation.toString(true));

        Runnable runnable = new WrappedRunnable()
        {
            public void runMayThrow() throws IOException
            {
                assert mutation instanceof CounterMutation;
                final CounterMutation cm = (CounterMutation) mutation;

                // apply mutation
                cm.apply();

                responseHandler.response(null);

                if (cm.shouldReplicateOnWrite())
                {
                    // We do the replication on another stage because it involves a read (see CM.makeReplicationMutation) 
                    // and we want to avoid blocking too much the MUTATION stage
                    StageManager.getStage(Stage.REPLICATE_ON_WRITE).execute(new WrappedRunnable()
                            {
                                public void runMayThrow() throws IOException
                    {
                        // send mutation to other replica
                        sendToHintedEndpoints(cm.makeReplicationMutation(), hintedEndpoints, responseHandler, localDataCenter, false);
                    }
                    });
                }
            }
        };
        StageManager.getStage(Stage.MUTATION).execute(runnable);
    }

    /**
     * Performs the actual reading of a row out of the StorageService, fetching
     * a specific set of column names from a given column family.
     */
    public static List<Row> read(List<ReadCommand> commands, ConsistencyLevel consistency_level)
            throws IOException, UnavailableException, TimeoutException, InvalidRequestException
    {
        if (StorageService.instance.isBootstrapMode())
            throw new UnavailableException();
        long startTime = System.nanoTime();
        List<Row> rows;
        try
        {
            rows = fetchRows(commands, consistency_level);
        }
        finally
        {
            readStats.addNano(System.nanoTime() - startTime);
        }
        return rows;
    }

    /**
     * This function executes local and remote reads, and blocks for the results:
     *
     * 1. Get the replica locations, sorted by response time according to the snitch
     * 2. Send a data request to the closest replica, and digest requests to either
     *    a) all the replicas, if read repair is enabled
     *    b) the closest R-1 replicas, where R is the number required to satisfy the ConsistencyLevel
     * 3. Wait for a response from R replicas
     * 4. If the digests (if any) match the data return the data
     * 5. else carry out read repair by getting data from all the nodes.
     */
    private static List<Row> fetchRows(List<ReadCommand> commands, ConsistencyLevel consistency_level) throws IOException, UnavailableException, TimeoutException
    {
        List<ReadCallback<Row>> readCallbacks = new ArrayList<ReadCallback<Row>>();
        List<List<InetAddress>> commandEndpoints = new ArrayList<List<InetAddress>>();
        List<Row> rows = new ArrayList<Row>();
        Set<ReadCommand> repairs = new HashSet<ReadCommand>();

        // send out read requests
        for (ReadCommand command: commands)
        {
            assert !command.isDigestQuery();

            List<InetAddress> endpoints = StorageService.instance.getLiveNaturalEndpoints(command.table, command.key);
            DatabaseDescriptor.getEndpointSnitch().sortByProximity(FBUtilities.getLocalAddress(), endpoints);

            ReadResponseResolver resolver = new ReadResponseResolver(command.table, command.key);
            ReadCallback<Row> handler = getReadCallback(resolver, command.table, consistency_level);
            handler.assureSufficientLiveNodes(endpoints);

            // if we're not going to read repair, cut the endpoints list down to the ones required to satisfy ConsistencyLevel
            if (randomlyReadRepair(command))
            {
                if (endpoints.size() > handler.blockfor)
                    repairs.add(command);
            }
            else
            {
                endpoints = endpoints.subList(0, handler.blockfor);
            }
            
            // The data-request message is sent to dataPoint, the node that will actually get
            // the data for us. The other replicas are only sent a digest query.
            ReadCommand digestCommand = null;
            if (endpoints.size() > 1)
            {
                digestCommand = command.copy();
                digestCommand.setDigestQuery(true);
            }

            InetAddress dataPoint = endpoints.get(0);
            if (dataPoint.equals(FBUtilities.getLocalAddress()))
            {
                if (logger.isDebugEnabled())
                    logger.debug("reading data for " + command + " locally");
                StageManager.getStage(Stage.READ).submit(new LocalReadRunnable(command, handler));
            }
            else
            {
                Message message = command.makeReadMessage();
                if (logger.isDebugEnabled())
                    logger.debug("reading data for " + command + " from " + message.getMessageId() + "@" + dataPoint);
                MessagingService.instance().sendRR(message, dataPoint, handler);
            }

            // We lazy-construct the digest Message object since it may not be necessary if we
            // are doing a local digest read, or no digest reads at all.
            Message digestMessage = null;
            for (InetAddress digestPoint : endpoints.subList(1, endpoints.size()))
            {
                if (digestPoint.equals(FBUtilities.getLocalAddress()))
                {
                    if (logger.isDebugEnabled())
                        logger.debug("reading digest for " + command + " locally");
                    StageManager.getStage(Stage.READ).submit(new LocalReadRunnable(digestCommand, handler));
                }
                else
                {
                    if (digestMessage == null)
                        digestMessage = digestCommand.makeReadMessage();
                    if (logger.isDebugEnabled())
                        logger.debug("reading digest for " + command + " from " + digestMessage.getMessageId() + "@" + digestPoint);
                    MessagingService.instance().sendRR(digestMessage, digestPoint, handler);
                }
            }

            readCallbacks.add(handler);
            commandEndpoints.add(endpoints);
        }

        // read results and make a second pass for any digest mismatches
        List<RepairCallback<Row>> repairResponseHandlers = null;
        for (int i = 0; i < commands.size(); i++)
        {
            ReadCallback<Row> readCallback = readCallbacks.get(i);
            Row row;
            ReadCommand command = commands.get(i);
            List<InetAddress> endpoints = commandEndpoints.get(i);
            try
            {
                long startTime2 = System.currentTimeMillis();
                row = readCallback.get(); // CL.ONE is special cased here to ignore digests even if some have arrived
                if (row != null)
                    rows.add(row);

                if (logger.isDebugEnabled())
                    logger.debug("Read: " + (System.currentTimeMillis() - startTime2) + " ms.");

                if (repairs.contains(command))
                    repairExecutor.schedule(new RepairRunner(readCallback.resolver, command, endpoints), DatabaseDescriptor.getRpcTimeout(), TimeUnit.MILLISECONDS);
            }
            catch (DigestMismatchException ex)
            {
                if (logger.isDebugEnabled())
                    logger.debug("Digest mismatch:", ex);
                RepairCallback<Row> handler = repair(command, endpoints);
                if (repairResponseHandlers == null)
                    repairResponseHandlers = new ArrayList<RepairCallback<Row>>();
                repairResponseHandlers.add(handler);
            }
        }

        // read the results for the digest mismatch retries
        if (repairResponseHandlers != null)
        {
            for (RepairCallback<Row> handler : repairResponseHandlers)
            {
                try
                {
                    Row row = handler.get();
                    if (row != null)
                        rows.add(row);
                }
                catch (DigestMismatchException e)
                {
                    throw new AssertionError(e); // full data requested from each node here, no digests should be sent
                }
            }
        }

        return rows;
    }

    static class LocalReadRunnable extends WrappedRunnable
    {
        private final ReadCommand command;
        private final ReadCallback<Row> handler;
        private final long start = System.currentTimeMillis();

        LocalReadRunnable(ReadCommand command, ReadCallback<Row> handler)
        {
            this.command = command;
            this.handler = handler;
        }

        protected void runMayThrow() throws IOException
        {
            if (logger.isDebugEnabled())
                logger.debug("LocalReadRunnable reading " + command);

            Table table = Table.open(command.table);
            ReadResponse result = ReadVerbHandler.getResponse(command, command.getRow(table));
            MessagingService.instance().addLatency(FBUtilities.getLocalAddress(), System.currentTimeMillis() - start);
            handler.response(result);
        }
    }
    
    static <T> ReadCallback<T> getReadCallback(IResponseResolver<T> resolver, String table, ConsistencyLevel consistencyLevel)
    {
        if (consistencyLevel.equals(ConsistencyLevel.LOCAL_QUORUM) || consistencyLevel.equals(ConsistencyLevel.EACH_QUORUM))
        {
            return new DatacenterReadCallback(resolver, consistencyLevel, table);
        }
        return new ReadCallback(resolver, consistencyLevel, table);
    }

    private static RepairCallback<Row> repair(ReadCommand command, List<InetAddress> endpoints)
    throws IOException
    {
        ReadResponseResolver resolver = new ReadResponseResolver(command.table, command.key);
        RepairCallback<Row> handler = new RepairCallback<Row>(resolver, endpoints);
        for (InetAddress endpoint : endpoints)
        {
            Message messageRepair = command.makeReadMessage();
            MessagingService.instance().sendRR(messageRepair, endpoint, handler);
        }
        return handler;
    }

    /*
    * This function executes the read protocol locally.  Consistency checks are performed in the background.
    */

    public static List<Row> getRangeSlice(RangeSliceCommand command, ConsistencyLevel consistency_level)
    throws IOException, UnavailableException, TimeoutException
    {
        if (logger.isDebugEnabled())
            logger.debug(command.toString());
        long startTime = System.nanoTime();
        List<Row> rows;
        // now scan until we have enough results
        try
        {
            rows = new ArrayList<Row>(command.max_keys);
            List<AbstractBounds> ranges = getRestrictedRanges(command.range);
            for (AbstractBounds range : ranges)
            {
                List<InetAddress> liveEndpoints = StorageService.instance.getLiveNaturalEndpoints(command.keyspace, range.right);

                if (consistency_level == ConsistencyLevel.ONE && liveEndpoints.contains(FBUtilities.getLocalAddress())) 
                {
                    if (logger.isDebugEnabled())
                        logger.debug("local range slice");
                    ColumnFamilyStore cfs = Table.open(command.keyspace).getColumnFamilyStore(command.column_family);
                    try 
                    {
                        rows.addAll(cfs.getRangeSlice(command.super_column,
                                                    range,
                                                    command.max_keys,
                                                    QueryFilter.getFilter(command.predicate, cfs.getComparator())));
                    } 
                    catch (ExecutionException e) 
                    {
                        throw new RuntimeException(e.getCause());
                    } 
                    catch (InterruptedException e) 
                    {
                        throw new AssertionError(e);
                    }           
                }
                else 
                {
                    DatabaseDescriptor.getEndpointSnitch().sortByProximity(FBUtilities.getLocalAddress(), liveEndpoints);
                    RangeSliceCommand c2 = new RangeSliceCommand(command.keyspace, command.column_family, command.super_column, command.predicate, range, command.max_keys);
                    Message message = c2.getMessage();

                    // collect replies and resolve according to consistency level
                    RangeSliceResponseResolver resolver = new RangeSliceResponseResolver(command.keyspace, liveEndpoints);
                    AbstractReplicationStrategy rs = Table.open(command.keyspace).getReplicationStrategy();
                    ReadCallback<List<Row>> handler = getReadCallback(resolver, command.keyspace, consistency_level);
                    // TODO bail early if live endpoints can't satisfy requested consistency level
                    for (InetAddress endpoint : liveEndpoints) 
                    {
                        MessagingService.instance().sendRR(message, endpoint, handler);
                        if (logger.isDebugEnabled())
                            logger.debug("reading " + c2 + " from " + message.getMessageId() + "@" + endpoint);
                    }
                    // TODO read repair on remaining replicas?

                    // if we're done, great, otherwise, move to the next range
                    try 
                    {
                        if (logger.isDebugEnabled()) 
                        {
                            for (Row row : handler.get()) 
                            {
                                logger.debug("range slices read " + row.key);
                            }
                        }
                        rows.addAll(handler.get());
                    } 
                    catch (DigestMismatchException e) 
                    {
                        throw new AssertionError(e); // no digests in range slices yet
                    }
                }
            
                if (rows.size() >= command.max_keys)
                    break;
            }
        }
        finally
        {
            rangeStats.addNano(System.nanoTime() - startTime);
        }
        return rows.size() > command.max_keys ? rows.subList(0, command.max_keys) : rows;
    }

    /**
     * initiate a request/response session with each live node to check whether or not everybody is using the same 
     * migration id. This is useful for determining if a schema change has propagated through the cluster. Disagreement
     * is assumed if any node fails to respond.
     */
    public static Map<String, List<String>> describeSchemaVersions()
    {
        final String myVersion = DatabaseDescriptor.getDefsVersion().toString();
        final Map<InetAddress, UUID> versions = new ConcurrentHashMap<InetAddress, UUID>();
        final Set<InetAddress> liveHosts = Gossiper.instance.getLiveMembers();
        final CountDownLatch latch = new CountDownLatch(liveHosts.size());

        IAsyncCallback cb = new IAsyncCallback()
        {
            public void response(Message message)
            {
                // record the response from the remote node.
                logger.debug("Received schema check response from " + message.getFrom().getHostAddress());
                UUID theirVersion = UUID.fromString(new String(message.getMessageBody()));
                versions.put(message.getFrom(), theirVersion);
                latch.countDown();
            }
        };
        // an empty message acts as a request to the SchemaCheckVerbHandler.
        for (InetAddress endpoint : liveHosts)
        {
            Message message = new Message(FBUtilities.getLocalAddress(), StorageService.Verb.SCHEMA_CHECK, ArrayUtils.EMPTY_BYTE_ARRAY);
            MessagingService.instance().sendRR(message, endpoint, cb);
        }

        try
        {
            // wait for as long as possible. timeout-1s if possible.
            latch.await(DatabaseDescriptor.getRpcTimeout(), TimeUnit.MILLISECONDS);
        } 
        catch (InterruptedException ex) 
        {
            throw new AssertionError("This latch shouldn't have been interrupted.");
        }
        
        logger.debug("My version is " + myVersion);
        
        // maps versions to hosts that are on that version.
        Map<String, List<String>> results = new HashMap<String, List<String>>();
        Iterable<InetAddress> allHosts = Iterables.concat(Gossiper.instance.getLiveMembers(), Gossiper.instance.getUnreachableMembers());
        for (InetAddress host : allHosts)
        {
            UUID version = versions.get(host);
            String stringVersion = version == null ? UNREACHABLE : version.toString();
            List<String> hosts = results.get(stringVersion);
            if (hosts == null)
            {
                hosts = new ArrayList<String>();
                results.put(stringVersion, hosts);
            }
            hosts.add(host.getHostAddress());
        }
        if (results.get(UNREACHABLE) != null)
            logger.debug("Hosts not in agreement. Didn't get a response from everybody: " + StringUtils.join(results.get(UNREACHABLE), ","));
        // check for version disagreement. log the hosts that don't agree.
        for (Map.Entry<String, List<String>> entry : results.entrySet())
        {
            if (entry.getKey().equals(UNREACHABLE) || entry.getKey().equals(myVersion))
                continue;
            for (String host : entry.getValue())
                logger.debug("%s disagrees (%s)", host, entry.getKey());
        }
        
        if (results.size() == 1)
            logger.debug("Schemas are in agreement.");
        
        return results;
    }

    /**
     * Compute all ranges we're going to query, in sorted order. Nodes can be replica destinations for many ranges,
     * so we need to restrict each scan to the specific range we want, or else we'd get duplicate results.
     */
    static List<AbstractBounds> getRestrictedRanges(final AbstractBounds queryRange)
    {
        // special case for bounds containing exactly 1 (non-minimum) token
        if (queryRange instanceof Bounds && queryRange.left.equals(queryRange.right) && !queryRange.left.equals(StorageService.getPartitioner().getMinimumToken()))
        {
            if (logger.isDebugEnabled())
                logger.debug("restricted single token match for query " + queryRange);
            return Collections.singletonList(queryRange);
        }

        TokenMetadata tokenMetadata = StorageService.instance.getTokenMetadata();

        List<AbstractBounds> ranges = new ArrayList<AbstractBounds>();
        // divide the queryRange into pieces delimited by the ring and minimum tokens
        Iterator<Token> ringIter = TokenMetadata.ringIterator(tokenMetadata.sortedTokens(), queryRange.left, true);
        AbstractBounds remainder = queryRange;
        while (ringIter.hasNext())
        {
            Token token = ringIter.next();
            if (remainder == null || !(remainder.left.equals(token) || remainder.contains(token)))
                // no more splits
                break;
            Pair<AbstractBounds,AbstractBounds> splits = remainder.split(token);
            if (splits.left != null)
                ranges.add(splits.left);
            remainder = splits.right;
        }
        if (remainder != null)
            ranges.add(remainder);
        if (logger.isDebugEnabled())
            logger.debug("restricted ranges for query " + queryRange + " are " + ranges);

        return ranges;
    }
    
    private static boolean randomlyReadRepair(ReadCommand command)
    {
        CFMetaData cfmd = DatabaseDescriptor.getTableMetaData(command.table).get(command.getColumnFamilyName());
        return cfmd.getReadRepairChance() > random.get().nextDouble();
    }

    public long getReadOperations()
    {
        return readStats.getOpCount();
    }

    public long getTotalReadLatencyMicros()
    {
        return readStats.getTotalLatencyMicros();
    }

    public double getRecentReadLatencyMicros()
    {
        return readStats.getRecentLatencyMicros();
    }

    public long[] getTotalReadLatencyHistogramMicros()
    {
        return readStats.getTotalLatencyHistogramMicros();
    }

    public long[] getRecentReadLatencyHistogramMicros()
    {
        return readStats.getRecentLatencyHistogramMicros();
    }

    public long getRangeOperations()
    {
        return rangeStats.getOpCount();
    }

    public long getTotalRangeLatencyMicros()
    {
        return rangeStats.getTotalLatencyMicros();
    }

    public double getRecentRangeLatencyMicros()
    {
        return rangeStats.getRecentLatencyMicros();
    }

    public long[] getTotalRangeLatencyHistogramMicros()
    {
        return rangeStats.getTotalLatencyHistogramMicros();
    }

    public long[] getRecentRangeLatencyHistogramMicros()
    {
        return rangeStats.getRecentLatencyHistogramMicros();
    }

    public long getWriteOperations()
    {
        return writeStats.getOpCount();
    }

    public long getTotalWriteLatencyMicros()
    {
        return writeStats.getTotalLatencyMicros();
    }

    public double getRecentWriteLatencyMicros()
    {
        return writeStats.getRecentLatencyMicros();
    }

    public long[] getTotalWriteLatencyHistogramMicros()
    {
        return writeStats.getTotalLatencyHistogramMicros();
    }

    public long[] getRecentWriteLatencyHistogramMicros()
    {
        return writeStats.getRecentLatencyHistogramMicros();
    }

    public long getCounterWriteOperations()
    {
        return counterWriteStats.getOpCount();
    }

    public long getTotalCounterWriteLatencyMicros()
    {
        return counterWriteStats.getTotalLatencyMicros();
    }

    public double getRecentCounterWriteLatencyMicros()
    {
        return counterWriteStats.getRecentLatencyMicros();
    }

    public long[] getTotalCounterWriteLatencyHistogramMicros()
    {
        return counterWriteStats.getTotalLatencyHistogramMicros();
    }

    public long[] getRecentCounterWriteLatencyHistogramMicros()
    {
        return counterWriteStats.getRecentLatencyHistogramMicros();
    }

    public static List<Row> scan(String keyspace, String column_family, IndexClause index_clause, SlicePredicate column_predicate, ConsistencyLevel consistency_level)
    throws IOException, TimeoutException, UnavailableException
    {
        IPartitioner p = StorageService.getPartitioner();

        Token leftToken = index_clause.start_key == null ? p.getMinimumToken() : p.getToken(index_clause.start_key);
        List<AbstractBounds> ranges = getRestrictedRanges(new Bounds(leftToken, p.getMinimumToken()));
        logger.debug("scan ranges are " + StringUtils.join(ranges, ","));

        // now scan until we have enough results
        List<Row> rows = new ArrayList<Row>(index_clause.count);
        for (AbstractBounds range : ranges)
        {
            List<InetAddress> liveEndpoints = StorageService.instance.getLiveNaturalEndpoints(keyspace, range.right);
            DatabaseDescriptor.getEndpointSnitch().sortByProximity(FBUtilities.getLocalAddress(), liveEndpoints);

            // collect replies and resolve according to consistency level
            RangeSliceResponseResolver resolver = new RangeSliceResponseResolver(keyspace, liveEndpoints);
            ReadCallback<List<Row>> handler = getReadCallback(resolver, keyspace, consistency_level);
            
            // bail early if live endpoints can't satisfy requested consistency level
            if(handler.blockfor > liveEndpoints.size())
                throw new UnavailableException();
            
            IndexScanCommand command = new IndexScanCommand(keyspace, column_family, index_clause, column_predicate, range);
            Message message = command.getMessage();
            for (InetAddress endpoint : liveEndpoints)
            {
                MessagingService.instance().sendRR(message, endpoint, handler);
                if (logger.isDebugEnabled())
                    logger.debug("reading " + command + " from " + message.getMessageId() + "@" + endpoint);
            }

            List<Row> theseRows;
            try
            {
                theseRows = handler.get();
            }
            catch (DigestMismatchException e)
            {
                throw new RuntimeException(e);
            }
            rows.addAll(theseRows);
            if (logger.isDebugEnabled())
            {
                for (Row row : theseRows)
                    logger.debug("read " + row);
            }
            if (rows.size() >= index_clause.count)
                return rows.subList(0, index_clause.count);
        }

        return rows;
    }

    public boolean getHintedHandoffEnabled()
    {
        return hintedHandoffEnabled;
    }

    public void setHintedHandoffEnabled(boolean b)
    {
        hintedHandoffEnabled = b;
    }

    public static boolean isHintedHandoffEnabled()
    {
        return hintedHandoffEnabled;
    }

    public int getMaxHintWindow()
    {
        return maxHintWindow;
    }

    public void setMaxHintWindow(int ms)
    {
        maxHintWindow = ms;
    }

    public static boolean shouldHint(InetAddress ep)
    {
        return Gossiper.instance.getEndpointDowntime(ep) <= maxHintWindow;
    }

    /**
     * Performs the truncate operatoin, which effectively deletes all data from
     * the column family cfname
     * @param keyspace
     * @param cfname
     * @throws UnavailableException If some of the hosts in the ring are down.
     * @throws TimeoutException
     * @throws IOException
     */
    public static void truncateBlocking(String keyspace, String cfname) throws UnavailableException, TimeoutException, IOException
    {
        logger.debug("Starting a blocking truncate operation on keyspace {}, CF ", keyspace, cfname);
        if (isAnyHostDown())
        {
            logger.info("Cannot perform truncate, some hosts are down");
            // Since the truncate operation is so aggressive and is typically only
            // invoked by an admin, for simplicity we require that all nodes are up
            // to perform the operation.
            throw new UnavailableException();
        }

        Set<InetAddress> allEndpoints = Gossiper.instance.getLiveMembers();
        int blockFor = allEndpoints.size();
        final TruncateResponseHandler responseHandler = new TruncateResponseHandler(blockFor);

        // Send out the truncate calls and track the responses with the callbacks.
        logger.debug("Starting to send truncate messages to hosts {}", allEndpoints);
        Truncation truncation = new Truncation(keyspace, cfname);
        for (InetAddress endpoint : allEndpoints)
        {
            Message message = truncation.makeTruncationMessage();
            MessagingService.instance().sendRR(message, endpoint, responseHandler);
        }

        // Wait for all
        logger.debug("Sent all truncate messages, now waiting for {} responses", blockFor);
        responseHandler.get();
        logger.debug("truncate done");
    }

    /**
     * Asks the gossiper if there are any nodes that are currently down.
     * @return true if the gossiper thinks all nodes are up.
     */
    private static boolean isAnyHostDown()
    {
        return !Gossiper.instance.getUnreachableMembers().isEmpty();
    }

    private static class RepairRunner extends WrappedRunnable
    {
        private final IResponseResolver<Row> resolver;
        private final ReadCommand command;
        private final List<InetAddress> endpoints;

        public RepairRunner(IResponseResolver<Row> resolver, ReadCommand command, List<InetAddress> endpoints)
        {
            this.resolver = resolver;
            this.command = command;
            this.endpoints = endpoints;
        }

        protected void runMayThrow() throws IOException
        {
            try
            {
                resolver.resolve();
            }
            catch (DigestMismatchException e)
            {
                if (logger.isDebugEnabled())
                    logger.debug("Digest mismatch:", e);
                final RepairCallback<Row> callback = repair(command, endpoints);
                Runnable runnable = new WrappedRunnable()
                {
                    public void runMayThrow() throws DigestMismatchException, IOException, TimeoutException
                    {
                        callback.get();
                    }
                };
                repairExecutor.schedule(runnable, DatabaseDescriptor.getRpcTimeout(), TimeUnit.MILLISECONDS);
            }
        }
    }

    private interface WritePerformer
    {
        public void apply(IMutation mutation, Multimap<InetAddress, InetAddress> hintedEndpoints, IWriteResponseHandler responseHandler, String localDataCenter) throws IOException;
    }
}<|MERGE_RESOLUTION|>--- conflicted
+++ resolved
@@ -104,18 +104,18 @@
 
         standardWritePerformer = new WritePerformer()
         {
-            public void apply(IMutation mutation, Multimap<InetAddress, InetAddress> hintedEndpoints, IWriteResponseHandler responseHandler, String localDataCenter) throws IOException
+            public void apply(IMutation mutation, Multimap<InetAddress, InetAddress> hintedEndpoints, IWriteResponseHandler responseHandler, String localDataCenter, ConsistencyLevel consistency_level) throws IOException
             {
                 assert mutation instanceof RowMutation;
-                sendToHintedEndpoints((RowMutation) mutation, hintedEndpoints, responseHandler, localDataCenter, true);
+                sendToHintedEndpoints((RowMutation) mutation, hintedEndpoints, responseHandler, localDataCenter, true, consistency_level);
             }
         };
 
         counterWritePerformer = new WritePerformer()
         {
-            public void apply(IMutation mutation, Multimap<InetAddress, InetAddress> hintedEndpoints, IWriteResponseHandler responseHandler, String localDataCenter) throws IOException
-            {
-                applyCounterMutation(mutation, hintedEndpoints, responseHandler, localDataCenter);
+            public void apply(IMutation mutation, Multimap<InetAddress, InetAddress> hintedEndpoints, IWriteResponseHandler responseHandler, String localDataCenter, ConsistencyLevel consistency_level) throws IOException
+            {
+                applyCounterMutation(mutation, hintedEndpoints, responseHandler, localDataCenter, consistency_level);
             }
         };
     }
@@ -174,8 +174,7 @@
                 responseHandler.assureSufficientLiveNodes();
 
                 responseHandlers.add(responseHandler);
-<<<<<<< HEAD
-                performer.apply(mutation, hintedEndpoints, responseHandler, localDataCenter);
+                performer.apply(mutation, hintedEndpoints, responseHandler, localDataCenter, consistency_level);
             }
             // wait for writes.  throws timeoutexception if necessary
             for (IWriteResponseHandler responseHandler : responseHandlers)
@@ -194,11 +193,6 @@
                 writeStats.addNano(System.nanoTime() - startTime);
         }
     }
-=======
-                
-                // Multimap that holds onto all the messages and addresses meant for a specific datacenter
-                Map<String, Multimap<Message, InetAddress>> dcMessages = new HashMap<String, Multimap<Message, InetAddress>>(hintedEndpoints.size());
->>>>>>> 855d997c
 
     private static Collection<InetAddress> getWriteEndpoints(String table, ByteBuffer key)
     {
@@ -207,12 +201,11 @@
         return ss.getTokenMetadata().getWriteEndpoints(StorageService.getPartitioner().getToken(key), table, naturalEndpoints);
     }
 
-    private static void sendToHintedEndpoints(RowMutation rm, Multimap<InetAddress, InetAddress> hintedEndpoints, IWriteResponseHandler responseHandler, String localDataCenter, boolean insertLocalMessages)
+    private static void sendToHintedEndpoints(RowMutation rm, Multimap<InetAddress, InetAddress> hintedEndpoints, IWriteResponseHandler responseHandler, String localDataCenter, boolean insertLocalMessages, ConsistencyLevel consistency_level)
     throws IOException
     {
         // Multimap that holds onto all the messages and addresses meant for a specific datacenter
         Map<String, Multimap<Message, InetAddress>> dcMessages = new HashMap<String, Multimap<Message, InetAddress>>(hintedEndpoints.size());
-        Message unhintedMessage = null;
 
         for (Map.Entry<InetAddress, Collection<InetAddress>> entry : hintedEndpoints.asMap().entrySet())
         {
@@ -232,63 +225,15 @@
                 else
                 {
                     // belongs on a different server
-                    if (unhintedMessage == null)
-                    {
-<<<<<<< HEAD
-                        unhintedMessage = rm.makeRowMutationMessage();
-                        MessagingService.instance().addCallback(responseHandler, unhintedMessage.getMessageId());
-                    }
+                    Message unhintedMessage = rm.makeRowMutationMessage();
                     if (logger.isDebugEnabled())
                         logger.debug("insert writing key " + ByteBufferUtil.bytesToHex(rm.key()) + " to " + unhintedMessage.getMessageId() + "@" + destination);
-=======
-                        // unhinted writes
-                        if (destination.equals(FBUtilities.getLocalAddress()))
-                        {
-                            insertLocalMessage(rm, responseHandler);
-                        }
-                        else
-                        {
-                            // belongs on a different server
-                            Message unhintedMessage = rm.makeRowMutationMessage();
-                            if (logger.isDebugEnabled())
-                                logger.debug("insert writing key " + ByteBufferUtil.bytesToHex(rm.key()) + " to " + unhintedMessage.getMessageId() + "@" + destination);
-                            
-                            Multimap<Message, InetAddress> messages = dcMessages.get(dc);
-                            if (messages == null)
-                            {
-                               messages = HashMultimap.create();
-                               dcMessages.put(dc, messages);
-                            }
-                            
-                            messages.put(unhintedMessage, destination);
-                        }
-                    }
-                    else
-                    {
-                        // hinted
-                        Message hintedMessage = rm.makeRowMutationMessage();
-                        for (InetAddress target : targets)
-                        {
-                            if (!target.equals(destination))
-                            {
-                                addHintHeader(hintedMessage, target);
-                                if (logger.isDebugEnabled())
-                                    logger.debug("insert writing key " + ByteBufferUtil.bytesToHex(rm.key()) + " to " + hintedMessage.getMessageId() + "@" + destination + " for " + target);
-                            }
-                        }
-                        // (non-destination hints are part of the callback and count towards consistency only under CL.ANY)
-                        // (non-destination hints are part of the callback and count towards consistency only under CL.ANY)
-                        if (writeEndpoints.contains(destination) || consistency_level == ConsistencyLevel.ANY)
-                            MessagingService.instance().sendRR(hintedMessage, destination, responseHandler);
-                        else
-                            MessagingService.instance().sendOneWay(hintedMessage, destination);
->>>>>>> 855d997c
 
                     Multimap<Message, InetAddress> messages = dcMessages.get(dc);
                     if (messages == null)
                     {
-                        messages = HashMultimap.create();
-                        dcMessages.put(dc, messages);
+                       messages = HashMultimap.create();
+                       dcMessages.put(dc, messages);
                     }
 
                     messages.put(unhintedMessage, destination);
@@ -307,25 +252,26 @@
                             logger.debug("insert writing key " + ByteBufferUtil.bytesToHex(rm.key()) + " to " + hintedMessage.getMessageId() + "@" + destination + " for " + target);
                     }
                 }
-                responseHandler.addHintCallback(hintedMessage, destination);
+                // (non-destination hints are part of the callback and count towards consistency only under CL.ANY)
+                // (non-destination hints are part of the callback and count towards consistency only under CL.ANY)
+                if (targets.contains(destination) || consistency_level == ConsistencyLevel.ANY)
+                    MessagingService.instance().sendRR(hintedMessage, destination, responseHandler);
+                else
+                    MessagingService.instance().sendOneWay(hintedMessage, destination);
 
                 Multimap<Message, InetAddress> messages = dcMessages.get(dc);
 
-<<<<<<< HEAD
                 if (messages == null)
                 {
-                    messages = HashMultimap.create();
-                    dcMessages.put(dc, messages);
+                   messages = HashMultimap.create();
+                   dcMessages.put(dc, messages);
                 }
 
                 messages.put(hintedMessage, destination);
-=======
-                sendMessages(localDataCenter, dcMessages, responseHandler);
->>>>>>> 855d997c
-            }
-        }
-
-        sendMessages(localDataCenter, dcMessages);
+            }
+
+            sendMessages(localDataCenter, dcMessages, responseHandler);
+        }
     }
 
     /**
@@ -441,7 +387,7 @@
                 }
                 else
                 {
-                    // Exit now if we can't fulfill the CL here instead of forwarding to the leader replica 
+                    // Exit now if we can't fulfill the CL here instead of forwarding to the leader replica
                     String table = cm.getTable();
                     AbstractReplicationStrategy rs = Table.open(table).getReplicationStrategy();
                     Collection<InetAddress> writeEndpoints = getWriteEndpoints(table, cm.key());
@@ -452,11 +398,10 @@
                     IWriteResponseHandler responseHandler = WriteResponseHandler.create(endpoint);
                     responseHandlers.add(responseHandler);
 
-                    Message msg = cm.makeMutationMessage();
-                    MessagingService.instance().addCallback(responseHandler, msg.getMessageId());
+                    Message message = cm.makeMutationMessage();
                     if (logger.isDebugEnabled())
-                        logger.debug("forwarding counter update of key " + ByteBufferUtil.bytesToHex(cm.key()) + " to " + msg.getMessageId() + "@" + endpoint);
-                    MessagingService.instance().sendOneWay(msg, endpoint);
+                        logger.debug("forwarding counter update of key " + ByteBufferUtil.bytesToHex(cm.key()) + " to " + message.getMessageId() + "@" + endpoint);
+                    MessagingService.instance().sendRR(message, endpoint, responseHandler);
                 }
             }
             // wait for writes.  throws timeoutexception if necessary
@@ -494,7 +439,7 @@
         write(Collections.singletonList(cm), cm.consistency(), counterWritePerformer, false);
     }
 
-    private static void applyCounterMutation(final IMutation mutation, final Multimap<InetAddress, InetAddress> hintedEndpoints, final IWriteResponseHandler responseHandler, final String localDataCenter)
+    private static void applyCounterMutation(final IMutation mutation, final Multimap<InetAddress, InetAddress> hintedEndpoints, final IWriteResponseHandler responseHandler, final String localDataCenter, final ConsistencyLevel consistency_level)
     {
         // we apply locally first, then send it to other replica
         if (logger.isDebugEnabled())
@@ -514,15 +459,15 @@
 
                 if (cm.shouldReplicateOnWrite())
                 {
-                    // We do the replication on another stage because it involves a read (see CM.makeReplicationMutation) 
+                    // We do the replication on another stage because it involves a read (see CM.makeReplicationMutation)
                     // and we want to avoid blocking too much the MUTATION stage
                     StageManager.getStage(Stage.REPLICATE_ON_WRITE).execute(new WrappedRunnable()
-                            {
-                                public void runMayThrow() throws IOException
                     {
-                        // send mutation to other replica
-                        sendToHintedEndpoints(cm.makeReplicationMutation(), hintedEndpoints, responseHandler, localDataCenter, false);
-                    }
+                        public void runMayThrow() throws IOException
+                        {
+                            // send mutation to other replica
+                            sendToHintedEndpoints(cm.makeReplicationMutation(), hintedEndpoints, responseHandler, localDataCenter, false, consistency_level);
+                        }
                     });
                 }
             }
@@ -592,7 +537,7 @@
             {
                 endpoints = endpoints.subList(0, handler.blockfor);
             }
-            
+
             // The data-request message is sent to dataPoint, the node that will actually get
             // the data for us. The other replicas are only sent a digest query.
             ReadCommand digestCommand = null;
@@ -718,7 +663,7 @@
             handler.response(result);
         }
     }
-    
+
     static <T> ReadCallback<T> getReadCallback(IResponseResolver<T> resolver, String table, ConsistencyLevel consistencyLevel)
     {
         if (consistencyLevel.equals(ConsistencyLevel.LOCAL_QUORUM) || consistencyLevel.equals(ConsistencyLevel.EACH_QUORUM))
@@ -761,28 +706,28 @@
             {
                 List<InetAddress> liveEndpoints = StorageService.instance.getLiveNaturalEndpoints(command.keyspace, range.right);
 
-                if (consistency_level == ConsistencyLevel.ONE && liveEndpoints.contains(FBUtilities.getLocalAddress())) 
+                if (consistency_level == ConsistencyLevel.ONE && liveEndpoints.contains(FBUtilities.getLocalAddress()))
                 {
                     if (logger.isDebugEnabled())
                         logger.debug("local range slice");
                     ColumnFamilyStore cfs = Table.open(command.keyspace).getColumnFamilyStore(command.column_family);
-                    try 
+                    try
                     {
                         rows.addAll(cfs.getRangeSlice(command.super_column,
                                                     range,
                                                     command.max_keys,
                                                     QueryFilter.getFilter(command.predicate, cfs.getComparator())));
-                    } 
-                    catch (ExecutionException e) 
+                    }
+                    catch (ExecutionException e)
                     {
                         throw new RuntimeException(e.getCause());
-                    } 
-                    catch (InterruptedException e) 
+                    }
+                    catch (InterruptedException e)
                     {
                         throw new AssertionError(e);
-                    }           
-                }
-                else 
+                    }
+                }
+                else
                 {
                     DatabaseDescriptor.getEndpointSnitch().sortByProximity(FBUtilities.getLocalAddress(), liveEndpoints);
                     RangeSliceCommand c2 = new RangeSliceCommand(command.keyspace, command.column_family, command.super_column, command.predicate, range, command.max_keys);
@@ -793,7 +738,7 @@
                     AbstractReplicationStrategy rs = Table.open(command.keyspace).getReplicationStrategy();
                     ReadCallback<List<Row>> handler = getReadCallback(resolver, command.keyspace, consistency_level);
                     // TODO bail early if live endpoints can't satisfy requested consistency level
-                    for (InetAddress endpoint : liveEndpoints) 
+                    for (InetAddress endpoint : liveEndpoints)
                     {
                         MessagingService.instance().sendRR(message, endpoint, handler);
                         if (logger.isDebugEnabled())
@@ -802,23 +747,23 @@
                     // TODO read repair on remaining replicas?
 
                     // if we're done, great, otherwise, move to the next range
-                    try 
+                    try
                     {
-                        if (logger.isDebugEnabled()) 
+                        if (logger.isDebugEnabled())
                         {
-                            for (Row row : handler.get()) 
+                            for (Row row : handler.get())
                             {
                                 logger.debug("range slices read " + row.key);
                             }
                         }
                         rows.addAll(handler.get());
-                    } 
-                    catch (DigestMismatchException e) 
+                    }
+                    catch (DigestMismatchException e)
                     {
                         throw new AssertionError(e); // no digests in range slices yet
                     }
                 }
-            
+
                 if (rows.size() >= command.max_keys)
                     break;
             }
@@ -831,7 +776,7 @@
     }
 
     /**
-     * initiate a request/response session with each live node to check whether or not everybody is using the same 
+     * initiate a request/response session with each live node to check whether or not everybody is using the same
      * migration id. This is useful for determining if a schema change has propagated through the cluster. Disagreement
      * is assumed if any node fails to respond.
      */
@@ -864,14 +809,14 @@
         {
             // wait for as long as possible. timeout-1s if possible.
             latch.await(DatabaseDescriptor.getRpcTimeout(), TimeUnit.MILLISECONDS);
-        } 
-        catch (InterruptedException ex) 
+        }
+        catch (InterruptedException ex)
         {
             throw new AssertionError("This latch shouldn't have been interrupted.");
         }
-        
+
         logger.debug("My version is " + myVersion);
-        
+
         // maps versions to hosts that are on that version.
         Map<String, List<String>> results = new HashMap<String, List<String>>();
         Iterable<InetAddress> allHosts = Iterables.concat(Gossiper.instance.getLiveMembers(), Gossiper.instance.getUnreachableMembers());
@@ -897,10 +842,10 @@
             for (String host : entry.getValue())
                 logger.debug("%s disagrees (%s)", host, entry.getKey());
         }
-        
+
         if (results.size() == 1)
             logger.debug("Schemas are in agreement.");
-        
+
         return results;
     }
 
@@ -942,7 +887,7 @@
 
         return ranges;
     }
-    
+
     private static boolean randomlyReadRepair(ReadCommand command)
     {
         CFMetaData cfmd = DatabaseDescriptor.getTableMetaData(command.table).get(command.getColumnFamilyName());
@@ -1068,11 +1013,11 @@
             // collect replies and resolve according to consistency level
             RangeSliceResponseResolver resolver = new RangeSliceResponseResolver(keyspace, liveEndpoints);
             ReadCallback<List<Row>> handler = getReadCallback(resolver, keyspace, consistency_level);
-            
+
             // bail early if live endpoints can't satisfy requested consistency level
             if(handler.blockfor > liveEndpoints.size())
                 throw new UnavailableException();
-            
+
             IndexScanCommand command = new IndexScanCommand(keyspace, column_family, index_clause, column_predicate, range);
             Message message = command.getMessage();
             for (InetAddress endpoint : liveEndpoints)
@@ -1221,6 +1166,6 @@
 
     private interface WritePerformer
     {
-        public void apply(IMutation mutation, Multimap<InetAddress, InetAddress> hintedEndpoints, IWriteResponseHandler responseHandler, String localDataCenter) throws IOException;
+        public void apply(IMutation mutation, Multimap<InetAddress, InetAddress> hintedEndpoints, IWriteResponseHandler responseHandler, String localDataCenter, ConsistencyLevel consistency_level) throws IOException;
     }
 }