--- conflicted
+++ resolved
@@ -1515,15 +1515,10 @@
                 {
                     sessionState.out.printf("    \"%s\"%n", cf_def.comment);
                 }
-
-<<<<<<< HEAD
                 if (cf_def.key_validation_class != null)
                     sessionState.out.printf("      Key Validation Class: %s%n", cf_def.key_validation_class);
-=======
                 if (cf_def.default_validation_class != null)
-                    sessionState.out.printf("      default_validation_class: %s%n", cf_def.default_validation_class);
->>>>>>> be43a7c0
-
+                    sessionState.out.printf("      Default column value validator: %s%n", cf_def.default_validation_class);
                 sessionState.out.printf("      Columns sorted by: %s%s%n", cf_def.comparator_type, cf_def.column_type.equals("Super") ? "/" + cf_def.subcomparator_type : "");
                 sessionState.out.printf("      Row cache size / save period in seconds: %s/%s%n", cf_def.row_cache_size, cf_def.row_cache_save_period_in_seconds);
                 sessionState.out.printf("      Key cache size / save period in seconds: %s/%s%n", cf_def.key_cache_size, cf_def.key_cache_save_period_in_seconds);
