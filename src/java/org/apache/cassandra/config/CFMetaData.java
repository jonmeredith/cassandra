--- conflicted
+++ resolved
@@ -724,196 +724,15 @@
         return def == null ? defaultValidator : def.type;
     }
 
-<<<<<<< HEAD
-    public void reload()
-=======
-    /** applies implicit defaults to cf definition. useful in updates */
-    private static void applyImplicitDefaults(org.apache.cassandra.thrift.CfDef cf_def)
-    {
-        if (!cf_def.isSetComment())
-            cf_def.setComment("");
-        if (!cf_def.isSetMin_compaction_threshold())
-            cf_def.setMin_compaction_threshold(CFMetaData.DEFAULT_MIN_COMPACTION_THRESHOLD);
-        if (!cf_def.isSetMax_compaction_threshold())
-            cf_def.setMax_compaction_threshold(CFMetaData.DEFAULT_MAX_COMPACTION_THRESHOLD);
-        if (cf_def.compaction_strategy == null)
-            cf_def.compaction_strategy = DEFAULT_COMPACTION_STRATEGY_CLASS.getSimpleName();
-        if (cf_def.compaction_strategy_options == null)
-            cf_def.compaction_strategy_options = Collections.emptyMap();
-        if (!cf_def.isSetCompression_options())
-        {
-            cf_def.setCompression_options(new HashMap<String, String>()
-            {{
-                if (DEFAULT_COMPRESSOR != null)
-                    put(CompressionParameters.SSTABLE_COMPRESSION, DEFAULT_COMPRESSOR);
-            }});
-        }
-        if (!cf_def.isSetDefault_time_to_live())
-            cf_def.setDefault_time_to_live(CFMetaData.DEFAULT_DEFAULT_TIME_TO_LIVE);
-        if (!cf_def.isSetDclocal_read_repair_chance())
-            cf_def.setDclocal_read_repair_chance(CFMetaData.DEFAULT_DCLOCAL_READ_REPAIR_CHANCE);
-
-        // if index_interval was set, use that for the min_index_interval default
-        if (!cf_def.isSetMin_index_interval())
-        {
-            if (cf_def.isSetIndex_interval())
-                cf_def.setMin_index_interval(cf_def.getIndex_interval());
-            else
-                cf_def.setMin_index_interval(CFMetaData.DEFAULT_MIN_INDEX_INTERVAL);
-        }
-        if (!cf_def.isSetMax_index_interval())
-        {
-            // ensure the max is at least as large as the min
-            cf_def.setMax_index_interval(Math.max(cf_def.min_index_interval, CFMetaData.DEFAULT_MAX_INDEX_INTERVAL));
-        }
-    }
-
-    public static CFMetaData fromThrift(CfDef cf_def) throws InvalidRequestException, ConfigurationException
-    {
-        return internalFromThrift(cf_def, Collections.<ColumnDefinition>emptyList());
-    }
-
-    public static CFMetaData fromThriftForUpdate(CfDef cf_def, CFMetaData toUpdate) throws InvalidRequestException, ConfigurationException
-    {
-        return internalFromThrift(cf_def, toUpdate.allColumns());
-    }
-
-    // Convert a thrift CfDef, given a list of ColumnDefinitions to copy over to the created CFMetadata before the CQL metadata are rebuild
-    private static CFMetaData internalFromThrift(CfDef cf_def, Collection<ColumnDefinition> previousCQLMetadata) throws InvalidRequestException, ConfigurationException
-    {
-        ColumnFamilyType cfType = ColumnFamilyType.create(cf_def.column_type);
-        if (cfType == null)
-            throw new InvalidRequestException("Invalid column type " + cf_def.column_type);
-
-        applyImplicitDefaults(cf_def);
-
-        try
-        {
-            AbstractType<?> rawComparator = TypeParser.parse(cf_def.comparator_type);
-            AbstractType<?> subComparator = cfType == ColumnFamilyType.Standard
-                                          ? null
-                                          : cf_def.subcomparator_type == null ? BytesType.instance : TypeParser.parse(cf_def.subcomparator_type);
-
-            AbstractType<?> fullRawComparator = makeRawAbstractType(rawComparator, subComparator);
-
-            AbstractType<?> keyValidator = cf_def.isSetKey_validation_class() ? TypeParser.parse(cf_def.key_validation_class) : null;
-
-            // Convert the REGULAR definitions from the input CfDef
-            List<ColumnDefinition> defs = ColumnDefinition.fromThrift(cf_def.keyspace, cf_def.name, rawComparator, subComparator, cf_def.column_metadata);
-
-            // Add the keyAlias if there is one, since that's on CQL metadata that thrift can actually change (for
-            // historical reasons)
-            boolean hasKeyAlias = cf_def.isSetKey_alias() && keyValidator != null && !(keyValidator instanceof CompositeType);
-            if (hasKeyAlias)
-                defs.add(ColumnDefinition.partitionKeyDef(cf_def.keyspace, cf_def.name, cf_def.key_alias, keyValidator, null));
-
-            // Now add any CQL metadata that we want to copy, skipping the keyAlias if there was one
-            for (ColumnDefinition def : previousCQLMetadata)
-            {
-                // isPartOfCellName basically means 'is not just a CQL metadata'
-                if (def.isPartOfCellName())
-                    continue;
-
-                if (def.kind == ColumnDefinition.Kind.PARTITION_KEY && hasKeyAlias)
-                    continue;
-
-                defs.add(def);
-            }
-
-            CellNameType comparator = CellNames.fromAbstractType(fullRawComparator, calculateIsDense(fullRawComparator, defs));
-
-            UUID cfId = Schema.instance.getId(cf_def.keyspace, cf_def.name);
-            if (cfId == null)
-                cfId = UUIDGen.getTimeUUID();
-
-            CFMetaData newCFMD = new CFMetaData(cf_def.keyspace, cf_def.name, cfType, comparator, cfId);
-
-            newCFMD.addAllColumnDefinitions(defs);
-
-            if (keyValidator != null)
-                newCFMD.keyValidator(keyValidator);
-            if (cf_def.isSetGc_grace_seconds())
-                newCFMD.gcGraceSeconds(cf_def.gc_grace_seconds);
-            if (cf_def.isSetMin_compaction_threshold())
-                newCFMD.minCompactionThreshold(cf_def.min_compaction_threshold);
-            if (cf_def.isSetMax_compaction_threshold())
-                newCFMD.maxCompactionThreshold(cf_def.max_compaction_threshold);
-            if (cf_def.isSetCompaction_strategy())
-                newCFMD.compactionStrategyClass(createCompactionStrategy(cf_def.compaction_strategy));
-            if (cf_def.isSetCompaction_strategy_options())
-                newCFMD.compactionStrategyOptions(new HashMap<>(cf_def.compaction_strategy_options));
-            if (cf_def.isSetBloom_filter_fp_chance())
-                newCFMD.bloomFilterFpChance(cf_def.bloom_filter_fp_chance);
-            if (cf_def.isSetMemtable_flush_period_in_ms())
-                newCFMD.memtableFlushPeriod(cf_def.memtable_flush_period_in_ms);
-            if (cf_def.isSetCaching() || cf_def.isSetCells_per_row_to_cache())
-                newCFMD.caching(CachingOptions.fromThrift(cf_def.caching, cf_def.cells_per_row_to_cache));
-            if (cf_def.isSetRead_repair_chance())
-                newCFMD.readRepairChance(cf_def.read_repair_chance);
-            if (cf_def.isSetDefault_time_to_live())
-                newCFMD.defaultTimeToLive(cf_def.default_time_to_live);
-            if (cf_def.isSetDclocal_read_repair_chance())
-                newCFMD.dcLocalReadRepairChance(cf_def.dclocal_read_repair_chance);
-            if (cf_def.isSetMin_index_interval())
-                newCFMD.minIndexInterval(cf_def.min_index_interval);
-            if (cf_def.isSetMax_index_interval())
-                newCFMD.maxIndexInterval(cf_def.max_index_interval);
-            if (cf_def.isSetSpeculative_retry())
-                newCFMD.speculativeRetry(SpeculativeRetry.fromString(cf_def.speculative_retry));
-            if (cf_def.isSetTriggers())
-                newCFMD.triggers(TriggerDefinition.fromThrift(cf_def.triggers));
-
-            return newCFMD.comment(cf_def.comment)
-                          .defaultValidator(TypeParser.parse(cf_def.default_validation_class))
-                          .compressionParameters(CompressionParameters.create(cf_def.compression_options))
-                          .rebuild();
-        }
-        catch (SyntaxException | MarshalException e)
-        {
-            throw new ConfigurationException(e.getMessage());
-        }
-    }
-
-    /**
-     * Create CFMetaData from thrift {@link CqlRow} that contains columns from schema_columnfamilies.
-     *
-     * @param columnsRes CqlRow containing columns from schema_columnfamilies.
-     * @return CFMetaData derived from CqlRow
-     */
-    public static CFMetaData fromThriftCqlRow(CqlRow cf, CqlResult columnsRes)
-    {
-        UntypedResultSet.Row cfRow = new UntypedResultSet.Row(convertThriftCqlRow(cf));
-
-        List<Map<String, ByteBuffer>> cols = new ArrayList<>(columnsRes.rows.size());
-        for (CqlRow row : columnsRes.rows)
-            cols.add(convertThriftCqlRow(row));
-        UntypedResultSet colsRow = UntypedResultSet.create(cols);
-
-        return fromSchemaNoTriggers(cfRow, colsRow);
-    }
-
-    private static Map<String, ByteBuffer> convertThriftCqlRow(CqlRow row)
-    {
-        Map<String, ByteBuffer> m = new HashMap<>();
-        for (org.apache.cassandra.thrift.Column column : row.getColumns())
-            m.put(UTF8Type.instance.getString(column.bufferForName()), column.value);
-        return m;
-    }
-
     /**
      * Updates this object in place to match the definition in the system schema tables.
      * @return true if any columns were added, removed, or altered; otherwise, false is returned
      */
     public boolean reload()
->>>>>>> 9f613ab4
     {
         try
         {
-<<<<<<< HEAD
-            apply(LegacySchemaTables.createTableFromName(ksName, cfName));
-=======
-            return apply(fromSchema(cfDefRow));
->>>>>>> 9f613ab4
+            return apply(LegacySchemaTables.createTableFromName(ksName, cfName));
         }
         catch (ConfigurationException e)
         {
@@ -927,12 +746,8 @@
      * @return true if any columns were added, removed, or altered; otherwise, false is returned
      * @throws ConfigurationException if ks/cf names or cf ids didn't match
      */
-<<<<<<< HEAD
     @VisibleForTesting
-    public void apply(CFMetaData cfm) throws ConfigurationException
-=======
-    boolean apply(CFMetaData cfm) throws ConfigurationException
->>>>>>> 9f613ab4
+    public boolean apply(CFMetaData cfm) throws ConfigurationException
     {
         logger.debug("applying {} to {}", cfm, this);
 
