/*
 * Licensed to the Apache Software Foundation (ASF) under one
 * or more contributor license agreements.  See the NOTICE file
 * distributed with this work for additional information
 * regarding copyright ownership.  The ASF licenses this file
 * to you under the Apache License, Version 2.0 (the
 * "License"); you may not use this file except in compliance
 * with the License.  You may obtain a copy of the License at
 *
 *     http://www.apache.org/licenses/LICENSE-2.0
 *
 * Unless required by applicable law or agreed to in writing, software
 * distributed under the License is distributed on an "AS IS" BASIS,
 * WITHOUT WARRANTIES OR CONDITIONS OF ANY KIND, either express or implied.
 * See the License for the specific language governing permissions and
 * limitations under the License.
 */
package org.apache.cassandra.net;

import java.nio.channels.ClosedChannelException;
import java.util.ArrayList;
import java.util.Collection;
import java.util.Collections;
import java.util.HashSet;
import java.util.List;
import java.util.Set;
import java.util.concurrent.ExecutorService;
import java.util.concurrent.TimeUnit;
import java.util.concurrent.TimeoutException;

import com.google.common.annotations.VisibleForTesting;

import org.slf4j.Logger;
import org.slf4j.LoggerFactory;

import io.netty.util.concurrent.Future;
import org.apache.cassandra.concurrent.ScheduledExecutors;
import org.apache.cassandra.concurrent.Stage;
import org.apache.cassandra.concurrent.StageManager;
import org.apache.cassandra.config.DatabaseDescriptor;
import org.apache.cassandra.db.SystemKeyspace;
import org.apache.cassandra.exceptions.RequestFailureReason;
import org.apache.cassandra.locator.InetAddressAndPort;
import org.apache.cassandra.locator.Replica;
import org.apache.cassandra.service.AbstractWriteResponseHandler;
import org.apache.cassandra.utils.ExecutorUtils;
import org.apache.cassandra.utils.FBUtilities;

import static java.util.concurrent.TimeUnit.MINUTES;
import static java.util.concurrent.TimeUnit.NANOSECONDS;
import static org.apache.cassandra.concurrent.Stage.MUTATION;
import static org.apache.cassandra.utils.Throwables.maybeFail;

/**
 * MessagingService implements all internode communication - with the exception of SSTable streaming (for now).
 *
 * Specifically, it's responsible for dispatch of outbound messages to other nodes and routing of inbound messages
 * to their appropriate {@link IVerbHandler}.
 *
 * <h2>Using MessagingService: sending requests and responses</h2>
 *
 * The are two ways to send a {@link Message}, and you should pick one depending on the desired behaviour:
 *  1. To send a request that expects a response back, use
 *     {@link #sendWithCallback(Message, InetAddressAndPort, RequestCallback)} method. Once a response
 *     message is received, {@link RequestCallback#onResponse(Message)} method will be invoked on the
 *     provided callback - in case of a success response. In case of a failure response (see {@link Verb#FAILURE_RSP}),
 *     or if a response doesn't arrive within verb's configured expiry time,
 *     {@link RequestCallback#onFailure(InetAddressAndPort, RequestFailureReason)} will be invoked instead.
 *  2. To send a response back, or a message that expects no response, use {@link #send(Message, InetAddressAndPort)}
 *     method.
 *
 * See also: {@link Message#out(Verb, Object)}, {@link Message#responseWith(Object)},
 * and {@link Message#failureResponse(RequestFailureReason)}.
 *
 * <h2>Using MessagingService: handling a request</h2>
 *
 * As described in the previous section, to handle responses you only need to implement {@link RequestCallback}
 * interface - so long as your response verb handler is the default {@link ResponseVerbHandler}.
 *
 * There are two steps you need to perform to implement request handling:
 *  1. Create a {@link IVerbHandler} to process incoming requests and responses for the new type (if applicable).
 *  2. Add a new {@link Verb} to the enum for the new request type, and, if applicable, one for the response message.
 *
 * MessagingService will now automatically invoke your handler whenever a {@link Message} with this verb arrives.
 *
 * <h1>Architecture of MessagingService</h1>
 *
 * <h2>QOS</h2>
 *
 * Since our messaging protocol is TCP-based, and also doesn't yet support interleaving messages with each other,
 * we need a way to prevent head-of-line blocking adversely affecting all messages - in particular, large messages
 * being in the way of smaller ones. To achive that (somewhat), we maintain three messaging connections to and
 * from each peer:
 * - one for large messages - defined as being larger than {@link OutboundConnections#LARGE_MESSAGE_THRESHOLD}
 *   (65KiB by default)
 * - one for small messages - defined as smaller than that threshold
 * - and finally, a connection for urgent messages - usually small and/or that are important to arrive
 *   promptly, e.g. gossip-related ones
 *
 * <h2>Wire format and framing</h2>
 *
 * Small messages are grouped together into frames, and large messages are split over multiple frames.
 * Framing provides application-level integrity protection to otherwise raw streams of data - we use
 * CRC24 for frame headers and CRC32 for the entire payload. LZ4 is optionally used for compression.
 *
 * You can find the on-wire format description of individual messages in the comments for
 * {@link Message.Serializer}, alongside with format evolution notes.
 * For the list and descriptions of available frame decoders see {@link FrameDecoder} comments. You can
 * find wire format documented in the javadoc of {@link FrameDecoder} implementations:
 * see {@link FrameDecoderCrc} and {@link FrameDecoderLZ4} in particular.
 *
 * <h2>Architecture of outbound messaging</h2>
 *
 * {@link OutboundConnection} is the core class implementing outbound connection logic, with
 * {@link OutboundConnection#enqueue(Message)} being its main entry point. The connections are initiated
 * by {@link OutboundConnectionInitiator}.
 *
 * Netty pipeline for outbound messaging connections generally consists of the following handlers:
 *
 * [(optional) SslHandler] <- [FrameEncoder]
 *
 * {@link OutboundConnection} handles the entire lifetime of a connection: from the very first handshake
 * to any necessary reconnects if necessary.
 *
 * Message-delivery flow varies depending on the connection type.
 *
 * For {@link ConnectionType#SMALL_MESSAGES} and {@link ConnectionType#URGENT_MESSAGES},
 * {@link Message} serialization and delivery occurs directly on the event loop.
 * See {@link OutboundConnection.EventLoopDelivery} for details.
 *
 * For {@link ConnectionType#LARGE_MESSAGES}, to ensure that servicing large messages doesn't block
 * timely service of other requests, message serialization is offloaded to a companion thread pool
 * ({@link SocketFactory#synchronousWorkExecutor}). Most of the work will be performed by
 * {@link AsyncChannelOutputPlus}. Please see {@link OutboundConnection.LargeMessageDelivery}
 * for details.
 *
 * To prevent fast clients, or slow nodes on the other end of the connection from overwhelming
 * a host with enqueued, unsent messages on heap, we impose strict limits on how much memory enqueued,
 * undelivered messages can claim.
 *
 * Every individual connection gets an exclusive permit quota to use - 4MiB by default; every endpoint
 * (group of large, small, and urgent connection) is capped at, by default, at 128MiB of undelivered messages,
 * and a global limit of 512MiB is imposed on all endpoints combined.
 *
 * On an attempt to {@link OutboundConnection#enqueue(Message)}, the connection will attempt to allocate
 * permits for message-size number of bytes from its exclusive quota; if successful, it will add the
 * message to the queue; if unsuccessful, it will need to allocate remainder from both endpoint and lobal
 * reserves, and if it fails to do so, the message will be rejected, and its callbacks, if any,
 * immediately expired.
 *
 * For a more detailed description please see the docs and comments of {@link OutboundConnection}.
 *
 * <h2>Architecture of inbound messaging</h2>
 *
 * {@link InboundMessageHandler} is the core class implementing inbound connection logic, paired
 * with {@link FrameDecoder}. Inbound connections are initiated by {@link InboundConnectionInitiator}.
 * The primary entry points to these classes are {@link FrameDecoder#channelRead(ShareableBytes)}
 * and {@link InboundMessageHandler#process(FrameDecoder.Frame)}.
 *
 * Netty pipeline for inbound messaging connections generally consists of the following handlers:
 *
 * [(optional) SslHandler] -> [FrameDecoder] -> [InboundMessageHandler]
 *
 * {@link FrameDecoder} is responsible for decoding incoming frames and work stashing; {@link InboundMessageHandler}
 * then takes decoded frames from the decoder and processes the messages contained in them.
 *
 * The flow differs between small and large messages. Small ones are deserialized immediately, and only
 * then scheduled on the right thread pool for the {@link Verb} for execution. Large messages, OTOH,
 * aren't deserialized until they are just about to be executed on the appropriate {@link Stage}.
 *
 * Similarly to outbound handling, inbound messaging imposes strict memory utilisation limits on individual
 * endpoints and on global aggregate consumption, and implements simple flow control, to prevent a single
 * fast endpoint from overwhelming a host.
 *
 * Every individual connection gets an exclusive permit quota to use - 4MiB by default; every endpoint
 * (group of large, small, and urgent connection) is capped at, by default, at 128MiB of unprocessed messages,
 * and a global limit of 512MiB is imposed on all endpoints combined.
 *
 * On arrival of a message header, the handler will attempt to allocate permits for message-size number
 * of bytes from its exclusive quota; if successful, it will proceed to deserializing and processing the message.
 * If unsuccessful, the handler will attempt to allocate the remainder from its endpoint and global reserve;
 * if either allocation is unsuccessful, the handler will cease any further frame processing, and tell
 * {@link FrameDecoder} to stop reading from the network; subsequently, it will put itself on a special
 * {@link org.apache.cassandra.net.InboundMessageHandler.WaitQueue}, to be reactivated once more permits
 * become available.
 *
 * For a more detailed description please see the docs and comments of {@link InboundMessageHandler} and
 * {@link FrameDecoder}.
 *
 * <h2>Observability</h2>
 *
 * MessagingService exposes diagnostic counters for both outbound and inbound directions - received and sent
 * bytes and message counts, overload bytes and message count, error bytes and error counts, and many more.
 *
 * See {@link org.apache.cassandra.metrics.InternodeInboundMetrics} and
 * {@link org.apache.cassandra.metrics.InternodeOutboundMetrics} for JMX-exposed counters.
 *
 * We also provide {@code system_views.internode_inbound} and {@code system_views.internode_outbound} virtual tables -
 * implemented in {@link org.apache.cassandra.db.virtual.InternodeInboundTable} and
 * {@link org.apache.cassandra.db.virtual.InternodeOutboundTable} respectively.
 */
public final class MessagingService extends MessagingServiceMBeanImpl
{
    private static final Logger logger = LoggerFactory.getLogger(MessagingService.class);

    // 8 bits version, so don't waste versions
    public static final int VERSION_30 = 10;
    public static final int VERSION_3014 = 11;
    public static final int VERSION_40 = 12;
    public static final int minimum_version = VERSION_30;
    public static final int current_version = VERSION_40;
    static AcceptVersions accept_messaging = new AcceptVersions(minimum_version, current_version);
    static AcceptVersions accept_streaming = new AcceptVersions(current_version, current_version);

    private static class MSHandle
    {
        public static final MessagingService instance = new MessagingService(false);
    }

    public static MessagingService instance()
    {
        return MSHandle.instance;
    }

    public final SocketFactory socketFactory = new SocketFactory();
    public final LatencySubscribers latencySubscribers = new LatencySubscribers();
    public final RequestCallbacks callbacks = new RequestCallbacks(this);

    // a public hook for filtering messages intended for delivery to this node
    public final InboundSink inboundSink = new InboundSink(this);

    // the inbound global reserve limits and associated wait queue
    private final InboundMessageHandlers.GlobalResourceLimits inboundGlobalReserveLimits = new InboundMessageHandlers.GlobalResourceLimits(
        new ResourceLimits.Concurrent(DatabaseDescriptor.getInternodeApplicationReceiveQueueReserveGlobalCapacityInBytes()));

    // the socket bindings we accept incoming connections on
    private final InboundSockets inboundSockets = new InboundSockets(new InboundConnectionSettings()
                                                                     .withHandlers(this::getInbound)
                                                                     .withSocketFactory(socketFactory));

    // a public hook for filtering messages intended for delivery to another node
    public final OutboundSink outboundSink = new OutboundSink(this::doSend);

    final ResourceLimits.Limit outboundGlobalReserveLimit =
        new ResourceLimits.Concurrent(DatabaseDescriptor.getInternodeApplicationSendQueueReserveGlobalCapacityInBytes());

    // back-pressure implementation
    private final BackPressureStrategy backPressure = DatabaseDescriptor.getBackPressureStrategy();

    private volatile boolean isShuttingDown;

    @VisibleForTesting
    MessagingService(boolean testOnly)
    {
        super(testOnly);
        OutboundConnections.scheduleUnusedConnectionMonitoring(this, ScheduledExecutors.scheduledTasks, 1L, TimeUnit.HOURS);
    }

    /**
     * Send a non-mutation message to a given endpoint. This method specifies a callback
     * which is invoked with the actual response.
     *
     * @param message message to be sent.
     * @param to      endpoint to which the message needs to be sent
     * @param cb      callback interface which is used to pass the responses or
     *                suggest that a timeout occurred to the invoker of the send().
     */
    public void sendWithCallback(Message message, InetAddressAndPort to, RequestCallback cb)
    {
        sendWithCallback(message, to, cb, null);
    }

    public void sendWithCallback(Message message, InetAddressAndPort to, RequestCallback cb, ConnectionType specifyConnection)
    {
        callbacks.addWithExpiration(cb, message, to);
        updateBackPressureOnSend(to, cb, message);
        if (cb.invokeOnFailure() && !message.callBackOnFailure())
            message = message.withCallBackOnFailure();
        send(message, to, specifyConnection);
    }

    /**
     * Send a mutation message or a Paxos Commit to a given endpoint. This method specifies a callback
     * which is invoked with the actual response.
     * Also holds the message (only mutation messages) to determine if it
     * needs to trigger a hint (uses StorageProxy for that).
     *
     * @param message message to be sent.
     * @param to      endpoint to which the message needs to be sent
     * @param handler callback interface which is used to pass the responses or
     *                suggest that a timeout occurred to the invoker of the send().
     */
    public void sendWriteWithCallback(Message message, Replica to, AbstractWriteResponseHandler<?> handler, boolean allowHints)
    {
        assert message.callBackOnFailure();
        callbacks.addWithExpiration(handler, message, to, handler.consistencyLevel(), allowHints);
        updateBackPressureOnSend(to.endpoint(), handler, message);
        send(message, to.endpoint(), null);
    }

    /**
     * Send a message to a given endpoint. This method adheres to the fire and forget
     * style messaging.
     *
     * @param message messages to be sent.
     * @param to      endpoint to which the message needs to be sent
     */
    public void send(Message message, InetAddressAndPort to)
    {
        send(message, to, null);
    }

    public void send(Message message, InetAddressAndPort to, ConnectionType specifyConnection)
    {
        if (logger.isTraceEnabled())
        {
            logger.trace("{} sending {} to {}@{}", FBUtilities.getBroadcastAddressAndPort(), message.verb(), message.id(), to);

            if (to.equals(FBUtilities.getBroadcastAddressAndPort()))
                logger.trace("Message-to-self {} going over MessagingService", message);
        }

        outboundSink.accept(message, to, specifyConnection);
    }

    private void doSend(Message message, InetAddressAndPort to, ConnectionType specifyConnection)
    {
        // expire the callback if the message failed to enqueue (failed to establish a connection or exceeded queue capacity)
        while (true)
        {
            OutboundConnections connections = getOutbound(to);
            try
            {
                connections.enqueue(message, specifyConnection);
                return;
            }
            catch (ClosedChannelException e)
            {
                if (isShuttingDown)
                    return; // just drop the message, and let others clean up

                // remove the connection and try again
                channelManagers.remove(to, connections);
            }
        }
    }

    /**
     * Updates the back-pressure state on sending to the given host if enabled and the given message callback supports it.
     *
     * @param host The replica host the back-pressure state refers to.
     * @param callback The message callback.
     * @param message The actual message.
     */
    void updateBackPressureOnSend(InetAddressAndPort host, RequestCallback callback, Message<?> message)
    {
        if (DatabaseDescriptor.backPressureEnabled() && callback.supportsBackPressure())
        {
            BackPressureState backPressureState = getBackPressureState(host);
            if (backPressureState != null)
                backPressureState.onMessageSent(message);
        }
    }

    /**
     * Updates the back-pressure state on reception from the given host if enabled and the given message callback supports it.
     *
     * @param host The replica host the back-pressure state refers to.
     * @param callback The message callback.
     * @param timeout True if updated following a timeout, false otherwise.
     */
    void updateBackPressureOnReceive(InetAddressAndPort host, RequestCallback callback, boolean timeout)
    {
        if (DatabaseDescriptor.backPressureEnabled() && callback.supportsBackPressure())
        {
            BackPressureState backPressureState = getBackPressureState(host);
            if (backPressureState == null)
                return;
            if (!timeout)
                backPressureState.onResponseReceived();
            else
                backPressureState.onResponseTimeout();
        }
    }

    /**
     * Applies back-pressure for the given hosts, according to the configured strategy.
     *
     * If the local host is present, it is removed from the pool, as back-pressure is only applied
     * to remote hosts.
     *
     * @param hosts The hosts to apply back-pressure to.
     * @param timeoutInNanos The max back-pressure timeout.
     */
    public void applyBackPressure(Iterable<InetAddressAndPort> hosts, long timeoutInNanos)
    {
        if (DatabaseDescriptor.backPressureEnabled())
        {
            Set<BackPressureState> states = new HashSet<>();
            for (InetAddressAndPort host : hosts)
            {
<<<<<<< HEAD
                if (host.equals(FBUtilities.getBroadcastAddressAndPort()))
                    continue;
                states.add(getOutbound(host).getBackPressureState());
=======
                case "Unknown error: 316":
                case "No such file or directory":
                case "Bad file descriptor":
                case "Thread signal failed":
                    return;
>>>>>>> d92d86be
            }
            //noinspection unchecked
            backPressure.apply(states, timeoutInNanos, NANOSECONDS);
        }
    }

    BackPressureState getBackPressureState(InetAddressAndPort host)
    {
        return getOutbound(host).getBackPressureState();
    }

    void markExpiredCallback(InetAddressAndPort addr)
    {
        OutboundConnections conn = channelManagers.get(addr);
        if (conn != null)
            conn.incrementExpiredCallbackCount();
    }

    /**
     * Only to be invoked once we believe the endpoint will never be contacted again.
     *
     * We close the connection after a five minute delay, to give asynchronous operations a chance to terminate
     */
    public void closeOutbound(InetAddressAndPort to)
    {
        OutboundConnections pool = channelManagers.get(to);
        if (pool != null)
            pool.scheduleClose(5L, MINUTES, true)
                .addListener(future -> channelManagers.remove(to, pool));
    }

    /**
     * Only to be invoked once we believe the connections will never be used again.
     */
    void closeOutboundNow(OutboundConnections connections)
    {
        connections.close(true).addListener(
            future -> channelManagers.remove(connections.template().to, connections)
        );
    }

    /**
     * Only to be invoked once we believe the connections will never be used again.
     */
    public void removeInbound(InetAddressAndPort from)
    {
        InboundMessageHandlers handlers = messageHandlers.remove(from);
        if (null != handlers)
            handlers.releaseMetrics();
    }

    /**
     * Closes any current open channel/connection to the endpoint, but does not cause any message loss, and we will
     * try to re-establish connections immediately
     */
    public void interruptOutbound(InetAddressAndPort to)
    {
        OutboundConnections pool = channelManagers.get(to);
        if (pool != null)
            pool.interrupt();
    }

    /**
     * Reconnect to the peer using the given {@code addr}. Outstanding messages in each channel will be sent on the
     * current channel. Typically this function is used for something like EC2 public IP addresses which need to be used
     * for communication between EC2 regions.
     *
     * @param address IP Address to identify the peer
     * @param preferredAddress IP Address to use (and prefer) going forward for connecting to the peer
     */
    @SuppressWarnings("UnusedReturnValue")
    public Future<Void> maybeReconnectWithNewIp(InetAddressAndPort address, InetAddressAndPort preferredAddress)
    {
        if (!SystemKeyspace.updatePreferredIP(address, preferredAddress))
            return null;

        OutboundConnections messagingPool = channelManagers.get(address);
        if (messagingPool != null)
            return messagingPool.reconnectWithNewIp(preferredAddress);

        return null;
    }

    /**
     * Wait for callbacks and don't allow any more to be created (since they could require writing hints)
     */
    public void shutdown()
    {
        shutdown(1L, MINUTES, true, true);
    }

    public void shutdown(long timeout, TimeUnit units, boolean shutdownGracefully, boolean shutdownExecutors)
    {
        isShuttingDown = true;
        logger.info("Waiting for messaging service to quiesce");
        // We may need to schedule hints on the mutation stage, so it's erroneous to shut down the mutation stage first
        assert !StageManager.getStage(MUTATION).isShutdown();

        if (shutdownGracefully)
        {
            callbacks.shutdownGracefully();
            List<Future<Void>> closing = new ArrayList<>();
            for (OutboundConnections pool : channelManagers.values())
                closing.add(pool.close(true));

            long deadline = System.nanoTime() + units.toNanos(timeout);
            maybeFail(() -> new FutureCombiner(closing).get(timeout, units),
                      () -> {
                          Collection<ExecutorService> inboundExecutors = Collections.synchronizedCollection(new ArrayList<ExecutorService>());
                          inboundSockets.close(inboundExecutors::add).get();
                          ExecutorUtils.awaitTermination(1L, TimeUnit.MINUTES, inboundExecutors);
                      },
                      () -> {
                          if (shutdownExecutors)
                              shutdownExecutors(deadline);
                      },
                      () -> callbacks.awaitTerminationUntil(deadline),
                      inboundSink::clear,
                      outboundSink::clear);
        }
        else
        {
            callbacks.shutdownNow(false);
            List<Future<Void>> closing = new ArrayList<>();
            closing.add(inboundSockets.close());
            for (OutboundConnections pool : channelManagers.values())
                closing.add(pool.close(false));

            long deadline = System.nanoTime() + units.toNanos(timeout);
            maybeFail(() -> new FutureCombiner(closing).get(timeout, units),
                      () -> {
                          if (shutdownExecutors)
                              shutdownExecutors(deadline);
                      },
                      () -> callbacks.awaitTerminationUntil(deadline),
                      inboundSink::clear,
                      outboundSink::clear);
        }
    }

    private void shutdownExecutors(long deadlineNanos) throws TimeoutException, InterruptedException
    {
        socketFactory.shutdownNow();
        socketFactory.awaitTerminationUntil(deadlineNanos);
    }

    private OutboundConnections getOutbound(InetAddressAndPort to)
    {
        OutboundConnections connections = channelManagers.get(to);
        if (connections == null)
            connections = OutboundConnections.tryRegister(channelManagers, to, new OutboundConnectionSettings(to).withDefaults(ConnectionCategory.MESSAGING), backPressure.newState(to));
        return connections;
    }

    InboundMessageHandlers getInbound(InetAddressAndPort from)
    {
        InboundMessageHandlers handlers = messageHandlers.get(from);
        if (null != handlers)
            return handlers;

        return messageHandlers.computeIfAbsent(from, addr ->
            new InboundMessageHandlers(FBUtilities.getLocalAddressAndPort(),
                                       addr,
                                       DatabaseDescriptor.getInternodeApplicationReceiveQueueCapacityInBytes(),
                                       DatabaseDescriptor.getInternodeApplicationReceiveQueueReserveEndpointCapacityInBytes(),
                                       inboundGlobalReserveLimits, metrics, inboundSink)
        );
    }

    @VisibleForTesting
    boolean isConnected(InetAddressAndPort address, Message<?> messageOut)
    {
        OutboundConnections pool = channelManagers.get(address);
        if (pool == null)
            return false;
        return pool.connectionFor(messageOut).isConnected();
    }

    public void listen()
    {
        inboundSockets.open();
    }

    public void waitUntilListening() throws InterruptedException
    {
        inboundSockets.open().await();
    }
}<|MERGE_RESOLUTION|>--- conflicted
+++ resolved
@@ -399,17 +399,9 @@
             Set<BackPressureState> states = new HashSet<>();
             for (InetAddressAndPort host : hosts)
             {
-<<<<<<< HEAD
                 if (host.equals(FBUtilities.getBroadcastAddressAndPort()))
                     continue;
                 states.add(getOutbound(host).getBackPressureState());
-=======
-                case "Unknown error: 316":
-                case "No such file or directory":
-                case "Bad file descriptor":
-                case "Thread signal failed":
-                    return;
->>>>>>> d92d86be
             }
             //noinspection unchecked
             backPressure.apply(states, timeoutInNanos, NANOSECONDS);
@@ -518,7 +510,7 @@
             long deadline = System.nanoTime() + units.toNanos(timeout);
             maybeFail(() -> new FutureCombiner(closing).get(timeout, units),
                       () -> {
-                          Collection<ExecutorService> inboundExecutors = Collections.synchronizedCollection(new ArrayList<ExecutorService>());
+                          List<ExecutorService> inboundExecutors = Collections.synchronizedList(new ArrayList<ExecutorService>());
                           inboundSockets.close(inboundExecutors::add).get();
                           ExecutorUtils.awaitTermination(1L, TimeUnit.MINUTES, inboundExecutors);
                       },
@@ -534,7 +526,8 @@
         {
             callbacks.shutdownNow(false);
             List<Future<Void>> closing = new ArrayList<>();
-            closing.add(inboundSockets.close());
+            List<ExecutorService> inboundExecutors = Collections.synchronizedList(new ArrayList<ExecutorService>());
+            closing.add(inboundSockets.close(inboundExecutors::add));
             for (OutboundConnections pool : channelManagers.values())
                 closing.add(pool.close(false));
 
@@ -544,6 +537,7 @@
                           if (shutdownExecutors)
                               shutdownExecutors(deadline);
                       },
+                      () -> ExecutorUtils.awaitTermination(timeout, units, inboundExecutors),
                       () -> callbacks.awaitTerminationUntil(deadline),
                       inboundSink::clear,
                       outboundSink::clear);
