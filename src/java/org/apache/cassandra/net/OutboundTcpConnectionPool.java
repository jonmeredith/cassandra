/**
 * Licensed to the Apache Software Foundation (ASF) under one
 * or more contributor license agreements.  See the NOTICE file
 * distributed with this work for additional information
 * regarding copyright ownership.  The ASF licenses this file
 * to you under the Apache License, Version 2.0 (the
 * "License"); you may not use this file except in compliance
 * with the License.  You may obtain a copy of the License at
 *
 *     http://www.apache.org/licenses/LICENSE-2.0
 *
 * Unless required by applicable law or agreed to in writing, software
 * distributed under the License is distributed on an "AS IS" BASIS,
 * WITHOUT WARRANTIES OR CONDITIONS OF ANY KIND, either express or implied.
 * See the License for the specific language governing permissions and
 * limitations under the License.
 */

package org.apache.cassandra.net;

import java.io.IOException;
import java.net.InetAddress;
import java.net.Socket;

import org.apache.cassandra.concurrent.Stage;
import org.apache.cassandra.config.Config;
import org.apache.cassandra.config.DatabaseDescriptor;
import org.apache.cassandra.locator.IEndpointSnitch;
import org.apache.cassandra.security.SSLFactory;
import org.apache.cassandra.utils.FBUtilities;

public class OutboundTcpConnectionPool
{
    private IEndpointSnitch snitch = DatabaseDescriptor.getEndpointSnitch();
    // pointer for the real Address.
    private final InetAddress id;
    public final OutboundTcpConnection cmdCon;
    public final OutboundTcpConnection ackCon;
    // pointer to the reseted Address.
    private InetAddress resetedEndpoint;

    OutboundTcpConnectionPool(InetAddress remoteEp)
    {
        id = remoteEp;
        cmdCon = new OutboundTcpConnection(this);
        cmdCon.start();
        ackCon = new OutboundTcpConnection(this);
        ackCon.start();
    }

    /**
     * returns the appropriate connection based on message type.
     * returns null if a connection could not be established.
     */
    OutboundTcpConnection getConnection(Message msg)
    {
        Stage stage = msg.getMessageType();
        return stage == Stage.REQUEST_RESPONSE || stage == Stage.INTERNAL_RESPONSE || stage == Stage.GOSSIP
               ? ackCon
               : cmdCon;
    }

    synchronized void reset()
    {
        for (OutboundTcpConnection con : new OutboundTcpConnection[] { cmdCon, ackCon })
            con.closeSocket();
    }

<<<<<<< HEAD
=======
    /**
     * reconnect to @param remoteEP (after the current message backlog is exhausted).
     * Used by Ec2MultiRegionSnitch to force nodes in the same region to communicate over their private IPs.
     * @param remoteEP
     */
>>>>>>> 01624478
    public void reset(InetAddress remoteEP)
    {
        resetedEndpoint = remoteEP;
        for (OutboundTcpConnection con : new OutboundTcpConnection[] { cmdCon, ackCon })
            con.softCloseSocket();
    }

    public Socket newSocket() throws IOException
    {
        // zero means 'bind on any available port.'
        if (isEncryptedChannel())
        {
            if (Config.getOutboundBindAny())
                return SSLFactory.getSocket(DatabaseDescriptor.getEncryptionOptions(), endPoint(), DatabaseDescriptor.getSSLStoragePort());
            else
                return SSLFactory.getSocket(DatabaseDescriptor.getEncryptionOptions(), endPoint(), DatabaseDescriptor.getSSLStoragePort(), FBUtilities.getLocalAddress(), 0);
        }
        else
        {
            if (Config.getOutboundBindAny())
                return new Socket(endPoint(), DatabaseDescriptor.getStoragePort());
            else
                return new Socket(endPoint(), DatabaseDescriptor.getStoragePort(), FBUtilities.getLocalAddress(), 0);
        }
    }

    InetAddress endPoint()
    {
        return resetedEndpoint == null ? id : resetedEndpoint;
    }

    boolean isEncryptedChannel()
    {
        switch (DatabaseDescriptor.getEncryptionOptions().internode_encryption)
        {
            case none:
                return false; // if nothing needs to be encrypted then return immediately.
            case all:
                break;
            case dc:
                if (snitch.getDatacenter(id).equals(snitch.getDatacenter(FBUtilities.getBroadcastAddress())))
                    return false;
                break;
            case rack:
                // for rack then check if the DC's are the same.
                if (snitch.getRack(id).equals(snitch.getRack(FBUtilities.getBroadcastAddress()))
                        && snitch.getDatacenter(id).equals(snitch.getDatacenter(FBUtilities.getBroadcastAddress())))
                    return false;
                break;
        }
        return true;
    }
}<|MERGE_RESOLUTION|>--- conflicted
+++ resolved
@@ -66,14 +66,11 @@
             con.closeSocket();
     }
 
-<<<<<<< HEAD
-=======
     /**
      * reconnect to @param remoteEP (after the current message backlog is exhausted).
      * Used by Ec2MultiRegionSnitch to force nodes in the same region to communicate over their private IPs.
      * @param remoteEP
      */
->>>>>>> 01624478
     public void reset(InetAddress remoteEP)
     {
         resetedEndpoint = remoteEP;
